--- conflicted
+++ resolved
@@ -462,14 +462,6 @@
         )
 
 
-<<<<<<< HEAD
-def test_natural_gas_example(subtests):
-    # Change the current working directory to the example's directory
-    os.chdir(examples_dir / "16_natural_gas")
-
-    # Create a H2Integrate model
-    model = H2IntegrateModel(Path.cwd() / "natgas.yaml")
-=======
 @unittest.skipUnless(importlib.util.find_spec("mcm") is not None, "mcm is not installed")
 def test_wind_wave_oae_example(subtests):
     # Change the current working directory to the example's directory
@@ -477,15 +469,62 @@
 
     # Create a H2Integrate model
     model = H2IntegrateModel(Path.cwd() / "offshore_plant_oae.yaml")
->>>>>>> 8c4abf67
-
-    # Run the model
-    model.run()
-
-    model.post_process()
-
-    # Subtests for checking specific values
-<<<<<<< HEAD
+
+    # Run the model
+    model.run()
+
+    model.post_process()
+
+    # Subtests for checking specific values
+    # Note: These are placeholder values. Update with actual values after running the test
+    # when MCM package is properly installed and configured
+    with subtests.test("Check LCOC"):
+        assert pytest.approx(model.prob.get_val("financials_group_default.LCOC"), rel=1e-3) == 37.82
+
+    with subtests.test("Check LCOE"):
+        assert (
+            pytest.approx(model.prob.get_val("financials_group_default.LCOE"), rel=1e-3) == 0.36956
+        )
+
+
+@unittest.skipUnless(importlib.util.find_spec("mcm") is not None, "mcm is not installed")
+def test_wind_wave_oae_example_with_financials(subtests):
+    # Change the current working directory to the example's directory
+    os.chdir(examples_dir / "09_co2/ocean_alkalinity_enhancement_financials")
+
+    # Create a H2Integrate model
+    model = H2IntegrateModel(Path.cwd() / "offshore_plant_oae.yaml")
+
+    # Run the model
+    model.run()
+
+    model.post_process()
+
+    # Subtests for checking specific values
+    # Note: These are placeholder values. Update with actual values after running the test
+    # when MCM package is properly installed and configured
+    with subtests.test("Check LCOE"):
+        assert (
+            pytest.approx(model.prob.get_val("financials_group_default.LCOE"), rel=1e-3) == 0.09180
+        )
+
+    with subtests.test("Check Carbon Credit"):
+        assert pytest.approx(model.prob.get_val("oae.carbon_credit_value"), rel=1e-3) == 569.5
+
+
+def test_natural_gas_example(subtests):
+    # Change the current working directory to the example's directory
+    os.chdir(examples_dir / "16_natural_gas")
+
+    # Create a H2Integrate model
+    model = H2IntegrateModel(Path.cwd() / "natgas.yaml")
+
+    # Run the model
+    model.run()
+
+    model.post_process()
+
+    # Subtests for checking specific values
 
     with subtests.test("Check CapEx"):
         capex = model.prob.get_val("natural_gas_plant.CapEx")[0]
@@ -513,40 +552,4 @@
 
     with subtests.test("Check LCOE"):
         lcoe = model.prob.get_val("financials_group_default.LCOE")[0]
-        assert pytest.approx(lcoe, rel=1e-6) == 0.12950673
-=======
-    # Note: These are placeholder values. Update with actual values after running the test
-    # when MCM package is properly installed and configured
-    with subtests.test("Check LCOC"):
-        assert pytest.approx(model.prob.get_val("financials_group_default.LCOC"), rel=1e-3) == 37.82
-
-    with subtests.test("Check LCOE"):
-        assert (
-            pytest.approx(model.prob.get_val("financials_group_default.LCOE"), rel=1e-3) == 0.36956
-        )
-
-
-@unittest.skipUnless(importlib.util.find_spec("mcm") is not None, "mcm is not installed")
-def test_wind_wave_oae_example_with_financials(subtests):
-    # Change the current working directory to the example's directory
-    os.chdir(examples_dir / "09_co2/ocean_alkalinity_enhancement_financials")
-
-    # Create a H2Integrate model
-    model = H2IntegrateModel(Path.cwd() / "offshore_plant_oae.yaml")
-
-    # Run the model
-    model.run()
-
-    model.post_process()
-
-    # Subtests for checking specific values
-    # Note: These are placeholder values. Update with actual values after running the test
-    # when MCM package is properly installed and configured
-    with subtests.test("Check LCOE"):
-        assert (
-            pytest.approx(model.prob.get_val("financials_group_default.LCOE"), rel=1e-3) == 0.09180
-        )
-
-    with subtests.test("Check Carbon Credit"):
-        assert pytest.approx(model.prob.get_val("oae.carbon_credit_value"), rel=1e-3) == 569.5
->>>>>>> 8c4abf67
+        assert pytest.approx(lcoe, rel=1e-6) == 0.12950673