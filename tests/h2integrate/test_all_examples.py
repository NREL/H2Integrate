--- conflicted
+++ resolved
@@ -894,10 +894,7 @@
         electricity_unmet_demand = np.linalg.norm(
             model.prob.get_val("battery.electricity_unmet_demand")
         )
-<<<<<<< HEAD
         assert pytest.approx(electricity_unmet_demand, rel=1e-6) == 165604.70758669
-=======
-        assert pytest.approx(electricity_missed_load, rel=1e-6) == 165604.70758669
 
     # Subtest for total electricity produced from wind, should be equal to total
     # electricity produced from finance_subgroup_electricity
@@ -943,5 +940,4 @@
         assert pytest.approx(wind_lcoe, rel=1e-6) == 58.8248
 
     with subtests.test("Check electricity LCOE"):
-        assert pytest.approx(electricity_lcoe, rel=1e-6) == 78.01723
->>>>>>> 9eba75f5
+        assert pytest.approx(electricity_lcoe, rel=1e-6) == 78.01723