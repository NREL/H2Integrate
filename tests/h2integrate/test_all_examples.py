import os
from pathlib import Path

import pytest

from h2integrate.core.h2integrate_model import H2IntegrateModel


examples_dir = Path(__file__).resolve().parent.parent.parent / "examples/."


def test_steel_example(subtests):
    # Change the current working directory to the example's directory
    os.chdir(examples_dir / "01_onshore_steel_mn")

    # Create a H2Integrate model
    model = H2IntegrateModel(Path.cwd() / "01_onshore_steel_mn.yaml")

    # Run the model
    model.run()

    model.post_process()
    # Subtests for checking specific values
    with subtests.test("Check LCOH"):
        assert pytest.approx(model.prob.get_val("financials_group_1.LCOH"), rel=1e-3) == 7.47944016

    with subtests.test("Check LCOS"):
        assert pytest.approx(model.prob.get_val("steel.LCOS"), rel=1e-3) == 1213.87728644

    with subtests.test("Check total adjusted CapEx"):
        assert (
            pytest.approx(model.prob.get_val("financials_group_1.total_capex_adjusted"), rel=1e-3)
            == 5.10869916e09
        )

    with subtests.test("Check total adjusted OpEx"):
        assert (
            pytest.approx(model.prob.get_val("financials_group_1.total_opex_adjusted"), rel=1e-3)
            == 96349901.77625626
        )

    with subtests.test("Check steel CapEx"):
        assert pytest.approx(model.prob.get_val("steel.CapEx"), rel=1e-3) == 5.78060014e08

    with subtests.test("Check steel OpEx"):
        assert pytest.approx(model.prob.get_val("steel.OpEx"), rel=1e-3) == 1.0129052e08


def test_ammonia_example(subtests):
    # Change the current working directory to the example's directory
    os.chdir(examples_dir / "02_texas_ammonia")

    # Create a H2Integrate model
    model = H2IntegrateModel(Path.cwd() / "02_texas_ammonia.yaml")

    # Run the model
    model.run()

    model.post_process()

    # Subtests for checking specific values
    with subtests.test("Check HOPP CapEx"):
        assert pytest.approx(model.prob.get_val("plant.hopp.hopp.CapEx"), rel=1e-3) == 1.75469962e09

    with subtests.test("Check HOPP OpEx"):
        assert pytest.approx(model.prob.get_val("plant.hopp.hopp.OpEx"), rel=1e-3) == 32953490.4

    with subtests.test("Check electrolyzer CapEx"):
        assert (
            pytest.approx(
                model.prob.get_val("plant.electrolyzer.eco_pem_electrolyzer_cost.CapEx"), rel=1e-3
            )
            == 6.00412524e08
        )

    with subtests.test("Check electrolyzer OpEx"):
        assert (
            pytest.approx(
                model.prob.get_val("plant.electrolyzer.eco_pem_electrolyzer_cost.OpEx"), rel=1e-3
            )
            == 14703155.39207595
        )

    with subtests.test("Check H2 storage CapEx"):
        assert (
            pytest.approx(model.prob.get_val("plant.h2_storage.h2_storage.CapEx"), rel=1e-3)
            == 65336874.189441
        )

    with subtests.test("Check H2 storage OpEx"):
        assert (
            pytest.approx(model.prob.get_val("plant.h2_storage.h2_storage.OpEx"), rel=1e-3)
            == 2358776.66234517
        )

    with subtests.test("Check ammonia CapEx"):
        assert (
            pytest.approx(model.prob.get_val("plant.ammonia.ammonia_cost.CapEx"), rel=1e-3)
            == 1.0124126e08
        )

    with subtests.test("Check ammonia OpEx"):
        assert (
            pytest.approx(model.prob.get_val("plant.ammonia.ammonia_cost.OpEx"), rel=1e-3)
            == 11178036.31197754
        )

    with subtests.test("Check total adjusted CapEx"):
        assert (
            pytest.approx(
                model.prob.get_val("plant.financials_group_1.total_capex_adjusted"), rel=1e-3
            )
            == 2.76180599e09
        )

    with subtests.test("Check total adjusted OpEx"):
        assert (
            pytest.approx(
                model.prob.get_val("plant.financials_group_1.total_opex_adjusted"), rel=1e-3
            )
            == 66599592.71371833
        )

    # Currently underestimated compared to the Reference Design Doc
    with subtests.test("Check LCOH"):
        assert (
            pytest.approx(model.prob.get_val("plant.financials_group_1.LCOH"), rel=1e-3)
            == 4.39187968
        )
    # Currently underestimated compared to the Reference Design Doc
    with subtests.test("Check LCOA"):
        assert (
            pytest.approx(model.prob.get_val("plant.financials_group_1.LCOA"), rel=1e-3)
            == 1.06313924
        )


<<<<<<< HEAD
def test_paper_example(subtests):
    # Change the current working directory to the example's directory
    os.chdir(examples_dir / "06_custom_tech")

    # Create a H2Integrate model
    model = H2IntegrateModel(Path.cwd() / "wind_plant_paper.yaml")
=======
def test_wind_h2_opt_example(subtests):
    # Change the current working directory to the example's directory
    os.chdir(examples_dir / "05_wind_h2_opt")

    # Create a H2Integrate model
    model = H2IntegrateModel(Path.cwd() / "wind_plant_electrolyzer.yaml")
>>>>>>> 81dd9882

    # Run the model
    model.run()

    model.post_process()

    # Subtests for checking specific values
<<<<<<< HEAD
    with subtests.test("Check LCOP"):
        assert (
            pytest.approx(
                model.prob.get_val("plant.paper_mill.paper_mill_financial.LCOP"), rel=1e-3
            )
            == 51.91476681
=======
    with subtests.test("Check LCOH"):
        assert model.prob.get_val("financials_group_1.LCOH")[0] < 4.64

    with subtests.test("Check LCOE"):
        assert pytest.approx(model.prob.get_val("financials_group_1.LCOE"), rel=1e-3) == 0.09009908

    with subtests.test("Check total adjusted CapEx"):
        assert (
            pytest.approx(model.prob.get_val("financials_group_1.total_capex_adjusted"), rel=1e-3)
            == 1.82152792e09
        )

    with subtests.test("Check total adjusted OpEx"):
        assert (
            pytest.approx(model.prob.get_val("financials_group_1.total_opex_adjusted"), rel=1e-3)
            == 51995875.99756081
        )

    with subtests.test("Check minimum total hydrogen produced"):
        assert (
            model.prob.get_val("electrolyzer.total_hydrogen_produced", units="kg/year") >= 60500000
>>>>>>> 81dd9882
        )<|MERGE_RESOLUTION|>--- conflicted
+++ resolved
@@ -135,36 +135,18 @@
         )
 
 
-<<<<<<< HEAD
-def test_paper_example(subtests):
-    # Change the current working directory to the example's directory
-    os.chdir(examples_dir / "06_custom_tech")
-
-    # Create a H2Integrate model
-    model = H2IntegrateModel(Path.cwd() / "wind_plant_paper.yaml")
-=======
 def test_wind_h2_opt_example(subtests):
     # Change the current working directory to the example's directory
     os.chdir(examples_dir / "05_wind_h2_opt")
 
     # Create a H2Integrate model
     model = H2IntegrateModel(Path.cwd() / "wind_plant_electrolyzer.yaml")
->>>>>>> 81dd9882
 
     # Run the model
     model.run()
 
     model.post_process()
 
-    # Subtests for checking specific values
-<<<<<<< HEAD
-    with subtests.test("Check LCOP"):
-        assert (
-            pytest.approx(
-                model.prob.get_val("plant.paper_mill.paper_mill_financial.LCOP"), rel=1e-3
-            )
-            == 51.91476681
-=======
     with subtests.test("Check LCOH"):
         assert model.prob.get_val("financials_group_1.LCOH")[0] < 4.64
 
@@ -186,5 +168,26 @@
     with subtests.test("Check minimum total hydrogen produced"):
         assert (
             model.prob.get_val("electrolyzer.total_hydrogen_produced", units="kg/year") >= 60500000
->>>>>>> 81dd9882
+        )
+
+
+def test_paper_example(subtests):
+    # Change the current working directory to the example's directory
+    os.chdir(examples_dir / "06_custom_tech")
+
+    # Create a H2Integrate model
+    model = H2IntegrateModel(Path.cwd() / "wind_plant_paper.yaml")
+
+    # Run the model
+    model.run()
+
+    model.post_process()
+
+    # Subtests for checking specific values
+    with subtests.test("Check LCOP"):
+        assert (
+            pytest.approx(
+                model.prob.get_val("plant.paper_mill.paper_mill_financial.LCOP"), rel=1e-3
+            )
+            == 51.91476681
         )