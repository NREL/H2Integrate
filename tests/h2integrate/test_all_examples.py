import os
import unittest
import importlib
from pathlib import Path

import numpy as np
import pytest
import openmdao.api as om

from h2integrate import EXAMPLE_DIR
from h2integrate.core.h2integrate_model import H2IntegrateModel


def test_steel_example(subtests):
    # Change the current working directory to the example's directory
    os.chdir(EXAMPLE_DIR / "01_onshore_steel_mn")

    # Create a H2Integrate model
    model = H2IntegrateModel(Path.cwd() / "01_onshore_steel_mn.yaml")

    # Run the model
    model.run()

    model.post_process()
    # Subtests for checking specific values
    with subtests.test("Check LCOH"):
        assert (
            pytest.approx(
                model.prob.get_val("finance_subgroup_hydrogen.LCOH_delivered")[0], rel=1e-3
            )
            == 7.47944016
        )

    with subtests.test("Check LCOS"):
        assert pytest.approx(model.prob.get_val("steel.LCOS")[0], rel=1e-3) == 1213.87728644

    with subtests.test("Check total adjusted CapEx"):
        assert (
            pytest.approx(
                model.prob.get_val("finance_subgroup_hydrogen.total_capex_adjusted")[0], rel=1e-3
            )
            == 5.10869916e09
        )

    with subtests.test("Check total adjusted OpEx"):
        assert (
            pytest.approx(
                model.prob.get_val("finance_subgroup_hydrogen.total_opex_adjusted")[0], rel=1e-3
            )
            == 96349901.77625626
        )

    with subtests.test("Check steel CapEx"):
        assert pytest.approx(model.prob.get_val("steel.CapEx"), rel=1e-3) == 5.78060014e08

    with subtests.test("Check steel OpEx"):
        assert pytest.approx(model.prob.get_val("steel.OpEx"), rel=1e-3) == 1.0129052e08


def test_simple_ammonia_example(subtests):
    # Change the current working directory to the example's directory
    os.chdir(EXAMPLE_DIR / "02_texas_ammonia")

    # Create a H2Integrate model
    model = H2IntegrateModel(Path.cwd() / "02_texas_ammonia.yaml")

    # Run the model
    model.run()

    model.post_process()

    # Subtests for checking specific values
    with subtests.test("Check HOPP CapEx"):
        assert pytest.approx(model.prob.get_val("plant.hopp.hopp.CapEx"), rel=1e-3) == 1.75469962e09

    with subtests.test("Check HOPP OpEx"):
        assert pytest.approx(model.prob.get_val("plant.hopp.hopp.OpEx"), rel=1e-3) == 32953490.4

    with subtests.test("Check electrolyzer CapEx"):
        assert pytest.approx(model.prob.get_val("electrolyzer.CapEx"), rel=1e-3) == 6.00412524e08

    with subtests.test("Check electrolyzer OpEx"):
        assert pytest.approx(model.prob.get_val("electrolyzer.OpEx"), rel=1e-3) == 14703155.39207595

    with subtests.test("Check H2 storage CapEx"):
        assert (
            pytest.approx(model.prob.get_val("plant.h2_storage.h2_storage.CapEx"), rel=1e-3)
            == 65336874.189441
        )

    with subtests.test("Check H2 storage OpEx"):
        assert (
            pytest.approx(model.prob.get_val("plant.h2_storage.h2_storage.OpEx"), rel=1e-3)
            == 2358776.66234517
        )

    with subtests.test("Check ammonia CapEx"):
        assert pytest.approx(model.prob.get_val("ammonia.CapEx"), rel=1e-3) == 1.0124126e08

    with subtests.test("Check ammonia OpEx"):
        assert pytest.approx(model.prob.get_val("ammonia.OpEx"), rel=1e-3) == 11178036.31197754

    with subtests.test("Check total adjusted CapEx"):
        assert (
            pytest.approx(
                model.prob.get_val("finance_subgroup_hydrogen.total_capex_adjusted")[0], rel=1e-3
            )
            == 2577162708.3
        )

    with subtests.test("Check total adjusted OpEx"):
        assert (
            pytest.approx(
                model.prob.get_val("finance_subgroup_hydrogen.total_opex_adjusted")[0], rel=1e-3
            )
            == 53161706.5
        )

    # Currently underestimated compared to the Reference Design Doc
    with subtests.test("Check LCOH"):
        assert (
            pytest.approx(model.prob.get_val("finance_subgroup_hydrogen.LCOH")[0], rel=1e-3)
            == 3.970
        )
    # Currently underestimated compared to the Reference Design Doc
    with subtests.test("Check LCOA"):
        assert (
            pytest.approx(model.prob.get_val("finance_subgroup_ammonia.LCOA")[0], rel=1e-3)
            == 1.02470046
        )

    # Check that the expected output files exist
    outputs_dir = Path.cwd() / "outputs"
    assert (
        outputs_dir / "profast_output_ammonia_config.yaml"
    ).is_file(), "profast_output_ammonia.yaml not found"
    assert (
        outputs_dir / "profast_output_electricity_config.yaml"
    ).is_file(), "profast_output_electricity.yaml not found"
    assert (
        outputs_dir / "profast_output_hydrogen_config.yaml"
    ).is_file(), "profast_output_hydrogen.yaml not found"


def test_ammonia_synloop_example(subtests):
    # Change the current working directory to the example's directory
    os.chdir(EXAMPLE_DIR / "12_ammonia_synloop")

    # Create a H2Integrate model
    model = H2IntegrateModel(Path.cwd() / "12_ammonia_synloop.yaml")

    # Run the model
    model.run()

    model.post_process()

    # Subtests for checking specific values
    with subtests.test("Check HOPP CapEx"):
        assert pytest.approx(model.prob.get_val("plant.hopp.hopp.CapEx"), rel=1e-6) == 1.75469962e09

    with subtests.test("Check HOPP OpEx"):
        assert pytest.approx(model.prob.get_val("plant.hopp.hopp.OpEx"), rel=1e-6) == 32953490.4

    with subtests.test("Check electrolyzer CapEx"):
        assert pytest.approx(model.prob.get_val("electrolyzer.CapEx"), rel=1e-6) == 6.00412524e08

    with subtests.test("Check electrolyzer OpEx"):
        assert pytest.approx(model.prob.get_val("electrolyzer.OpEx"), rel=1e-6) == 14703155.39207595

    with subtests.test("Check H2 storage CapEx"):
        assert (
            pytest.approx(model.prob.get_val("plant.h2_storage.h2_storage.CapEx"), rel=1e-6)
            == 65337437.18075897
        )

    with subtests.test("Check H2 storage OpEx"):
        assert (
            pytest.approx(model.prob.get_val("plant.h2_storage.h2_storage.OpEx"), rel=1e-6)
            == 2358794.11507603
        )

    with subtests.test("Check ammonia CapEx"):
        assert pytest.approx(model.prob.get_val("ammonia.CapEx"), rel=1e-6) == 1.15173753e09

    with subtests.test("Check ammonia OpEx"):
        assert pytest.approx(model.prob.get_val("ammonia.OpEx"), rel=1e-6) == 25318447.90064406

    with subtests.test("Check total adjusted CapEx"):
        assert (
            pytest.approx(
                model.prob.get_val("finance_subgroup_nh3.total_capex_adjusted")[0], rel=1e-6
            )
            == 3.7289e09
        )

    with subtests.test("Check total adjusted OpEx"):
        assert (
            pytest.approx(
                model.prob.get_val("finance_subgroup_nh3.total_opex_adjusted")[0], rel=1e-6
            )
            == 78480154.4
        )

    with subtests.test("Check LCOH"):
        assert (
            pytest.approx(model.prob.get_val("finance_subgroup_h2.LCOH")[0], rel=1e-6)
            == 3.9705799098258776
        )

    with subtests.test("Check LCOA"):
        assert (
            pytest.approx(model.prob.get_val("finance_subgroup_nh3.LCOA")[0], rel=1e-6)
            == 1.067030996544544
        )


def test_smr_methanol_example(subtests):
    # Change the current working directory to the SMR example's directory
    os.chdir(EXAMPLE_DIR / "03_methanol" / "smr")

    # Create a H2Integrate model
    model = H2IntegrateModel(Path.cwd() / "03_smr_methanol.yaml")

    # Run the model
    model.run()

    model.post_process()

    # Check levelized cost of methanol (LCOM)
    with subtests.test("Check SMR LCOM"):
        assert pytest.approx(model.prob.get_val("methanol.LCOM"), rel=1e-6) == 0.22116813


def test_co2h_methanol_example(subtests):
    # Change the current working directory to the CO2 Hydrogenation example's directory
    os.chdir(EXAMPLE_DIR / "03_methanol" / "co2_hydrogenation")

    # Create a H2Integrate model
    model = H2IntegrateModel(Path.cwd() / "03_co2h_methanol.yaml")

    # Run the model
    model.run()

    model.post_process()

    # Check levelized cost of methanol (LCOM)
    with subtests.test("Check CO2 Hydrogenation LCOM"):
        assert pytest.approx(model.prob.get_val("methanol.LCOM")[0], rel=1e-6) == 1.381162


@unittest.skipUnless(importlib.util.find_spec("mcm") is not None, "mcm is not installed")
def test_doc_methanol_example(subtests):
    # Change the current working directory to the CO2 Hydrogenation example's directory
    os.chdir(EXAMPLE_DIR / "03_methanol" / "co2_hydrogenation_doc")

    # Create a H2Integrate model
    model = H2IntegrateModel(Path.cwd() / "03_co2h_methanol.yaml")

    # Run the model
    model.run()

    model.post_process()

    # Check levelized cost of methanol (LCOM)
    with subtests.test("Check CO2 Hydrogenation LCOM"):
        assert (
            pytest.approx(model.prob.get_val("finance_subgroup_default.LCOM"), rel=1e-6)
            == 2.58989518
        )


def test_wind_h2_opt_example(subtests):
    # Change the current working directory to the example's directory
    os.chdir(EXAMPLE_DIR / "05_wind_h2_opt")

    # Run without optimization
    model_init = H2IntegrateModel(Path.cwd() / "wind_plant_electrolyzer0.yaml")

    # Run the model
    model_init.run()

    model_init.post_process()

    annual_h20 = model_init.prob.get_val("electrolyzer.total_hydrogen_produced", units="kg/year")[0]

    # Create a H2Integrate model
    model = H2IntegrateModel(Path.cwd() / "wind_plant_electrolyzer.yaml")

    # Run the model
    model.run()

    with subtests.test("Check initial H2 production"):
        assert annual_h20 < (60500000 - 10000)

    with subtests.test("Check LCOE"):
        assert (
            pytest.approx(model.prob.get_val("finance_subgroup_electricity.LCOE")[0], rel=1e-3)
            == 0.059096
        )

    with subtests.test("Check electrolyzer size"):
        assert (
            pytest.approx(model.prob.get_val("electrolyzer.electrolyzer_size_mw")[0], rel=1e-3)
            == 1380.0
        )
    # Read the resulting SQL file and compare initial and final LCOH values

    sql_path = None
    for root, _dirs, files in os.walk(Path.cwd()):
        for file in files:
            if file == "wind_h2_opt.sql":
                sql_path = Path(root) / file
                break
        if sql_path:
            break
    assert (
        sql_path is not None
    ), "wind_h2_opt.sql file not found in current working directory or subdirectories."

    cr = om.CaseReader(str(sql_path))
    cases = list(cr.get_cases())
    assert len(cases) > 1, "Not enough cases recorded in SQL file."

    # Get initial and final LCOH values
    initial_lcoh = cases[0].outputs["finance_subgroup_hydrogen.LCOH"][0]
    final_lcoh = cases[-1].outputs["finance_subgroup_hydrogen.LCOH"][0]

    with subtests.test("Check LCOH changed"):
        assert final_lcoh != initial_lcoh

    with subtests.test("Check total adjusted CapEx"):
        assert (
            pytest.approx(
                model.prob.get_val("finance_subgroup_hydrogen.total_capex_adjusted")[0], rel=1e-3
            )
            == 2667734319.98
        )
    with subtests.test("Check total adjusted OpEx"):
        assert (
            pytest.approx(
                model.prob.get_val("finance_subgroup_hydrogen.total_opex_adjusted")[0], rel=1e-3
            )
            == 72718135.62
        )

    with subtests.test("Check minimum total hydrogen produced"):
        assert (
            pytest.approx(
                model.prob.get_val("electrolyzer.total_hydrogen_produced", units="kg/year")[0],
                abs=15000,
            )
            == 60500000
        )


def test_paper_example(subtests):
    # Change the current working directory to the example's directory
    os.chdir(EXAMPLE_DIR / "06_custom_tech")

    # Create a H2Integrate model
    model = H2IntegrateModel(Path.cwd() / "wind_plant_paper.yaml")

    # Run the model
    model.run()

    model.post_process()

    # Subtests for checking specific values
    with subtests.test("Check LCOP"):
        assert pytest.approx(model.prob.get_val("paper_mill.LCOP"), rel=1e-3) == 51.733275


@unittest.skipUnless(importlib.util.find_spec("mcm") is not None, "mcm is not installed")
def test_wind_wave_doc_example(subtests):
    # Change the current working directory to the example's directory
    os.chdir(EXAMPLE_DIR / "09_co2/direct_ocean_capture")

    # Create a H2Integrate model
    model = H2IntegrateModel(Path.cwd() / "offshore_plant_doc.yaml")

    # Run the model
    model.run()

    model.post_process()

    # Subtests for checking specific values
    with subtests.test("Check LCOC"):
        assert (
            pytest.approx(model.prob.get_val("finance_subgroup_co2.LCOC")[0], rel=1e-3)
            == 2.26955589
        )

    with subtests.test("Check LCOE"):
        assert (
            pytest.approx(model.prob.get_val("finance_subgroup_electricity.LCOE")[0], rel=1e-3)
            == 0.330057
        )


@unittest.skipUnless(importlib.util.find_spec("mcm") is not None, "mcm is not installed")
def test_splitter_wind_doc_h2_example(subtests):
    # Change the current working directory to the example's directory
    os.chdir(EXAMPLE_DIR / "17_splitter_wind_doc_h2")

    # Create a H2Integrate model
    model = H2IntegrateModel(Path.cwd() / "offshore_plant_splitter_doc_h2.yaml")

    # Run the model
    model.run()

    model.post_process()

    # Subtests for checking specific values
    with subtests.test("Check LCOH"):
        assert (
            pytest.approx(model.prob.get_val("finance_subgroup_hydrogen.LCOH")[0], rel=1e-3)
            == 10.25515911
        )

    with subtests.test("Check LCOC"):
        assert (
            pytest.approx(model.prob.get_val("finance_subgroup_co2.LCOC")[0], rel=1e-3)
            == 14.19802243
        )

    with subtests.test("Check LCOE"):
        assert (
            pytest.approx(model.prob.get_val("finance_subgroup_electricity.LCOE")[0], rel=1e-3)
            == 0.1385128
        )


def test_hydro_example(subtests):
    # Change the current working directory to the example's directory
    os.chdir(EXAMPLE_DIR / "07_run_of_river_plant")

    # Create a H2Integrate model
    model = H2IntegrateModel(Path.cwd() / "07_run_of_river.yaml")

    # Run the model
    model.run()

    model.post_process()

    print(model.prob.get_val("finance_subgroup_default.LCOE"))

    # Subtests for checking specific values
    with subtests.test("Check LCOE"):
        assert (
            pytest.approx(model.prob.get_val("finance_subgroup_default.LCOE"), rel=1e-3)
            == 0.17653979
        )


def test_hybrid_energy_plant_example(subtests):
    # Change the current working directory to the example's directory
    os.chdir(EXAMPLE_DIR / "11_hybrid_energy_plant")

    # Create a H2Integrate model
    model = H2IntegrateModel(Path.cwd() / "wind_pv_battery.yaml")

    # Run the model
    model.run()

    model.post_process()

    # Subtests for checking specific values
    with subtests.test("Check LCOE"):
        assert model.prob.get_val("finance_subgroup_default.LCOE", units="USD/MW/h")[0] < 83.2123


def test_asu_example(subtests):
    # Change the current working directory to the example's directory
    os.chdir(EXAMPLE_DIR / "13_air_separator")

    # Create a H2Integrate model
    model = H2IntegrateModel(Path.cwd() / "13_air_separator.yaml")

    # Run the model
    model.run()

    model.post_process()

    # Subtests for checking specific values
    with subtests.test("Check LCON"):
        assert (
            pytest.approx(
                model.prob.get_val("finance_subgroup_default.LCON", units="USD/kg")[0],
                abs=1e-4,
            )
            == 0.309041977334972
        )


def test_hydrogen_dispatch_example(subtests):
    # Change the current working directory to the example's directory
    os.chdir(EXAMPLE_DIR / "14_wind_hydrogen_dispatch")

    # Create a H2Integrate model
    model = H2IntegrateModel(Path.cwd() / "inputs" / "h2i_wind_to_h2_storage.yaml")

    model.run()

    model.post_process()

    with subtests.test("Check LCOE"):
        assert (
            pytest.approx(
                model.prob.get_val("finance_subgroup_elec.LCOE", units="USD/MW/h")[0],
                rel=1e-5,
            )
            == 105.75426
        )

    with subtests.test("Check LCOH"):
        assert (
            pytest.approx(
                model.prob.get_val("finance_subgroup_h2.LCOH", units="USD/kg")[0],
                rel=1e-5,
            )
            == 5.6540332
        )


@unittest.skipUnless(importlib.util.find_spec("mcm") is not None, "mcm is not installed")
def test_wind_wave_oae_example(subtests):
    # Change the current working directory to the example's directory
    os.chdir(EXAMPLE_DIR / "09_co2/ocean_alkalinity_enhancement")

    # Create a H2Integrate model
    model = H2IntegrateModel(Path.cwd() / "offshore_plant_oae.yaml")

    # Run the model
    model.run()

    model.post_process()

    # Subtests for checking specific values
    # Note: These are placeholder values. Update with actual values after running the test
    # when MCM package is properly installed and configured
    with subtests.test("Check LCOC"):
        assert pytest.approx(model.prob.get_val("finance_subgroup_co2.LCOC"), rel=1e-3) == 37.82

    with subtests.test("Check LCOE"):
        assert (
            pytest.approx(model.prob.get_val("finance_subgroup_electricity.LCOE"), rel=1e-3)
            == 0.367
        )


@unittest.skipUnless(importlib.util.find_spec("mcm") is not None, "mcm is not installed")
def test_wind_wave_oae_example_with_finance(subtests):
    # Change the current working directory to the example's directory
    os.chdir(EXAMPLE_DIR / "09_co2/ocean_alkalinity_enhancement_financials")

    # Create a H2Integrate model
    model = H2IntegrateModel(Path.cwd() / "offshore_plant_oae.yaml")

    # Run the model
    model.run()

    model.post_process()

    # Subtests for checking specific values
    # Note: These are placeholder values. Update with actual values after running the test
    # when MCM package is properly installed and configured
    with subtests.test("Check LCOE"):
        assert (
            pytest.approx(model.prob.get_val("finance_subgroup_electricity.LCOE"), rel=1e-3)
            == 0.09180
        )

    with subtests.test("Check Carbon Credit"):
        assert pytest.approx(model.prob.get_val("oae.carbon_credit_value"), rel=1e-3) == 569.5


def test_natural_gas_example(subtests):
    # Change the current working directory to the example's directory
    os.chdir(EXAMPLE_DIR / "16_natural_gas")

    # Create a H2Integrate model
    model = H2IntegrateModel(Path.cwd() / "natgas.yaml")

    # Run the model

    model.run()

    model.post_process()

    # Subtests for checking specific values

    with subtests.test("Check CapEx"):
        capex = model.prob.get_val("natural_gas_plant.CapEx")[0]
        assert pytest.approx(capex, rel=1e-6) == 1e8

    with subtests.test("Check OpEx"):
        fopex = model.prob.get_val("natural_gas_plant.OpEx")[0]
        vopex = model.prob.get_val("natural_gas_plant.VarOpEx")[0]
        opex = fopex + vopex
        assert pytest.approx(opex, rel=1e-6) == 1292000.0

    with subtests.test("Check total electricity produced"):
        total_electricity = model.prob.get_val(
            "finance_subgroup_default.electricity_sum.total_electricity_produced"
        )[0]
        assert pytest.approx(total_electricity, rel=1e-6) == 1.168e8

    with subtests.test("Check opex adjusted ng_feedstock"):
        opex_ng_feedstock = model.prob.get_val(
            "finance_subgroup_default.varopex_adjusted_ng_feedstock"
        )[0]
        assert pytest.approx(opex_ng_feedstock, rel=1e-6) == 3589463.41463415

    with subtests.test("Check capex adjusted natural_gas_plant"):
        capex_ng_plant = model.prob.get_val(
            "finance_subgroup_default.capex_adjusted_natural_gas_plant"
        )[0]
        assert pytest.approx(capex_ng_plant, rel=1e-6) == 97560975.60975611

    with subtests.test("Check opex adjusted natural_gas_plant"):
        fopex_ng_plant = model.prob.get_val(
            "finance_subgroup_default.opex_adjusted_natural_gas_plant"
        )[0]
        vopex_ng_plant = model.prob.get_val(
            "finance_subgroup_default.varopex_adjusted_natural_gas_plant"
        )[0]
        opex_ng_plant = vopex_ng_plant + fopex_ng_plant
        assert pytest.approx(opex_ng_plant, rel=1e-6) == 1260487.80487805

    with subtests.test("Check total adjusted CapEx"):
        total_capex = model.prob.get_val("finance_subgroup_default.total_capex_adjusted")[0]
        assert pytest.approx(total_capex, rel=1e-6) == 97658536.58536586

    with subtests.test("Check total adjusted OpEx"):
        total_fopex = model.prob.get_val("finance_subgroup_default.total_opex_adjusted")[0]
        total_vopex = model.prob.get_val("finance_subgroup_default.total_varopex_adjusted")[0]
        total_opex = total_fopex + total_vopex
        assert pytest.approx(total_opex, rel=1e-6) == 4849951.2195122

    with subtests.test("Check LCOE"):
        lcoe = model.prob.get_val("finance_subgroup_default.LCOE")[0]
        assert pytest.approx(lcoe, rel=1e-6) == 0.12959097

    # Test feedstock-specific values
    with subtests.test("Check feedstock output"):
        ng_output = model.prob.get_val("ng_feedstock_source.natural_gas_out")
        # Should be rated capacity (100 MMBtu) for all timesteps
        assert all(ng_output == 100.0)

    with subtests.test("Check feedstock consumption"):
        ng_consumed = model.prob.get_val("ng_feedstock.natural_gas_consumed")
        # Total consumption should match what the natural gas plant uses
        expected_consumption = (
            model.prob.get_val("natural_gas_plant.electricity_out") * 7.5
        )  # Convert MWh to MMBtu using heat rate
        assert pytest.approx(ng_consumed.sum(), rel=1e-3) == expected_consumption.sum()

    with subtests.test("Check feedstock CapEx"):
        ng_capex = model.prob.get_val("ng_feedstock.CapEx")[0]
        assert pytest.approx(ng_capex, rel=1e-6) == 100000.0  # start_up_cost

    with subtests.test("Check feedstock OpEx"):
        ng_opex = model.prob.get_val("ng_feedstock.VarOpEx")[0]
        # OpEx should be annual_cost (0) + price * consumption
        ng_consumed = model.prob.get_val("ng_feedstock.natural_gas_consumed")
        expected_opex = 4.2 * ng_consumed.sum()  # price = 4.2 $/MMBtu
        assert pytest.approx(ng_opex, rel=1e-6) == expected_opex


def test_wind_solar_electrolyzer_example(subtests):
    # Change the current working directory to the example's directory
    os.chdir(EXAMPLE_DIR / "15_wind_solar_electrolyzer")

    # Create a H2Integrate model
    model = H2IntegrateModel(Path.cwd() / "15_wind_solar_electrolyzer.yaml")
    model.run()

    model.post_process()
    with subtests.test("Check LCOE"):
        assert (
            pytest.approx(
                model.prob.get_val("finance_subgroup_electricity.LCOE", units="USD/MW/h")[0],
                rel=1e-5,
            )
            == 53.9306558
        )

    with subtests.test("Check LCOH"):
        assert (
            pytest.approx(
                model.prob.get_val("finance_subgroup_hydrogen.LCOH", units="USD/kg")[0],
                rel=1e-5,
            )
            == 5.3277923
        )

    wind_generation = model.prob.get_val("wind.electricity_out", units="kW")
    solar_generation = model.prob.get_val("solar.electricity_out", units="kW")
    total_generation = model.prob.get_val("combiner.electricity_out", units="kW")
    total_energy_to_electrolyzer = model.prob.get_val("electrolyzer.electricity_in", units="kW")
    with subtests.test("Check combiner output"):
        assert (
            pytest.approx(wind_generation.sum() + solar_generation.sum(), rel=1e-5)
            == total_generation.sum()
        )
    with subtests.test("Check electrolyzer input power"):
        assert pytest.approx(total_generation.sum(), rel=1e-5) == total_energy_to_electrolyzer.sum()


def test_electrolyzer_om_example(subtests):
    # Change the current working directory to the example's directory
    os.chdir(EXAMPLE_DIR / "10_electrolyzer_om")

    # Create a H2Integrate model
    model = H2IntegrateModel(Path.cwd() / "electrolyzer_om.yaml")

    model.run()

    lcoe = model.prob.get_val("finance_subgroup_electricity.LCOE", units="USD/MW/h")[0]
    lcoh_with_lcoh_finance = model.prob.get_val(
        "finance_subgroup_hydrogen.LCOH_lcoh_financials", units="USD/kg"
    )[0]
    lcoh_with_lcoe_finance = model.prob.get_val(
        "finance_subgroup_hydrogen.LCOH_lcoe_financials", units="USD/kg"
    )[0]
    with subtests.test("Check LCOE"):
        assert pytest.approx(lcoe, rel=1e-5) == 39.98869
    with subtests.test("Check LCOH with lcoh_financials"):
        assert pytest.approx(lcoh_with_lcoh_finance, rel=1e-5) == 13.0954678
    with subtests.test("Check LCOH with lcoe_financials"):
        assert pytest.approx(lcoh_with_lcoe_finance, rel=1e-5) == 8.00321771


def test_wombat_electrolyzer_example(subtests):
    # Change the current working directory to the example's directory
    os.chdir(EXAMPLE_DIR / "08_wind_electrolyzer")

    # Create a H2Integrate model
    model = H2IntegrateModel(Path.cwd() / "wind_plant_electrolyzer.yaml")

    model.run()

    lcoe_with_profast_model = model.prob.get_val(
        "finance_subgroup_electricity_profast.LCOE", units="USD/MW/h"
    )[0]
    lcoe_with_custom_model = model.prob.get_val(
        "finance_subgroup_electricity_custom.LCOE", units="USD/MW/h"
    )[0]

    lcoh_with_custom_model = model.prob.get_val(
        "finance_subgroup_hydrogen.LCOH_produced_custom_model", units="USD/kg"
    )[0]
    lcoh_with_profast_model = model.prob.get_val(
        "finance_subgroup_hydrogen.LCOH_produced_profast_model", units="USD/kg"
    )[0]

    with subtests.test("Check LCOH from custom  model"):
        assert pytest.approx(lcoh_with_custom_model, rel=1e-5) == 4.19232346
    with subtests.test("Check LCOH from ProFAST model"):
        assert pytest.approx(lcoh_with_profast_model, rel=1e-5) == 5.32632237
    with subtests.test("Check LCOE from custom model"):
        assert pytest.approx(lcoe_with_custom_model, rel=1e-5) == 51.17615298
    with subtests.test("Check LCOE from ProFAST model"):
        assert pytest.approx(lcoe_with_profast_model, rel=1e-5) == 59.0962084


def test_wind_battery_dispatch_example(subtests):
    # Change the current working directory to the example's directory
    os.chdir(EXAMPLE_DIR / "19_wind_battery_dispatch")

    # Create a H2Integrate model
    model = H2IntegrateModel(Path.cwd() / "wind_battery_dispatch.yaml")

    # Run the model
    model.run()

    model.post_process()

    # Test battery storage functionality
    with subtests.test("Check battery SOC bounds"):
        soc = model.prob.get_val("battery.electricity_soc")
        # SOC should stay within configured bounds (10% to 100%)
        assert all(soc >= 0.1)
        assert all(soc <= 1.0)

    with subtests.test("Check wind generation"):
        # Wind should generate some electricity
        wind_electricity = model.prob.get_val("wind.electricity_out")
        assert wind_electricity.sum() > 0
        # Wind electricity should match battery input (direct connection)
        battery_electricity_in = model.prob.get_val("battery.electricity_in")
        assert pytest.approx(wind_electricity.sum(), rel=1e-6) == battery_electricity_in.sum()

    with subtests.test("Check demand satisfaction"):
        electricity_out = model.prob.get_val("battery.electricity_out", units="MW")
        # Battery output should try to meet the 5 MW constant demand
        # Average output should be close to demand when there's sufficient generation
        assert electricity_out.mean() > 4.20  # MW

    # Subtest for LCOE
    with subtests.test("Check LCOE value"):
        lcoe = model.prob.get_val("finance_subgroup_electricity.LCOE")[0]
        assert pytest.approx(lcoe, rel=1e-6) == 0.07801723344476236

    # Subtest for total electricity produced
    with subtests.test("Check total electricity produced"):
        total_electricity = model.prob.get_val(
            "finance_subgroup_electricity.electricity_sum.total_electricity_produced"
        )[0]
        assert pytest.approx(total_electricity, rel=1e-6) == 62797265.9296355

    # Subtest for electricity curtailed
    with subtests.test("Check electricity curtailed"):
        electricity_curtailed = np.linalg.norm(model.prob.get_val("battery.electricity_curtailed"))
        assert pytest.approx(electricity_curtailed, rel=1e-6) == 412531.73840450746

    # Subtest for missed load
    with subtests.test("Check electricity missed load"):
        electricity_missed_load = np.linalg.norm(
            model.prob.get_val("battery.electricity_missed_load")
        )
        assert pytest.approx(electricity_missed_load, rel=1e-6) == 165604.70758669

<<<<<<< HEAD

def test_windard_pv_battery_dispatch_example(subtests):
    # Change the current working directory to the example's directory
    os.chdir(EXAMPLE_DIR / "xx_wind_ard")

    # Create the model
    model = H2IntegrateModel("./h2i_inputs/wind_pv_battery.yaml")

    # Run the model
    model.run()

    # Post-process the results
    model.post_process()

    with subtests.test("Check wind generation"):
        # Wind should generate some electricity
        wind_electricity = model.prob.get_val("wind.electricity_out", units="MW")
        assert wind_electricity.sum() > 0

    with subtests.test("Check solar generation"):
        # Solar should generate some electricity
        solar_electricity = model.prob.get_val("solar.electricity_out", units="MW")
        assert solar_electricity.sum() > 0

    with subtests.test("Check battery gets wind and solar output"):
        # Wind plus solar electricity should match battery input (direct connection)
        battery_electricity_in = model.prob.get_val("battery.electricity_in", units="MW")
        assert wind_electricity.sum() + solar_electricity.sum() == pytest.approx(
            battery_electricity_in.sum(), rel=1e-6
        )

    with subtests.test("Check demand satisfaction"):
        electricity_out = model.prob.get_val("battery.electricity_out", units="MW")
        # Demand should be met for the last part of the year
        assert np.allclose(
            electricity_out[8700:],
            model.prob.get_val("battery.electricity_demand_profile", units="MW/h")[8700:],
        )

    # Subtest for LCOE
    with subtests.test("Check LCOE value"):
        lcoe = model.prob.get_val("finance_subgroup_electricity.LCOE")[0]
        assert pytest.approx(lcoe, rel=1e-6) == 0.07200626005588326

    # Subtest for total electricity produced
    with subtests.test("Check total electricity produced"):
        total_electricity = model.prob.get_val(
            "finance_subgroup_electricity.electricity_sum.total_electricity_produced",
            units="MW*h/year",
        ).sum()
        assert total_electricity == pytest.approx(electricity_out.sum())

    # Subtest for electricity curtailed
    with subtests.test("Check electricity curtailed"):
        electricity_curtailed = np.linalg.norm(
            model.prob.get_val("battery.electricity_curtailed", units="MW")
        )
        assert (
            pytest.approx(electricity_curtailed, rel=1e-6)
            == wind_electricity + solar_electricity - electricity_out
        )

    # Subtest for missed load
    with subtests.test("Check electricity missed load"):
        electricity_missed_load = np.linalg.norm(
            model.prob.get_val("battery.electricity_missed_load", units="MW")
        )
        assert electricity_missed_load == pytest.approx(468.28057304873026)
=======
    # Subtest for total electricity produced from wind, should be equal to total
    # electricity produced from finance_subgroup_electricity
    with subtests.test("Check total electricity produced from wind"):
        wind_electricity_finance = model.prob.get_val(
            "finance_subgroup_wind.electricity_sum.total_electricity_produced", units="kW*h/year"
        )[0]
        assert pytest.approx(wind_electricity_finance, rel=1e-6) == total_electricity

    with subtests.test("Check total electricity produced from wind compared to wind aep"):
        wind_electricity_performance = np.sum(
            model.prob.get_val("wind.electricity_out", units="kW")
        )
        assert pytest.approx(wind_electricity_performance, rel=1e-6) == wind_electricity_finance

    # Subtest for total electricity produced from battery, should be equal
    # to sum of "battery.electricity_out"
    with subtests.test("Check total electricity produced from battery"):
        battery_electricity_finance = model.prob.get_val(
            "finance_subgroup_battery.electricity_sum.total_electricity_produced", units="MW*h/year"
        )[0]
        battery_electricity_performance = np.sum(
            model.prob.get_val("battery.electricity_out", units="MW")
        )
        assert (
            pytest.approx(battery_electricity_finance, rel=1e-6) == battery_electricity_performance
        )

    wind_lcoe = model.prob.get_val("finance_subgroup_wind.LCOE", units="USD/MW/h")[0]
    battery_lcoe = model.prob.get_val("finance_subgroup_battery.LCOE", units="USD/MW/h")[0]
    electricity_lcoe = model.prob.get_val("finance_subgroup_electricity.LCOE", units="USD/MW/h")[0]

    with subtests.test("Check electricity LCOE is greater than wind LCOE"):
        assert electricity_lcoe > wind_lcoe

    with subtests.test("Check battery LCOE is greater than electricity LCOE"):
        assert battery_lcoe > electricity_lcoe

    with subtests.test("Check battery LCOE"):
        assert pytest.approx(battery_lcoe, rel=1e-6) == 131.781997

    with subtests.test("Check wind LCOE"):
        assert pytest.approx(wind_lcoe, rel=1e-6) == 58.8248

    with subtests.test("Check electricity LCOE"):
        assert pytest.approx(electricity_lcoe, rel=1e-6) == 78.01723
>>>>>>> 9eba75f5
<|MERGE_RESOLUTION|>--- conflicted
+++ resolved
@@ -821,76 +821,6 @@
         )
         assert pytest.approx(electricity_missed_load, rel=1e-6) == 165604.70758669
 
-<<<<<<< HEAD
-
-def test_windard_pv_battery_dispatch_example(subtests):
-    # Change the current working directory to the example's directory
-    os.chdir(EXAMPLE_DIR / "xx_wind_ard")
-
-    # Create the model
-    model = H2IntegrateModel("./h2i_inputs/wind_pv_battery.yaml")
-
-    # Run the model
-    model.run()
-
-    # Post-process the results
-    model.post_process()
-
-    with subtests.test("Check wind generation"):
-        # Wind should generate some electricity
-        wind_electricity = model.prob.get_val("wind.electricity_out", units="MW")
-        assert wind_electricity.sum() > 0
-
-    with subtests.test("Check solar generation"):
-        # Solar should generate some electricity
-        solar_electricity = model.prob.get_val("solar.electricity_out", units="MW")
-        assert solar_electricity.sum() > 0
-
-    with subtests.test("Check battery gets wind and solar output"):
-        # Wind plus solar electricity should match battery input (direct connection)
-        battery_electricity_in = model.prob.get_val("battery.electricity_in", units="MW")
-        assert wind_electricity.sum() + solar_electricity.sum() == pytest.approx(
-            battery_electricity_in.sum(), rel=1e-6
-        )
-
-    with subtests.test("Check demand satisfaction"):
-        electricity_out = model.prob.get_val("battery.electricity_out", units="MW")
-        # Demand should be met for the last part of the year
-        assert np.allclose(
-            electricity_out[8700:],
-            model.prob.get_val("battery.electricity_demand_profile", units="MW/h")[8700:],
-        )
-
-    # Subtest for LCOE
-    with subtests.test("Check LCOE value"):
-        lcoe = model.prob.get_val("finance_subgroup_electricity.LCOE")[0]
-        assert pytest.approx(lcoe, rel=1e-6) == 0.07200626005588326
-
-    # Subtest for total electricity produced
-    with subtests.test("Check total electricity produced"):
-        total_electricity = model.prob.get_val(
-            "finance_subgroup_electricity.electricity_sum.total_electricity_produced",
-            units="MW*h/year",
-        ).sum()
-        assert total_electricity == pytest.approx(electricity_out.sum())
-
-    # Subtest for electricity curtailed
-    with subtests.test("Check electricity curtailed"):
-        electricity_curtailed = np.linalg.norm(
-            model.prob.get_val("battery.electricity_curtailed", units="MW")
-        )
-        assert (
-            pytest.approx(electricity_curtailed, rel=1e-6)
-            == wind_electricity + solar_electricity - electricity_out
-        )
-
-    # Subtest for missed load
-    with subtests.test("Check electricity missed load"):
-        electricity_missed_load = np.linalg.norm(
-            model.prob.get_val("battery.electricity_missed_load", units="MW")
-        )
-        assert electricity_missed_load == pytest.approx(468.28057304873026)
-=======
     # Subtest for total electricity produced from wind, should be equal to total
     # electricity produced from finance_subgroup_electricity
     with subtests.test("Check total electricity produced from wind"):
@@ -936,4 +866,75 @@
 
     with subtests.test("Check electricity LCOE"):
         assert pytest.approx(electricity_lcoe, rel=1e-6) == 78.01723
->>>>>>> 9eba75f5
+
+
+def test_windard_pv_battery_dispatch_example(subtests):
+    # Change the current working directory to the example's directory
+    os.chdir(EXAMPLE_DIR / "xx_wind_ard")
+
+    # Create the model
+    model = H2IntegrateModel("./h2i_inputs/wind_pv_battery.yaml")
+
+    # Run the model
+    model.run()
+
+    # Post-process the results
+    model.post_process()
+
+    with subtests.test("Check wind generation"):
+        # Wind should generate some electricity
+        wind_electricity = model.prob.get_val("wind.electricity_out", units="MW")
+        assert wind_electricity.sum() > 0
+
+    with subtests.test("Check solar generation"):
+        # Solar should generate some electricity
+        solar_electricity = model.prob.get_val("solar.electricity_out", units="MW")
+        assert solar_electricity.sum() > 0
+
+    with subtests.test("Check battery gets wind and solar output"):
+        # Wind plus solar electricity should match battery input (direct connection)
+        battery_electricity_in = model.prob.get_val("battery.electricity_in", units="MW")
+        assert wind_electricity.sum() + solar_electricity.sum() == pytest.approx(
+            battery_electricity_in.sum(), rel=1e-6
+        )
+
+    with subtests.test("Check demand satisfaction"):
+        dispatched_electricity = model.prob.get_val("battery.electricity_out", units="MW")
+        # Demand should be met for the last part of the year
+        assert np.allclose(
+            dispatched_electricity[8700:],
+            model.prob.get_val("battery.electricity_demand_profile", units="MW/h")[8700:],
+        )
+
+    # Subtest for LCOE
+    with subtests.test("Check dispatched LCOE value"):
+        lcoe = model.prob.get_val("finance_subgroup_dispatched_electricity.LCOE")[0]
+        assert pytest.approx(lcoe, rel=1e-6) == 0.22171693744337054
+
+    with subtests.test("Check generation LCOE value (excludes battery)"):
+        lcoe = model.prob.get_val("finance_subgroup_produced_electricity.LCOE")[0]
+        assert pytest.approx(lcoe, rel=1e-6) == 0.06770722531229562
+
+    # Subtest for total electricity produced
+    with subtests.test("Check total electricity dispatched"):
+        total_electricity = model.prob.get_val(
+            "finance_subgroup_dispatched_electricity.electricity_sum.total_electricity_produced",
+            units="MW*h/year",
+        ).sum()
+        assert total_electricity == pytest.approx(dispatched_electricity.sum())
+
+    # Subtest for electricity curtailed
+    with subtests.test("Check electricity curtailed"):
+        electricity_curtailed = model.prob.get_val(
+            "battery.electricity_curtailed", units="MW"
+        ).sum()
+
+        # import pdb; pdb.set_trace()
+        assert electricity_curtailed == pytest.approx(525088.2729268058, rel=1e-6)
+
+    # Subtest for missed load
+    with subtests.test("Check electricity missed load"):
+        electricity_missed_load = np.linalg.norm(
+            model.prob.get_val("battery.electricity_missed_load", units="MW")
+        )
+        assert electricity_missed_load == pytest.approx(468.28057304873026)