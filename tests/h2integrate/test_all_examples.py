import os
import importlib
from pathlib import Path

import numpy as np
import pytest
import openmdao.api as om

from h2integrate import EXAMPLE_DIR
from h2integrate.core.h2integrate_model import H2IntegrateModel


def test_steel_example(subtests):
    # Change the current working directory to the example's directory
    os.chdir(EXAMPLE_DIR / "01_onshore_steel_mn")

    # Create a H2Integrate model
    model = H2IntegrateModel(Path.cwd() / "01_onshore_steel_mn.yaml")

    # Run the model
    model.run()

    model.post_process()
    # Subtests for checking specific values
    with subtests.test("Check LCOH"):
        assert (
            pytest.approx(
                model.prob.get_val("finance_subgroup_hydrogen.LCOH_delivered")[0], rel=1e-3
            )
            == 7.47944016
        )

    with subtests.test("Check LCOS"):
        assert pytest.approx(model.prob.get_val("steel.LCOS")[0], rel=1e-3) == 1213.87728644

    with subtests.test("Check total adjusted CapEx"):
        assert (
            pytest.approx(
                model.prob.get_val("finance_subgroup_hydrogen.total_capex_adjusted")[0], rel=1e-3
            )
            == 5.10869916e09
        )

    with subtests.test("Check total adjusted OpEx"):
        assert (
            pytest.approx(
                model.prob.get_val("finance_subgroup_hydrogen.total_opex_adjusted")[0], rel=1e-3
            )
            == 96349901.77625626
        )

    with subtests.test("Check steel CapEx"):
        assert pytest.approx(model.prob.get_val("steel.CapEx"), rel=1e-3) == 5.78060014e08

    with subtests.test("Check steel OpEx"):
        assert pytest.approx(model.prob.get_val("steel.OpEx"), rel=1e-3) == 1.0129052e08


def test_simple_ammonia_example(subtests):
    # Change the current working directory to the example's directory
    os.chdir(EXAMPLE_DIR / "02_texas_ammonia")

    # Create a H2Integrate model
    model = H2IntegrateModel(Path.cwd() / "02_texas_ammonia.yaml")

    # Run the model
    model.run()

    model.post_process()

    # Subtests for checking specific values
    with subtests.test("Check HOPP CapEx"):
        assert pytest.approx(model.prob.get_val("plant.hopp.hopp.CapEx"), rel=1e-3) == 1.75469962e09

    with subtests.test("Check HOPP OpEx"):
        assert pytest.approx(model.prob.get_val("plant.hopp.hopp.OpEx"), rel=1e-3) == 32953490.4

    with subtests.test("Check electrolyzer CapEx"):
        assert pytest.approx(model.prob.get_val("electrolyzer.CapEx"), rel=1e-3) == 6.00412524e08

    with subtests.test("Check electrolyzer OpEx"):
        assert pytest.approx(model.prob.get_val("electrolyzer.OpEx"), rel=1e-3) == 14703155.39207595

    with subtests.test("Check H2 storage CapEx"):
        assert (
            pytest.approx(model.prob.get_val("plant.h2_storage.h2_storage.CapEx"), rel=1e-3)
            == 65336874.189441
        )

    with subtests.test("Check H2 storage OpEx"):
        assert (
            pytest.approx(model.prob.get_val("plant.h2_storage.h2_storage.OpEx"), rel=1e-3)
            == 2358776.66234517
        )

    with subtests.test("Check ammonia CapEx"):
        assert pytest.approx(model.prob.get_val("ammonia.CapEx"), rel=1e-3) == 1.0124126e08

    with subtests.test("Check ammonia OpEx"):
        assert pytest.approx(model.prob.get_val("ammonia.OpEx"), rel=1e-3) == 11178036.31197754

    with subtests.test("Check total adjusted CapEx"):
        assert (
            pytest.approx(
                model.prob.get_val("finance_subgroup_hydrogen.total_capex_adjusted")[0], rel=1e-3
            )
            == 2577162708.3
        )

    with subtests.test("Check total adjusted OpEx"):
        assert (
            pytest.approx(
                model.prob.get_val("finance_subgroup_hydrogen.total_opex_adjusted")[0], rel=1e-3
            )
            == 53161706.5
        )

    # Currently underestimated compared to the Reference Design Doc
    with subtests.test("Check LCOH"):
        assert (
            pytest.approx(model.prob.get_val("finance_subgroup_hydrogen.LCOH")[0], rel=1e-3)
            == 3.970
        )
    # Currently underestimated compared to the Reference Design Doc
    with subtests.test("Check LCOA"):
        assert (
            pytest.approx(model.prob.get_val("finance_subgroup_ammonia.LCOA")[0], rel=1e-3)
            == 1.02470046
        )

    # Check that the expected output files exist
    outputs_dir = Path.cwd() / "outputs"
    assert (
        outputs_dir / "profast_output_ammonia_config.yaml"
    ).is_file(), "profast_output_ammonia.yaml not found"
    assert (
        outputs_dir / "profast_output_electricity_config.yaml"
    ).is_file(), "profast_output_electricity.yaml not found"
    assert (
        outputs_dir / "profast_output_hydrogen_config.yaml"
    ).is_file(), "profast_output_hydrogen.yaml not found"


def test_ammonia_synloop_example(subtests):
    # Change the current working directory to the example's directory
    os.chdir(EXAMPLE_DIR / "12_ammonia_synloop")

    # Create a H2Integrate model
    model = H2IntegrateModel(Path.cwd() / "12_ammonia_synloop.yaml")

    # Run the model
    model.run()

    model.post_process()

    # Subtests for checking specific values
    with subtests.test("Check HOPP CapEx"):
        assert pytest.approx(model.prob.get_val("plant.hopp.hopp.CapEx"), rel=1e-6) == 1.75469962e09

    with subtests.test("Check HOPP OpEx"):
        assert pytest.approx(model.prob.get_val("plant.hopp.hopp.OpEx"), rel=1e-6) == 32953490.4

    with subtests.test("Check electrolyzer CapEx"):
        assert pytest.approx(model.prob.get_val("electrolyzer.CapEx"), rel=1e-6) == 6.00412524e08

    with subtests.test("Check electrolyzer OpEx"):
        assert pytest.approx(model.prob.get_val("electrolyzer.OpEx"), rel=1e-6) == 14703155.39207595

    with subtests.test("Check H2 storage CapEx"):
        assert (
            pytest.approx(model.prob.get_val("plant.h2_storage.h2_storage.CapEx"), rel=1e-6)
            == 65337437.18075897
        )

    with subtests.test("Check H2 storage OpEx"):
        assert (
            pytest.approx(model.prob.get_val("plant.h2_storage.h2_storage.OpEx"), rel=1e-6)
            == 2358794.11507603
        )

    with subtests.test("Check ammonia CapEx"):
        assert pytest.approx(model.prob.get_val("ammonia.CapEx"), rel=1e-6) == 1.15173753e09

    with subtests.test("Check ammonia OpEx"):
        assert pytest.approx(model.prob.get_val("ammonia.OpEx"), rel=1e-6) == 25318447.90064406

    with subtests.test("Check total adjusted CapEx"):
        assert (
            pytest.approx(
                model.prob.get_val("finance_subgroup_nh3.total_capex_adjusted")[0], rel=1e-6
            )
            == 3.7289e09
        )

    with subtests.test("Check total adjusted OpEx"):
        assert (
            pytest.approx(
                model.prob.get_val("finance_subgroup_nh3.total_opex_adjusted")[0], rel=1e-6
            )
            == 78480154.4
        )

    with subtests.test("Check LCOH"):
        assert (
            pytest.approx(model.prob.get_val("finance_subgroup_h2.LCOH")[0], rel=1e-6)
            == 3.9705799098258776
        )

    with subtests.test("Check LCOA"):
        assert (
            pytest.approx(model.prob.get_val("finance_subgroup_nh3.LCOA")[0], rel=1e-6)
            == 1.067030996544544
        )


def test_smr_methanol_example(subtests):
    # Change the current working directory to the SMR example's directory
    os.chdir(EXAMPLE_DIR / "03_methanol" / "smr")

    # Create a H2Integrate model
    model = H2IntegrateModel(Path.cwd() / "03_smr_methanol.yaml")

    # Run the model
    model.run()

    model.post_process()

    # Check levelized cost of methanol (LCOM)
    with subtests.test("Check SMR LCOM"):
        assert pytest.approx(model.prob.get_val("methanol.LCOM"), rel=1e-6) == 0.22116813


def test_co2h_methanol_example(subtests):
    # Change the current working directory to the CO2 Hydrogenation example's directory
    os.chdir(EXAMPLE_DIR / "03_methanol" / "co2_hydrogenation")

    # Create a H2Integrate model
    model = H2IntegrateModel(Path.cwd() / "03_co2h_methanol.yaml")

    # Run the model
    model.run()

    model.post_process()

    # Check levelized cost of methanol (LCOM)
    with subtests.test("Check CO2 Hydrogenation LCOM"):
        assert pytest.approx(model.prob.get_val("methanol.LCOM")[0], rel=1e-6) == 1.381162


@pytest.mark.skipif(importlib.util.find_spec("mcm") is None, reason="mcm is not installed")
def test_doc_methanol_example(subtests):
    # Change the current working directory to the CO2 Hydrogenation example's directory
    os.chdir(EXAMPLE_DIR / "03_methanol" / "co2_hydrogenation_doc")

    # Create a H2Integrate model
    model = H2IntegrateModel(Path.cwd() / "03_co2h_methanol.yaml")

    # Run the model
    model.run()

    model.post_process()

    # Check levelized cost of methanol (LCOM)
    with subtests.test("Check CO2 Hydrogenation LCOM"):
        assert (
            pytest.approx(model.prob.get_val("finance_subgroup_default.LCOM"), rel=1e-6)
            == 2.58989518
        )


def test_wind_h2_opt_example(subtests):
    # Change the current working directory to the example's directory
    os.chdir(EXAMPLE_DIR / "05_wind_h2_opt")

    # Run without optimization
    model_init = H2IntegrateModel(Path.cwd() / "wind_plant_electrolyzer0.yaml")

    # Run the model
    model_init.run()

    model_init.post_process()

    annual_h20 = model_init.prob.get_val("electrolyzer.total_hydrogen_produced", units="kg/year")[0]

    # Create a H2Integrate model
    model = H2IntegrateModel(Path.cwd() / "wind_plant_electrolyzer.yaml")

    # Run the model
    model.run()

    with subtests.test("Check initial H2 production"):
        assert annual_h20 < (60500000 - 10000)

    with subtests.test("Check LCOE"):
        assert (
            pytest.approx(model.prob.get_val("finance_subgroup_electricity.LCOE")[0], rel=1e-3)
            == 0.059096
        )

    with subtests.test("Check electrolyzer size"):
        assert (
            pytest.approx(model.prob.get_val("electrolyzer.electrolyzer_size_mw")[0], rel=1e-3)
            == 1380.0
        )
    # Read the resulting SQL file and compare initial and final LCOH values

    sql_path = None
    for root, _dirs, files in os.walk(Path.cwd()):
        for file in files:
            if file == "wind_h2_opt.sql":
                sql_path = Path(root) / file
                break
        if sql_path:
            break
    assert (
        sql_path is not None
    ), "wind_h2_opt.sql file not found in current working directory or subdirectories."

    cr = om.CaseReader(str(sql_path))
    cases = list(cr.get_cases())
    assert len(cases) > 1, "Not enough cases recorded in SQL file."

    # Get initial and final LCOH values

    initial_lcoh = cases[0].outputs["finance_subgroup_hydrogen.LCOH"][0]
    final_lcoh = cases[-1].outputs["finance_subgroup_hydrogen.LCOH"][0]

    with subtests.test("Check LCOH changed"):
        assert final_lcoh != initial_lcoh

    with subtests.test("Check total adjusted CapEx"):
        assert (
            pytest.approx(
                model.prob.get_val("finance_subgroup_hydrogen.total_capex_adjusted")[0], rel=1e-3
            )
            == 2667734319.98
        )
    with subtests.test("Check total adjusted OpEx"):
        assert (
            pytest.approx(
                model.prob.get_val("finance_subgroup_hydrogen.total_opex_adjusted")[0], rel=1e-3
            )
            == 72718135.62
        )

    with subtests.test("Check minimum total hydrogen produced"):
        assert (
            pytest.approx(
                model.prob.get_val("electrolyzer.total_hydrogen_produced", units="kg/year")[0],
                abs=15000,
            )
            == 60500000
        )


def test_paper_example(subtests):
    # Change the current working directory to the example's directory
    os.chdir(EXAMPLE_DIR / "06_custom_tech")

    # Create a H2Integrate model
    model = H2IntegrateModel(Path.cwd() / "wind_plant_paper.yaml")

    # Run the model
    model.run()

    model.post_process()

    # Subtests for checking specific values
    with subtests.test("Check LCOP"):
        assert pytest.approx(model.prob.get_val("paper_mill.LCOP"), rel=1e-3) == 51.733275


@pytest.mark.skipif(importlib.util.find_spec("mcm") is None, reason="mcm is not installed")
def test_wind_wave_doc_example(subtests):
    # Change the current working directory to the example's directory
    os.chdir(EXAMPLE_DIR / "09_co2/direct_ocean_capture")

    # Create a H2Integrate model
    model = H2IntegrateModel(Path.cwd() / "offshore_plant_doc.yaml")

    # Run the model
    model.run()

    model.post_process()

    # Subtests for checking specific values
    with subtests.test("Check LCOC"):
        assert (
            pytest.approx(model.prob.get_val("finance_subgroup_co2.LCOC")[0], rel=1e-3)
            == 2.26955589
        )

    with subtests.test("Check LCOE"):
        assert (
            pytest.approx(model.prob.get_val("finance_subgroup_electricity.LCOE")[0], rel=1e-3)
            == 0.330057
        )


@pytest.mark.skipif(importlib.util.find_spec("mcm") is None, reason="mcm is not installed")
def test_splitter_wind_doc_h2_example(subtests):
    # Change the current working directory to the example's directory
    os.chdir(EXAMPLE_DIR / "17_splitter_wind_doc_h2")

    # Create a H2Integrate model
    model = H2IntegrateModel(Path.cwd() / "offshore_plant_splitter_doc_h2.yaml")

    # Run the model
    model.run()

    model.post_process()

    # Subtests for checking specific values
    with subtests.test("Check LCOH"):
        assert (
            pytest.approx(model.prob.get_val("finance_subgroup_hydrogen.LCOH")[0], rel=1e-3)
            == 10.25515911
        )

    with subtests.test("Check LCOC"):
        assert (
            pytest.approx(model.prob.get_val("finance_subgroup_co2.LCOC")[0], rel=1e-3)
            == 14.19802243
        )

    with subtests.test("Check LCOE"):
        assert (
            pytest.approx(model.prob.get_val("finance_subgroup_electricity.LCOE")[0], rel=1e-3)
            == 0.1385128
        )


def test_hydro_example(subtests):
    # Change the current working directory to the example's directory
    os.chdir(EXAMPLE_DIR / "07_run_of_river_plant")

    # Create a H2Integrate model
    model = H2IntegrateModel(Path.cwd() / "07_run_of_river.yaml")

    # Run the model
    model.run()

    model.post_process()

    print(model.prob.get_val("finance_subgroup_default.LCOE"))

    # Subtests for checking specific values
    with subtests.test("Check LCOE"):
        assert (
            pytest.approx(model.prob.get_val("finance_subgroup_default.LCOE"), rel=1e-3)
            == 0.17653979
        )


def test_hybrid_energy_plant_example(subtests):
    # Change the current working directory to the example's directory
    os.chdir(EXAMPLE_DIR / "11_hybrid_energy_plant")

    # Create a H2Integrate model
    model = H2IntegrateModel(Path.cwd() / "wind_pv_battery.yaml")

    # Run the model
    model.run()

    model.post_process()

    # Subtests for checking specific values
    with subtests.test("Check LCOE"):
        assert model.prob.get_val("finance_subgroup_default.LCOE", units="USD/(MW*h)")[0] < 83.2123


def test_asu_example(subtests):
    # Change the current working directory to the example's directory
    os.chdir(EXAMPLE_DIR / "13_air_separator")

    # Create a H2Integrate model
    model = H2IntegrateModel(Path.cwd() / "13_air_separator.yaml")

    # Run the model
    model.run()

    model.post_process()

    # Subtests for checking specific values
    with subtests.test("Check LCON"):
        assert (
            pytest.approx(
                model.prob.get_val("finance_subgroup_default.LCON", units="USD/kg")[0],
                abs=1e-4,
            )
            == 0.309041977334972
        )


def test_hydrogen_dispatch_example(subtests):
    # Change the current working directory to the example's directory
    os.chdir(EXAMPLE_DIR / "14_wind_hydrogen_dispatch")

    # Create a H2Integrate model
    model = H2IntegrateModel(Path.cwd() / "inputs" / "h2i_wind_to_h2_storage.yaml")

    model.run()

    model.post_process()

    with subtests.test("Check LCOE"):
        assert (
            pytest.approx(
                model.prob.get_val("finance_subgroup_electricity.LCOE", units="USD/(MW*h)")[0],
                rel=1e-5,
            )
            == 59.0962072084844
        )

    with subtests.test("Check all h2 LCOH"):
        assert (
            pytest.approx(
                model.prob.get_val("finance_subgroup_all_hydrogen.LCOH", units="USD/kg")[0],
                rel=1e-5,
            )
            == 5.360810057454742
        )

    with subtests.test("Check dispatched h2 LCOH"):
        assert (
            pytest.approx(
                model.prob.get_val("finance_subgroup_dispatched_hydrogen.LCOH", units="USD/kg")[0],
                rel=1e-5,
            )
            == 8.371194137479359
        )


@pytest.mark.skipif(importlib.util.find_spec("mcm") is None, reason="mcm is not installed")
def test_wind_wave_oae_example(subtests):
    # Change the current working directory to the example's directory
    os.chdir(EXAMPLE_DIR / "09_co2/ocean_alkalinity_enhancement")

    # Create a H2Integrate model
    model = H2IntegrateModel(Path.cwd() / "offshore_plant_oae.yaml")

    # Run the model
    model.run()

    model.post_process()

    # Subtests for checking specific values
    # Note: These are placeholder values. Update with actual values after running the test
    # when MCM package is properly installed and configured
    with subtests.test("Check LCOC"):
        assert pytest.approx(model.prob.get_val("finance_subgroup_co2.LCOC"), rel=1e-3) == 37.82

    with subtests.test("Check LCOE"):
        assert (
            pytest.approx(model.prob.get_val("finance_subgroup_electricity.LCOE"), rel=1e-3)
            == 0.367
        )


@pytest.mark.skipif(importlib.util.find_spec("mcm") is None, reason="mcm is not installed")
def test_wind_wave_oae_example_with_finance(subtests):
    # Change the current working directory to the example's directory
    os.chdir(EXAMPLE_DIR / "09_co2/ocean_alkalinity_enhancement_financials")

    # Create a H2Integrate model
    model = H2IntegrateModel(Path.cwd() / "offshore_plant_oae.yaml")

    # Run the model
    model.run()

    model.post_process()

    # Subtests for checking specific values
    # Note: These are placeholder values. Update with actual values after running the test
    # when MCM package is properly installed and configured
    with subtests.test("Check LCOE"):
        assert (
            pytest.approx(model.prob.get_val("finance_subgroup_electricity.LCOE"), rel=1e-3)
            == 0.09180
        )

    with subtests.test("Check Carbon Credit"):
        assert pytest.approx(model.prob.get_val("oae.carbon_credit_value"), rel=1e-3) == 569.5


def test_natural_gas_example(subtests):
    # Change the current working directory to the example's directory
    os.chdir(EXAMPLE_DIR / "16_natural_gas")

    # Create a H2Integrate model
    model = H2IntegrateModel(Path.cwd() / "natgas.yaml")

    # Run the model

    model.run()

    model.post_process()
    solar_aep = sum(model.prob.get_val("solar.electricity_out", units="kW"))
    solar_bat_out_total = sum(model.prob.get_val("battery.electricity_out", units="kW"))
    solar_curtailed_total = sum(
        model.prob.get_val("battery.electricity_unused_commodity", units="kW")
    )

    renewable_subgroup_total_electricity = model.prob.get_val(
        "finance_subgroup_renewables.electricity_sum.total_electricity_produced", units="kW*h/year"
    )[0]
    electricity_subgroup_total_electricity = model.prob.get_val(
        "finance_subgroup_electricity.electricity_sum.total_electricity_produced", units="kW*h/year"
    )[0]
    natural_gas_subgroup_total_electricity = model.prob.get_val(
        "finance_subgroup_natural_gas.electricity_sum.total_electricity_produced", units="kW*h/year"
    )[0]

    # NOTE: battery output power is not included in any of the financials

    pre_ng_missed_load = model.prob.get_val("battery.electricity_unmet_demand", units="kW")
    ng_electricity_demand = model.prob.get_val("natural_gas_plant.electricity_demand", units="kW")
    ng_electricity_production = model.prob.get_val("natural_gas_plant.electricity_out", units="kW")
    bat_init_charge = 200000.0 * 0.1  # max capacity in kW and initial charge rate percentage

    with subtests.test(
        "Check solar AEP is greater than battery output (solar oversized relative to demand"
    ):
        assert solar_aep > solar_bat_out_total

    with subtests.test(
        "Check battery outputs against battery inputs (solar oversized relative to demand"
    ):
        assert (
            pytest.approx(solar_bat_out_total + solar_curtailed_total, abs=bat_init_charge)
            == solar_aep
        )

    with subtests.test("Check solar AEP equals total electricity for renewables subgroup"):
        assert pytest.approx(solar_aep, rel=1e-6) == renewable_subgroup_total_electricity

    with subtests.test("Check natural gas AEP equals total electricity for natural_gas subgroup"):
        assert (
            pytest.approx(sum(ng_electricity_production), rel=1e-6)
            == natural_gas_subgroup_total_electricity
        )

    with subtests.test(
        "Check natural gas + solar AEP equals total electricity for electricity subgroup"
    ):
        assert (
            pytest.approx(electricity_subgroup_total_electricity, rel=1e-6)
            == sum(ng_electricity_production) + solar_aep
        )

    with subtests.test("Check missed load is natural gas plant electricity demand"):
        assert pytest.approx(ng_electricity_demand, rel=1e-6) == pre_ng_missed_load

    with subtests.test("Check natural_gas_plant electricity out equals demand"):
        assert pytest.approx(ng_electricity_demand, rel=1e-6) == ng_electricity_production

    # Subtests for checking specific values
    with subtests.test("Check Natural Gas CapEx"):
        capex = model.prob.get_val("natural_gas_plant.CapEx")[0]
        assert pytest.approx(capex, rel=1e-6) == 1e8

    with subtests.test("Check Natural Gas OpEx"):
        opex = model.prob.get_val("natural_gas_plant.OpEx")[0]
        assert pytest.approx(opex, rel=1e-6) == 2243167.24525

    with subtests.test("Check total electricity produced"):
        assert pytest.approx(natural_gas_subgroup_total_electricity, rel=1e-6) == 497266898.10354495

    with subtests.test("Check opex adjusted ng_feedstock"):
        opex_ng_feedstock = model.prob.get_val(
            "finance_subgroup_natural_gas.varopex_adjusted_ng_feedstock"
            # "finance_subgroup_natural_gas.opex_adjusted_ng_feedstock"
        )[0]
        assert pytest.approx(opex_ng_feedstock, rel=1e-6) == 15281860.770986987

    with subtests.test("Check capex adjusted natural_gas_plant"):
        capex_ng_plant = model.prob.get_val(
            "finance_subgroup_natural_gas.capex_adjusted_natural_gas_plant"
        )[0]
        assert pytest.approx(capex_ng_plant, rel=1e-6) == 97560975.60975611

    with subtests.test("Check opex adjusted natural_gas_plant"):
        opex_ng_plant = model.prob.get_val(
            "finance_subgroup_natural_gas.opex_adjusted_natural_gas_plant"
        )[0]
        assert pytest.approx(opex_ng_plant, rel=1e-6) == 2188455.8490330363

    with subtests.test("Check total adjusted CapEx for natural gas subgroup"):
        total_capex = model.prob.get_val("finance_subgroup_natural_gas.total_capex_adjusted")[0]
        assert pytest.approx(total_capex, rel=1e-6) == 97658536.58536586

    with subtests.test("Check LCOE (natural gas plant)"):
        lcoe_ng = model.prob.get_val("finance_subgroup_natural_gas.LCOE")[0]
        assert pytest.approx(lcoe_ng, rel=1e-6) == 0.05811033466

    with subtests.test("Check LCOE (renewables plant)"):
        lcoe_re = model.prob.get_val("finance_subgroup_renewables.LCOE")[0]
        assert pytest.approx(lcoe_re, rel=1e-6) == 0.07102560120

    with subtests.test("Check LCOE (renewables and natural gas plant)"):
        lcoe_tot = model.prob.get_val("finance_subgroup_electricity.LCOE")[0]
        assert pytest.approx(lcoe_tot, rel=1e-6) == 0.063997927290

    # Test feedstock-specific values
    with subtests.test("Check feedstock output"):
        ng_output = model.prob.get_val("ng_feedstock_source.natural_gas_out")
        # Should be rated capacity (100 MMBtu) for all timesteps
        assert all(ng_output == 750.0)

    with subtests.test("Check feedstock consumption"):
        ng_consumed = model.prob.get_val("ng_feedstock.natural_gas_consumed")
        # Total consumption should match what the natural gas plant uses
        expected_consumption = (
            model.prob.get_val("natural_gas_plant.electricity_out") * 7.5
        )  # Convert MWh to MMBtu using heat rate
        assert pytest.approx(ng_consumed.sum(), rel=1e-3) == expected_consumption.sum()

    with subtests.test("Check feedstock CapEx"):
        ng_capex = model.prob.get_val("ng_feedstock.CapEx")[0]
        assert pytest.approx(ng_capex, rel=1e-6) == 100000.0  # start_up_cost

    with subtests.test("Check feedstock OpEx"):
        ng_opex = model.prob.get_val("ng_feedstock.VarOpEx")[0]
        # OpEx should be annual_cost (0) + price * consumption
        ng_consumed = model.prob.get_val("ng_feedstock.natural_gas_consumed")
        expected_opex = 4.2 * ng_consumed.sum()  # price = 4.2 $/MMBtu
        assert pytest.approx(ng_opex, rel=1e-6) == expected_opex


def test_wind_solar_electrolyzer_example(subtests):
    # Change the current working directory to the example's directory
    os.chdir(EXAMPLE_DIR / "15_wind_solar_electrolyzer")

    # Create a H2Integrate model
    model = H2IntegrateModel(Path.cwd() / "15_wind_solar_electrolyzer.yaml")
    model.run()

<<<<<<< HEAD
    solar_fpath = model.model.get_val("site.solar_resource.solar_resource_data")["filepath"]
    wind_fpath = model.model.get_val("site.wind_resource.wind_resource_data")["filepath"]

    with subtests.test("Wind resource file"):
        assert Path(wind_fpath).name == "35.2018863_-101.945027_2012_wtk_v2_60min_utc_tz.csv"

    with subtests.test("Solar resource file"):
        assert Path(solar_fpath).name == "30.6617_-101.7096_psmv3_60_2013.csv"
=======
    model.post_process()

    wind_aep = sum(model.prob.get_val("wind.electricity_out", units="kW"))
    solar_aep = sum(model.prob.get_val("solar.electricity_out", units="kW"))
    total_aep = model.prob.get_val(
        "finance_subgroup_electricity.electricity_sum.total_electricity_produced", units="kW*h/year"
    )[0]

    with subtests.test("Check total energy production"):
        assert pytest.approx(wind_aep + solar_aep, rel=1e-6) == total_aep
>>>>>>> b8e02e1d

    with subtests.test("Check LCOE"):
        assert (
            pytest.approx(
                model.prob.get_val("finance_subgroup_electricity.LCOE", units="USD/(MW*h)")[0],
                rel=1e-5,
            )
            == 53.9306558
        )

    with subtests.test("Check LCOH"):
        assert (
            pytest.approx(
                model.prob.get_val("finance_subgroup_hydrogen.LCOH", units="USD/kg")[0],
                rel=1e-5,
            )
            == 5.3277923
        )

    wind_generation = model.prob.get_val("wind.electricity_out", units="kW")
    solar_generation = model.prob.get_val("solar.electricity_out", units="kW")
    total_generation = model.prob.get_val("combiner.electricity_out", units="kW")
    total_energy_to_electrolyzer = model.prob.get_val("electrolyzer.electricity_in", units="kW")
    with subtests.test("Check combiner output"):
        assert (
            pytest.approx(wind_generation.sum() + solar_generation.sum(), rel=1e-5)
            == total_generation.sum()
        )
    with subtests.test("Check electrolyzer input power"):
        assert pytest.approx(total_generation.sum(), rel=1e-5) == total_energy_to_electrolyzer.sum()


def test_electrolyzer_om_example(subtests):
    # Change the current working directory to the example's directory
    os.chdir(EXAMPLE_DIR / "10_electrolyzer_om")

    # Create a H2Integrate model
    model = H2IntegrateModel(Path.cwd() / "electrolyzer_om.yaml")

    model.run()

    lcoe = model.prob.get_val("finance_subgroup_electricity.LCOE", units="USD/(MW*h)")[0]
    lcoh_with_lcoh_finance = model.prob.get_val(
        "finance_subgroup_hydrogen.LCOH_lcoh_financials", units="USD/kg"
    )[0]
    lcoh_with_lcoe_finance = model.prob.get_val(
        "finance_subgroup_hydrogen.LCOH_lcoe_financials", units="USD/kg"
    )[0]
    with subtests.test("Check LCOE"):
        assert pytest.approx(lcoe, rel=1e-4) == 39.98869
    with subtests.test("Check LCOH with lcoh_financials"):
        assert pytest.approx(lcoh_with_lcoh_finance, rel=1e-4) == 13.0954678
    with subtests.test("Check LCOH with lcoe_financials"):
        assert pytest.approx(lcoh_with_lcoe_finance, rel=1e-4) == 8.00321771


def test_wombat_electrolyzer_example(subtests):
    # Change the current working directory to the example's directory
    os.chdir(EXAMPLE_DIR / "08_wind_electrolyzer")

    # Create a H2Integrate model
    model = H2IntegrateModel(Path.cwd() / "wind_plant_electrolyzer.yaml")

    model.run()

    lcoe_with_profast_model = model.prob.get_val(
        "finance_subgroup_electricity_profast.LCOE", units="USD/(MW*h)"
    )[0]
    lcoe_with_custom_model = model.prob.get_val(
        "finance_subgroup_electricity_custom.LCOE", units="USD/(MW*h)"
    )[0]

    lcoh_with_custom_model = model.prob.get_val(
        "finance_subgroup_hydrogen.LCOH_produced_custom_model", units="USD/kg"
    )[0]
    lcoh_with_profast_model = model.prob.get_val(
        "finance_subgroup_hydrogen.LCOH_produced_profast_model", units="USD/kg"
    )[0]

    with subtests.test("Check LCOH from custom  model"):
        assert pytest.approx(lcoh_with_custom_model, rel=1e-5) == 4.19232346
    with subtests.test("Check LCOH from ProFAST model"):
        assert pytest.approx(lcoh_with_profast_model, rel=1e-5) == 5.32632237
    with subtests.test("Check LCOE from custom model"):
        assert pytest.approx(lcoe_with_custom_model, rel=1e-5) == 51.17615298
    with subtests.test("Check LCOE from ProFAST model"):
        assert pytest.approx(lcoe_with_profast_model, rel=1e-5) == 59.0962084


def test_pyomo_heuristic_dispatch_example(subtests):
    # Change the current working directory to the example's directory
    os.chdir(EXAMPLE_DIR / "18_pyomo_heuristic_dispatch")

    # Create a H2Integrate model
    model = H2IntegrateModel(Path.cwd() / "pyomo_heuristic_dispatch.yaml")

    demand_profile = np.ones(8760) * 50.0

    # TODO: Update with demand module once it is developed
    model.setup()
    model.prob.set_val("battery.electricity_demand", demand_profile, units="MW")

    # Run the model
    model.run()

    model.post_process()

    # Test battery storage functionality
    # SOC should stay within configured bounds (10% to 90%)
    # Due to pysam simulation, bounds may not be fully respected,
    # but should not exceed the upper bound more than 4% SOC
    # and the lower bound more than 1% SOC
    soc = model.prob.get_val("battery.SOC")
    with subtests.test("Check battery SOC lower bound"):
        assert all(soc >= 9.0)
    with subtests.test("Check battery SOC upper bound"):
        assert all(soc <= 94.0)

    with subtests.test("Check wind generation out of the wind plant"):
        # Wind should generate some electricity
        wind_electricity = model.prob.get_val("wind.electricity_out")
        assert wind_electricity.sum() > 0
        # Wind electricity should match battery input (direct connection)
    with subtests.test("Check wind generation in to battery"):
        battery_electricity_in = model.prob.get_val("battery.electricity_in")
        assert wind_electricity.sum() == pytest.approx(battery_electricity_in.sum(), rel=1e-6)

    with subtests.test("Check demand satisfaction"):
        electricity_out = model.prob.get_val("battery.electricity_out", units="MW")
        # Battery output should try to meet the 50 MW constant demand
        # Average output should be close to demand when there's sufficient generation
        assert electricity_out.mean() >= 45  # MW

    # Subtest for LCOE
    with subtests.test("Check all LCOE value"):
        lcoe = model.prob.get_val("finance_subgroup_all_electricity.LCOE")[0]
        assert lcoe == pytest.approx(0.08157197567200995, rel=1e-6)

    with subtests.test("Check dispatched LCOE value"):
        lcoe = model.prob.get_val("finance_subgroup_dispatched_electricity.LCOE")[0]
        assert lcoe == pytest.approx(0.5975902853904799, rel=1e-6)

    # Subtest for total electricity produced
    with subtests.test("Check total electricity produced"):
        total_electricity = model.prob.get_val(
            name="finance_subgroup_all_electricity.electricity_sum.total_electricity_produced",
            units="MW*h/year",
        )[0]
        assert total_electricity == pytest.approx(3125443.1089529935, rel=1e-6)

    # Subtest for electricity unused_commodity
    with subtests.test("Check electricity unused commodity"):
        electricity_unused_commodity = np.linalg.norm(
            model.prob.get_val("battery.unused_electricity_out", units="MW")
        )
        assert electricity_unused_commodity == pytest.approx(36590.067573337095, rel=1e-6)

    # Subtest for unmet demand
    with subtests.test("Check electricity unmet demand"):
        electricity_unmet_demand = np.linalg.norm(
            model.prob.get_val("battery.unmet_electricity_demand_out", units="MW")
        )
        assert electricity_unmet_demand == pytest.approx(711.1997294551337, rel=1e-6)

    # check that error is raised when incorrect tech_name is given
    with subtests.test("Check incorrect tech_name error"):
        expected_error = (
            r"tech_name in control_parameters \(wrong_tech_name\) must match "
            r"the top-level name of the tech group \(battery\)"
        )
        with pytest.raises(ValueError, match=expected_error):
            H2IntegrateModel(Path.cwd() / "pyomo_heuristic_dispatch_error_for_testing.yaml")


def test_simple_dispatch_example(subtests):
    # Change the current working directory to the example's directory
    os.chdir(EXAMPLE_DIR / "19_simple_dispatch")

    # Create a H2Integrate model
    model = H2IntegrateModel(Path.cwd() / "wind_battery_dispatch.yaml")

    # Run the model
    model.run()

    model.post_process()

    wind_aep = sum(model.prob.get_val("wind.electricity_out", units="kW"))
    aep_for_finance = model.prob.get_val(
        "finance_subgroup_electricity.total_electricity_produced", units="kW*h/year"
    )[0]
    battery_init_energy = 30000.0 * 0.25  # max capacity in kW and initial charge rate percentage

    with subtests.test("Check electricity is not double counted"):
        assert aep_for_finance <= wind_aep + battery_init_energy

    # Test battery storage functionality
    with subtests.test("Check battery SOC bounds"):
        soc = model.prob.get_val("battery.electricity_soc")
        # SOC should stay within configured bounds (10% to 100%)
        assert all(soc >= 0.1)
        assert all(soc <= 1.0)

    with subtests.test("Check wind generation"):
        # Wind should generate some electricity
        wind_electricity = model.prob.get_val("wind.electricity_out")
        assert wind_electricity.sum() > 0
        # Wind electricity should match battery input (direct connection)
        battery_electricity_in = model.prob.get_val("battery.electricity_in")
        assert pytest.approx(wind_electricity.sum(), rel=1e-6) == battery_electricity_in.sum()

    with subtests.test("Check demand satisfaction"):
        electricity_out = model.prob.get_val("battery.electricity_out", units="MW")
        # Battery output should try to meet the 5 MW constant demand
        # Average output should be close to demand when there's sufficient generation
        assert electricity_out.mean() > 4.20  # MW

    # Subtest for LCOE
    with subtests.test("Check LCOE value"):
        lcoe = model.prob.get_val("finance_subgroup_electricity.LCOE_all_electricity_profast")[0]
        assert pytest.approx(lcoe, rel=1e-6) == 0.07801723344476236

    # Subtest for NPV
    with subtests.test("Check NPV value"):
        npv = model.prob.get_val(
            "finance_subgroup_electricity.NPV_electricity_all_electricity_npv"
        )[0]
        assert pytest.approx(npv, rel=1e-6) == 3791194.71

    # Subtest for ProFAST NPV
    with subtests.test("Check NPV value"):
        npv = model.prob.get_val(
            "finance_subgroup_electricity.NPV_electricity_all_electricity_profast_npv"
        )[0]
        assert pytest.approx(npv, rel=1e-6) == 7518969.18

    # Subtest for total electricity produced
    with subtests.test("Check total electricity produced"):
        total_electricity = model.prob.get_val(
            "finance_subgroup_electricity.electricity_sum.total_electricity_produced"
        )[0]
        assert pytest.approx(total_electricity, rel=1e-6) == 62797265.9296355

    # Subtest for electricity unused_commodity
    with subtests.test("Check electricity unused commodity"):
        electricity_unused_commodity = np.linalg.norm(
            model.prob.get_val("battery.electricity_unused_commodity")
        )
        assert pytest.approx(electricity_unused_commodity, rel=1e-6) == 412531.73840450746

    # Subtest for unmet demand
    with subtests.test("Check electricity unmet demand"):
        electricity_unmet_demand = np.linalg.norm(
            model.prob.get_val("battery.electricity_unmet_demand")
        )
        assert pytest.approx(electricity_unmet_demand, rel=1e-6) == 165604.70758669

    # Subtest for total electricity produced from wind, should be equal to total
    # electricity produced from finance_subgroup_electricity
    with subtests.test("Check total electricity produced from wind"):
        wind_electricity_finance = model.prob.get_val(
            "finance_subgroup_wind.electricity_sum.total_electricity_produced", units="kW*h/year"
        )[0]
        assert pytest.approx(wind_electricity_finance, rel=1e-6) == total_electricity

    with subtests.test("Check total electricity produced from wind compared to wind aep"):
        wind_electricity_performance = np.sum(
            model.prob.get_val("wind.electricity_out", units="kW")
        )
        assert pytest.approx(wind_electricity_performance, rel=1e-6) == wind_electricity_finance

    # Subtest for total electricity produced from battery, should be equal
    # to sum of "battery.electricity_out"
    with subtests.test("Check total electricity produced from battery"):
        battery_electricity_finance = model.prob.get_val(
            "finance_subgroup_battery.electricity_sum.total_electricity_produced", units="MW*h/year"
        )[0]
        battery_electricity_performance = np.sum(
            model.prob.get_val("battery.electricity_out", units="MW")
        )
        assert (
            pytest.approx(battery_electricity_finance, rel=1e-6) == battery_electricity_performance
        )

    wind_lcoe = model.prob.get_val("finance_subgroup_wind.LCOE_wind_only", units="USD/(MW*h)")[0]
    battery_lcoe = model.prob.get_val(
        "finance_subgroup_battery.LCOE_battery_included", units="USD/(MW*h)"
    )[0]
    electricity_lcoe = model.prob.get_val(
        "finance_subgroup_electricity.LCOE_all_electricity_profast", units="USD/(MW*h)"
    )[0]

    with subtests.test("Check electricity LCOE is greater than wind LCOE"):
        assert electricity_lcoe > wind_lcoe

    with subtests.test("Check battery LCOE is greater than electricity LCOE"):
        assert battery_lcoe > electricity_lcoe

    with subtests.test("Check battery LCOE"):
        assert pytest.approx(battery_lcoe, rel=1e-6) == 131.781997

    with subtests.test("Check wind LCOE"):
        assert pytest.approx(wind_lcoe, rel=1e-6) == 58.8248

    with subtests.test("Check electricity LCOE"):
        assert pytest.approx(electricity_lcoe, rel=1e-6) == 78.01723


def test_csvgen_design_of_experiments(subtests):
    os.chdir(EXAMPLE_DIR / "20_solar_electrolyzer_doe")

    # Create a H2Integrate model

    with pytest.raises(UserWarning) as excinfo:
        model = H2IntegrateModel(Path.cwd() / "20_solar_electrolyzer_doe.yaml")
        assert "There may be issues with the csv file csv_doe_cases.csv" in str(excinfo.value)

    # Run the model
    from hopp.utilities.utilities import load_yaml

    from h2integrate.core.utilities import check_file_format_for_csv_generator
    from h2integrate.core.dict_utils import update_defaults
    from h2integrate.core.inputs.validation import write_yaml, load_driver_yaml

    # load the driver config file
    driver_config = load_driver_yaml("driver_config.yaml")
    # specify the filepath to the csv file
    csv_fpath = Path(driver_config["driver"]["design_of_experiments"]["filename"]).absolute()
    # run the csv checker method, we want it to write the csv file to a new filepath so
    # set overwrite_file=False
    new_csv_filename = check_file_format_for_csv_generator(
        csv_fpath, driver_config, check_only=False, overwrite_file=False
    )

    # update the csv filename in the driver config dictionary
    updated_driver = update_defaults(driver_config["driver"], "filename", new_csv_filename.name)
    driver_config["driver"].update(updated_driver)

    # save the updated driver to a new file
    new_driver_fpath = Path.cwd() / "driver_config_test.yaml"
    new_toplevel_fpath = Path.cwd() / "20_solar_electrolyzer_doe_test.yaml"
    write_yaml(driver_config, new_driver_fpath)

    # update the driver config filename in the top-level config
    main_config = load_yaml("20_solar_electrolyzer_doe.yaml")
    main_config["driver_config"] = new_driver_fpath.name

    # save the updated top-level config file to a new file
    write_yaml(main_config, new_toplevel_fpath)

    model = H2IntegrateModel(new_toplevel_fpath)
    model.run()

    sql_fpath = Path.cwd() / "ex_20_out" / "cases.sql"
    cr = om.CaseReader(str(sql_fpath))
    cases = list(cr.get_cases())

    with subtests.test("Check solar capacity in case 0"):
        assert pytest.approx(cases[0].get_val("solar.capacity_kWdc", units="MW"), rel=1e-6) == 25.0
    with subtests.test("Check solar capacity in case 9"):
        assert (
            pytest.approx(cases[-1].get_val("solar.capacity_kWdc", units="MW"), rel=1e-6) == 500.0
        )

    with subtests.test("Check electrolyzer capacity in case 0"):
        assert (
            pytest.approx(
                cases[0].get_val("electrolyzer.electrolyzer_size_mw", units="MW"), rel=1e-6
            )
            == 10.0 * 5
        )

    with subtests.test("Check electrolyzer capacity in case 9"):
        assert (
            pytest.approx(
                cases[-1].get_val("electrolyzer.electrolyzer_size_mw", units="MW"), rel=1e-6
            )
            == 10.0 * 10
        )

    min_lcoh_val = 100000.0
    min_lcoh_case_num = 0
    for i, case in enumerate(cases):
        lcoh = case.get_val("finance_subgroup_hydrogen.LCOH_optimistic", units="USD/kg")[0]
        if lcoh < min_lcoh_val:
            min_lcoh_val = np.min([lcoh, min_lcoh_val])
            min_lcoh_case_num = i

    with subtests.test("Min LCOH value"):
        assert pytest.approx(min_lcoh_val, rel=1e-6) == 4.468258

    with subtests.test("Min LCOH case number"):
        assert min_lcoh_case_num == 6

    with subtests.test("Min LCOH case LCOH value"):
        assert (
            pytest.approx(
                cases[min_lcoh_case_num].get_val(
                    "finance_subgroup_hydrogen.LCOH_optimistic", units="USD/kg"
                ),
                rel=1e-6,
            )
            == min_lcoh_val
        )

    with subtests.test("Min LCOH case has lower LCOH than other cases"):
        for i, case in enumerate(cases):
            lcoh_case = case.get_val("finance_subgroup_hydrogen.LCOH_optimistic", units="USD/kg")
            if i != min_lcoh_case_num:
                assert lcoh_case > min_lcoh_val

    with subtests.test("Min LCOH solar capacity"):
        assert (
            pytest.approx(
                cases[min_lcoh_case_num].get_val("solar.capacity_kWdc", units="MW"), rel=1e-6
            )
            == 200.0
        )

    with subtests.test("Min LCOH electrolyzer capacity"):
        assert (
            pytest.approx(
                cases[min_lcoh_case_num].get_val("electrolyzer.electrolyzer_size_mw", units="MW"),
                rel=1e-6,
            )
            == 100.0
        )

    # remove files created
    new_driver_fpath.unlink()
    new_toplevel_fpath.unlink()
    new_csv_filename.unlink()


def test_sweeping_solar_sites_doe(subtests):
    os.chdir(EXAMPLE_DIR / "22_site_doe")
    import pandas as pd

    # Create the model
    model = H2IntegrateModel("22_solar_site_doe.yaml")

    # Run the model
    model.run()

    # Specify the filepath to the sql file, the folder and filename are in the driver_config
    sql_fpath = EXAMPLE_DIR / "22_site_doe" / "ex_22_out" / "cases.sql"

    # load the cases
    cr = om.CaseReader(sql_fpath)

    cases = list(cr.get_cases())

    res_df = pd.DataFrame()
    for ci, case in enumerate(cases):
        solar_resource_data = case.get_val("site.solar_resource.solar_resource_data")
        lat_lon = f"{case.get_val('site.latitude')[0]} {case.get_val('site.longitude')[0]}"
        solar_capacity = case.get_design_vars()["solar.capacity_kWdc"]
        aep = case.get_val("solar.annual_energy", units="MW*h/yr")
        lcoe = case.get_val("finance_subgroup_electricity.LCOE_optimistic", units="USD/(MW*h)")

        site_res = pd.DataFrame(
            [aep, lcoe, solar_capacity], index=["AEP", "LCOE", "solar_capacity"], columns=[lat_lon]
        ).T
        res_df = pd.concat([site_res, res_df], axis=0)

        with subtests.test(f"Case {ci}: Solar resource latitude matches site latitude"):
            assert (
                pytest.approx(case.get_val("site.latitude"), abs=0.1)
                == solar_resource_data["site_lat"]
            )
        with subtests.test(f"Case {ci}: Solar resource longitude matches site longitude"):
            assert (
                pytest.approx(case.get_val("site.longitude"), abs=0.1)
                == solar_resource_data["site_lon"]
            )

    locations = list(set(res_df.index.to_list()))
    solar_sizes = list(set(res_df["solar_capacity"].to_list()))

    with subtests.test("Two solar sizes per site"):
        assert len(solar_sizes) == 2
    with subtests.test("Two unique sites"):
        assert len(locations) == 2

    with subtests.test("Unique AEPS per case"):
        assert len(list(set(res_df["AEP"].to_list()))) == len(res_df)

    with subtests.test("Unique LCOEs per case"):
        assert len(list(set(res_df["LCOE"].to_list()))) == len(res_df)<|MERGE_RESOLUTION|>--- conflicted
+++ resolved
@@ -735,7 +735,6 @@
     model = H2IntegrateModel(Path.cwd() / "15_wind_solar_electrolyzer.yaml")
     model.run()
 
-<<<<<<< HEAD
     solar_fpath = model.model.get_val("site.solar_resource.solar_resource_data")["filepath"]
     wind_fpath = model.model.get_val("site.wind_resource.wind_resource_data")["filepath"]
 
@@ -744,7 +743,6 @@
 
     with subtests.test("Solar resource file"):
         assert Path(solar_fpath).name == "30.6617_-101.7096_psmv3_60_2013.csv"
-=======
     model.post_process()
 
     wind_aep = sum(model.prob.get_val("wind.electricity_out", units="kW"))
@@ -755,7 +753,6 @@
 
     with subtests.test("Check total energy production"):
         assert pytest.approx(wind_aep + solar_aep, rel=1e-6) == total_aep
->>>>>>> b8e02e1d
 
     with subtests.test("Check LCOE"):
         assert (
