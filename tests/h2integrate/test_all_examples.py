import os
import unittest
import importlib
from pathlib import Path

import numpy as np
import pytest
import openmdao.api as om

from h2integrate import EXAMPLE_DIR
from h2integrate.core.h2integrate_model import H2IntegrateModel


def test_steel_example(subtests):
    # Change the current working directory to the example's directory
    os.chdir(EXAMPLE_DIR / "01_onshore_steel_mn")

    # Create a H2Integrate model
    model = H2IntegrateModel(Path.cwd() / "01_onshore_steel_mn.yaml")

    # Run the model
    model.run()

    model.post_process()
    # Subtests for checking specific values
    with subtests.test("Check LCOH"):
        assert (
            pytest.approx(
                model.prob.get_val("finance_subgroup_hydrogen.LCOH_delivered")[0], rel=1e-3
            )
            == 7.47944016
        )

    with subtests.test("Check LCOS"):
        assert pytest.approx(model.prob.get_val("steel.LCOS")[0], rel=1e-3) == 1213.87728644

    with subtests.test("Check total adjusted CapEx"):
        assert (
            pytest.approx(
                model.prob.get_val("finance_subgroup_hydrogen.total_capex_adjusted")[0], rel=1e-3
            )
            == 5.10869916e09
        )

    with subtests.test("Check total adjusted OpEx"):
        assert (
            pytest.approx(
                model.prob.get_val("finance_subgroup_hydrogen.total_opex_adjusted")[0], rel=1e-3
            )
            == 96349901.77625626
        )

    with subtests.test("Check steel CapEx"):
        assert pytest.approx(model.prob.get_val("steel.CapEx"), rel=1e-3) == 5.78060014e08

    with subtests.test("Check steel OpEx"):
        assert pytest.approx(model.prob.get_val("steel.OpEx"), rel=1e-3) == 1.0129052e08


def test_simple_ammonia_example(subtests):
    # Change the current working directory to the example's directory
    os.chdir(EXAMPLE_DIR / "02_texas_ammonia")

    # Create a H2Integrate model
    model = H2IntegrateModel(Path.cwd() / "02_texas_ammonia.yaml")

    # Run the model
    model.run()

    model.post_process()

    # Subtests for checking specific values
    with subtests.test("Check HOPP CapEx"):
        assert pytest.approx(model.prob.get_val("plant.hopp.hopp.CapEx"), rel=1e-3) == 1.75469962e09

    with subtests.test("Check HOPP OpEx"):
        assert pytest.approx(model.prob.get_val("plant.hopp.hopp.OpEx"), rel=1e-3) == 32953490.4

    with subtests.test("Check electrolyzer CapEx"):
        assert pytest.approx(model.prob.get_val("electrolyzer.CapEx"), rel=1e-3) == 6.00412524e08

    with subtests.test("Check electrolyzer OpEx"):
        assert pytest.approx(model.prob.get_val("electrolyzer.OpEx"), rel=1e-3) == 14703155.39207595

    with subtests.test("Check H2 storage CapEx"):
        assert (
            pytest.approx(model.prob.get_val("plant.h2_storage.h2_storage.CapEx"), rel=1e-3)
            == 65336874.189441
        )

    with subtests.test("Check H2 storage OpEx"):
        assert (
            pytest.approx(model.prob.get_val("plant.h2_storage.h2_storage.OpEx"), rel=1e-3)
            == 2358776.66234517
        )

    with subtests.test("Check ammonia CapEx"):
        assert pytest.approx(model.prob.get_val("ammonia.CapEx"), rel=1e-3) == 1.0124126e08

    with subtests.test("Check ammonia OpEx"):
        assert pytest.approx(model.prob.get_val("ammonia.OpEx"), rel=1e-3) == 11178036.31197754

    with subtests.test("Check total adjusted CapEx"):
        assert (
            pytest.approx(
                model.prob.get_val("finance_subgroup_hydrogen.total_capex_adjusted")[0], rel=1e-3
            )
            == 2577162708.3
        )

    with subtests.test("Check total adjusted OpEx"):
        assert (
            pytest.approx(
                model.prob.get_val("finance_subgroup_hydrogen.total_opex_adjusted")[0], rel=1e-3
            )
            == 53161706.5
        )

    # Currently underestimated compared to the Reference Design Doc
    with subtests.test("Check LCOH"):
        assert (
            pytest.approx(model.prob.get_val("finance_subgroup_hydrogen.LCOH")[0], rel=1e-3)
            == 3.970
        )
    # Currently underestimated compared to the Reference Design Doc
    with subtests.test("Check LCOA"):
        assert (
            pytest.approx(model.prob.get_val("finance_subgroup_ammonia.LCOA")[0], rel=1e-3)
            == 1.02470046
        )

    # Check that the expected output files exist
    outputs_dir = Path.cwd() / "outputs"
    assert (
        outputs_dir / "profast_output_ammonia_config.yaml"
    ).is_file(), "profast_output_ammonia.yaml not found"
    assert (
        outputs_dir / "profast_output_electricity_config.yaml"
    ).is_file(), "profast_output_electricity.yaml not found"
    assert (
        outputs_dir / "profast_output_hydrogen_config.yaml"
    ).is_file(), "profast_output_hydrogen.yaml not found"


def test_ammonia_synloop_example(subtests):
    # Change the current working directory to the example's directory
    os.chdir(EXAMPLE_DIR / "12_ammonia_synloop")

    # Create a H2Integrate model
    model = H2IntegrateModel(Path.cwd() / "12_ammonia_synloop.yaml")

    # Run the model
    model.run()

    model.post_process()

    # Subtests for checking specific values
    with subtests.test("Check HOPP CapEx"):
        assert pytest.approx(model.prob.get_val("plant.hopp.hopp.CapEx"), rel=1e-6) == 1.75469962e09

    with subtests.test("Check HOPP OpEx"):
        assert pytest.approx(model.prob.get_val("plant.hopp.hopp.OpEx"), rel=1e-6) == 32953490.4

    with subtests.test("Check electrolyzer CapEx"):
        assert pytest.approx(model.prob.get_val("electrolyzer.CapEx"), rel=1e-6) == 6.00412524e08

    with subtests.test("Check electrolyzer OpEx"):
        assert pytest.approx(model.prob.get_val("electrolyzer.OpEx"), rel=1e-6) == 14703155.39207595

    with subtests.test("Check H2 storage CapEx"):
        assert (
            pytest.approx(model.prob.get_val("plant.h2_storage.h2_storage.CapEx"), rel=1e-6)
            == 65337437.18075897
        )

    with subtests.test("Check H2 storage OpEx"):
        assert (
            pytest.approx(model.prob.get_val("plant.h2_storage.h2_storage.OpEx"), rel=1e-6)
            == 2358794.11507603
        )

    with subtests.test("Check ammonia CapEx"):
        assert pytest.approx(model.prob.get_val("ammonia.CapEx"), rel=1e-6) == 1.15173753e09

    with subtests.test("Check ammonia OpEx"):
        assert pytest.approx(model.prob.get_val("ammonia.OpEx"), rel=1e-6) == 25318447.90064406

    with subtests.test("Check total adjusted CapEx"):
        assert (
            pytest.approx(
                model.prob.get_val("finance_subgroup_nh3.total_capex_adjusted")[0], rel=1e-6
            )
            == 3.7289e09
        )

    with subtests.test("Check total adjusted OpEx"):
        assert (
            pytest.approx(
                model.prob.get_val("finance_subgroup_nh3.total_opex_adjusted")[0], rel=1e-6
            )
            == 78480154.4
        )

    with subtests.test("Check LCOH"):
        assert (
            pytest.approx(model.prob.get_val("finance_subgroup_h2.LCOH")[0], rel=1e-6)
            == 3.9705799098258776
        )

    with subtests.test("Check LCOA"):
        assert (
            pytest.approx(model.prob.get_val("finance_subgroup_nh3.LCOA")[0], rel=1e-6)
            == 1.067030996544544
        )


def test_smr_methanol_example(subtests):
    # Change the current working directory to the SMR example's directory
    os.chdir(EXAMPLE_DIR / "03_methanol" / "smr")

    # Create a H2Integrate model
    model = H2IntegrateModel(Path.cwd() / "03_smr_methanol.yaml")

    # Run the model
    model.run()

    model.post_process()

    # Check levelized cost of methanol (LCOM)
    with subtests.test("Check SMR LCOM"):
        assert pytest.approx(model.prob.get_val("methanol.LCOM"), rel=1e-6) == 0.22116813


def test_co2h_methanol_example(subtests):
    # Change the current working directory to the CO2 Hydrogenation example's directory
    os.chdir(EXAMPLE_DIR / "03_methanol" / "co2_hydrogenation")

    # Create a H2Integrate model
    model = H2IntegrateModel(Path.cwd() / "03_co2h_methanol.yaml")

    # Run the model
    model.run()

    model.post_process()

    # Check levelized cost of methanol (LCOM)
    with subtests.test("Check CO2 Hydrogenation LCOM"):
        assert pytest.approx(model.prob.get_val("methanol.LCOM")[0], rel=1e-6) == 1.381162


def test_wind_h2_opt_example(subtests):
    # Change the current working directory to the example's directory
    os.chdir(EXAMPLE_DIR / "05_wind_h2_opt")

    # Run without optimization
    model_init = H2IntegrateModel(Path.cwd() / "wind_plant_electrolyzer0.yaml")

    # Run the model
    model_init.run()

    model_init.post_process()

    annual_h20 = model_init.prob.get_val("electrolyzer.total_hydrogen_produced", units="kg/year")[0]

    # Create a H2Integrate model
    model = H2IntegrateModel(Path.cwd() / "wind_plant_electrolyzer.yaml")

    # Run the model
    model.run()

    model.post_process()

    with subtests.test("Check initial H2 production"):
        assert annual_h20 < (60500000 - 10000)

    with subtests.test("Check LCOE"):
        assert (
            pytest.approx(model.prob.get_val("finance_subgroup_electricity.LCOE")[0], rel=1e-3)
            == 0.059311
        )

    with subtests.test("Check electrolyzer size"):
        assert (
            pytest.approx(model.prob.get_val("electrolyzer.electrolyzer_size_mw")[0], rel=1e-3)
            == 1500.0
        )
    # Read the resulting SQL file and compare initial and final LCOH values

    sql_path = None
    for root, _dirs, files in os.walk(Path.cwd()):
        for file in files:
            if file == "wind_h2_opt.sql":
                sql_path = Path(root) / file
                break
        if sql_path:
            break
    assert (
        sql_path is not None
    ), "wind_h2_opt.sql file not found in current working directory or subdirectories."

    cr = om.CaseReader(str(sql_path))
    cases = list(cr.get_cases())
    assert len(cases) > 1, "Not enough cases recorded in SQL file."

    # Get initial and final LCOH values
    initial_lcoh = cases[0].outputs["finance_subgroup_hydrogen.LCOH"][0]
    final_lcoh = cases[-1].outputs["finance_subgroup_hydrogen.LCOH"][0]

    with subtests.test("Check LCOH changed"):
        assert final_lcoh != initial_lcoh

    with subtests.test("Check total adjusted CapEx"):
        assert (
            pytest.approx(
                model.prob.get_val("finance_subgroup_hydrogen.total_capex_adjusted")[0], rel=1e-3
            )
            == 2783126102
        )
    with subtests.test("Check total adjusted OpEx"):
        assert (
            pytest.approx(
                model.prob.get_val("finance_subgroup_hydrogen.total_opex_adjusted")[0], rel=1e-3
            )
            == 75543899
        )

    with subtests.test("Check minimum total hydrogen produced"):
        assert (
            pytest.approx(
                model.prob.get_val("electrolyzer.total_hydrogen_produced", units="kg/year")[0],
                abs=10000,
            )
            == 60500000
        )


def test_paper_example(subtests):
    # Change the current working directory to the example's directory
    os.chdir(EXAMPLE_DIR / "06_custom_tech")

    # Create a H2Integrate model
    model = H2IntegrateModel(Path.cwd() / "wind_plant_paper.yaml")

    # Run the model
    model.run()

    model.post_process()

    # Subtests for checking specific values
    with subtests.test("Check LCOP"):
        assert pytest.approx(model.prob.get_val("paper_mill.LCOP"), rel=1e-3) == 51.91476681


@unittest.skipUnless(importlib.util.find_spec("mcm") is not None, "mcm is not installed")
def test_wind_wave_doc_example(subtests):
    # Change the current working directory to the example's directory
    os.chdir(EXAMPLE_DIR / "09_co2/direct_ocean_capture")

    # Create a H2Integrate model
    model = H2IntegrateModel(Path.cwd() / "offshore_plant_doc.yaml")

    # Run the model
    model.run()

    model.post_process()

    # Subtests for checking specific values
    with subtests.test("Check LCOC"):
        assert (
            pytest.approx(model.prob.get_val("finance_subgroup_co2.LCOC")[0], rel=1e-3)
            == 2.26955589
        )

    with subtests.test("Check LCOE"):
        assert (
            pytest.approx(model.prob.get_val("finance_subgroup_electricity.LCOE")[0], rel=1e-3)
            == 0.330057
        )


@unittest.skipUnless(importlib.util.find_spec("mcm") is not None, "mcm is not installed")
def test_splitter_wind_doc_h2_example(subtests):
    # Change the current working directory to the example's directory
    os.chdir(EXAMPLE_DIR / "17_splitter_wind_doc_h2")

    # Create a H2Integrate model
    model = H2IntegrateModel(Path.cwd() / "offshore_plant_splitter_doc_h2.yaml")

    # Run the model
    model.run()

    model.post_process()

    # Subtests for checking specific values
    with subtests.test("Check LCOH"):
        assert (
            pytest.approx(model.prob.get_val("finance_subgroup_hydrogen.LCOH")[0], rel=1e-3)
            == 10.25515911
        )

    with subtests.test("Check LCOC"):
        assert (
            pytest.approx(model.prob.get_val("finance_subgroup_co2.LCOC")[0], rel=1e-3)
            == 14.19802243
        )

    with subtests.test("Check LCOE"):
        assert (
            pytest.approx(model.prob.get_val("finance_subgroup_electricity.LCOE")[0], rel=1e-3)
            == 0.1385128
        )


def test_hydro_example(subtests):
    # Change the current working directory to the example's directory
    os.chdir(EXAMPLE_DIR / "07_run_of_river_plant")

    # Create a H2Integrate model
    model = H2IntegrateModel(Path.cwd() / "07_run_of_river.yaml")

    # Run the model
    model.run()

    model.post_process()

    print(model.prob.get_val("finance_subgroup_default.LCOE"))

    # Subtests for checking specific values
    with subtests.test("Check LCOE"):
        assert (
            pytest.approx(model.prob.get_val("finance_subgroup_default.LCOE"), rel=1e-3)
            == 0.17653979
        )


def test_hybrid_energy_plant_example(subtests):
    # Change the current working directory to the example's directory
    os.chdir(EXAMPLE_DIR / "11_hybrid_energy_plant")

    # Create a H2Integrate model
    model = H2IntegrateModel(Path.cwd() / "wind_pv_battery.yaml")

    # Run the model
    model.run()

    model.post_process()

    # Subtests for checking specific values
    with subtests.test("Check LCOE"):
        assert model.prob.get_val("finance_subgroup_default.LCOE", units="USD/MW/h")[0] < 83.2123


def test_asu_example(subtests):
    # Change the current working directory to the example's directory
    os.chdir(EXAMPLE_DIR / "13_air_separator")

    # Create a H2Integrate model
    model = H2IntegrateModel(Path.cwd() / "13_air_separator.yaml")

    # Run the model
    model.run()

    model.post_process()

    # Subtests for checking specific values
    with subtests.test("Check LCON"):
        assert (
            pytest.approx(
                model.prob.get_val("finance_subgroup_default.LCON", units="USD/kg")[0],
                abs=1e-4,
            )
            == 0.309041977334972
        )


def test_hydrogen_dispatch_example(subtests):
    # Change the current working directory to the example's directory
    os.chdir(EXAMPLE_DIR / "14_wind_hydrogen_dispatch")

    # Create a H2Integrate model
    model = H2IntegrateModel(Path.cwd() / "inputs" / "h2i_wind_to_h2_storage.yaml")

    model.run()

    model.post_process()

    with subtests.test("Check LCOE"):
        assert (
            pytest.approx(
                model.prob.get_val("finance_subgroup_elec.LCOE", units="USD/MW/h")[0],
                rel=1e-5,
            )
            == 106.13987
        )

    with subtests.test("Check LCOH"):
        assert (
            pytest.approx(
                model.prob.get_val("finance_subgroup_h2.LCOH", units="USD/kg")[0],
                rel=1e-5,
            )
            == 5.68452215
        )


@unittest.skipUnless(importlib.util.find_spec("mcm") is not None, "mcm is not installed")
def test_wind_wave_oae_example(subtests):
    # Change the current working directory to the example's directory
    os.chdir(EXAMPLE_DIR / "09_co2/ocean_alkalinity_enhancement")

    # Create a H2Integrate model
    model = H2IntegrateModel(Path.cwd() / "offshore_plant_oae.yaml")

    # Run the model
    model.run()

    model.post_process()

    # Subtests for checking specific values
    # Note: These are placeholder values. Update with actual values after running the test
    # when MCM package is properly installed and configured
    with subtests.test("Check LCOC"):
        assert pytest.approx(model.prob.get_val("finance_subgroup_co2.LCOC"), rel=1e-3) == 37.82

    with subtests.test("Check LCOE"):
        assert (
            pytest.approx(model.prob.get_val("finance_subgroup_electricity.LCOE"), rel=1e-3)
            == 0.367
        )


@unittest.skipUnless(importlib.util.find_spec("mcm") is not None, "mcm is not installed")
def test_wind_wave_oae_example_with_finance(subtests):
    # Change the current working directory to the example's directory
    os.chdir(EXAMPLE_DIR / "09_co2/ocean_alkalinity_enhancement_financials")

    # Create a H2Integrate model
    model = H2IntegrateModel(Path.cwd() / "offshore_plant_oae.yaml")

    # Run the model
    model.run()

    model.post_process()

    # Subtests for checking specific values
    # Note: These are placeholder values. Update with actual values after running the test
    # when MCM package is properly installed and configured
    with subtests.test("Check LCOE"):
        assert (
            pytest.approx(model.prob.get_val("finance_subgroup_electricity.LCOE"), rel=1e-3)
            == 0.09180
        )

    with subtests.test("Check Carbon Credit"):
        assert pytest.approx(model.prob.get_val("oae.carbon_credit_value"), rel=1e-3) == 569.5


def test_natural_gas_example(subtests):
    # Change the current working directory to the example's directory
    os.chdir(EXAMPLE_DIR / "16_natural_gas")

    # Create a H2Integrate model
    model = H2IntegrateModel(Path.cwd() / "natgas.yaml")

    # Run the model

    model.run()

    model.post_process()

    # Subtests for checking specific values

    with subtests.test("Check CapEx"):
        capex = model.prob.get_val("natural_gas_plant.CapEx")[0]
        assert pytest.approx(capex, rel=1e-6) == 1e8

    with subtests.test("Check OpEx"):
        opex = model.prob.get_val("natural_gas_plant.OpEx")[0]
        assert pytest.approx(opex, rel=1e-6) == 1292000.0

    with subtests.test("Check total electricity produced"):
        total_electricity = model.prob.get_val(
            "finance_subgroup_default.electricity_sum.total_electricity_produced"
        )[0]
        assert pytest.approx(total_electricity, rel=1e-6) == 1.168e8

    with subtests.test("Check opex adjusted ng_feedstock"):
        opex_ng_feedstock = model.prob.get_val(
            "finance_subgroup_default.opex_adjusted_ng_feedstock"
        )[0]
        assert pytest.approx(opex_ng_feedstock, rel=1e-6) == 3589463.41463415

    with subtests.test("Check capex adjusted natural_gas_plant"):
        capex_ng_plant = model.prob.get_val(
            "finance_subgroup_default.capex_adjusted_natural_gas_plant"
        )[0]
        assert pytest.approx(capex_ng_plant, rel=1e-6) == 97560975.60975611

    with subtests.test("Check opex adjusted natural_gas_plant"):
        opex_ng_plant = model.prob.get_val(
            "finance_subgroup_default.opex_adjusted_natural_gas_plant"
        )[0]
        assert pytest.approx(opex_ng_plant, rel=1e-6) == 1260487.80487805

    with subtests.test("Check total adjusted CapEx"):
        total_capex = model.prob.get_val("finance_subgroup_default.total_capex_adjusted")[0]
        assert pytest.approx(total_capex, rel=1e-6) == 97658536.58536586

    with subtests.test("Check total adjusted OpEx"):
        total_opex = model.prob.get_val("finance_subgroup_default.total_opex_adjusted")[0]
        assert pytest.approx(total_opex, rel=1e-6) == 4849951.2195122

    with subtests.test("Check LCOE"):
        lcoe = model.prob.get_val("finance_subgroup_default.LCOE")[0]
        assert pytest.approx(lcoe, rel=1e-6) == 0.12959097

    # Test feedstock-specific values
    with subtests.test("Check feedstock output"):
        ng_output = model.prob.get_val("ng_feedstock_source.natural_gas_out")
        # Should be rated capacity (100 MMBtu) for all timesteps
        assert all(ng_output == 100.0)

    with subtests.test("Check feedstock consumption"):
        ng_consumed = model.prob.get_val("ng_feedstock.natural_gas_consumed")
        # Total consumption should match what the natural gas plant uses
        expected_consumption = (
            model.prob.get_val("natural_gas_plant.electricity_out") * 7.5
        )  # Convert MWh to MMBtu using heat rate
        assert pytest.approx(ng_consumed.sum(), rel=1e-3) == expected_consumption.sum()

    with subtests.test("Check feedstock CapEx"):
        ng_capex = model.prob.get_val("ng_feedstock.CapEx")[0]
        assert pytest.approx(ng_capex, rel=1e-6) == 100000.0  # start_up_cost

    with subtests.test("Check feedstock OpEx"):
        ng_opex = model.prob.get_val("ng_feedstock.OpEx")[0]
        # OpEx should be annual_cost (0) + price * consumption
        ng_consumed = model.prob.get_val("ng_feedstock.natural_gas_consumed")
        expected_opex = 4.2 * ng_consumed.sum()  # price = 4.2 $/MMBtu
        assert pytest.approx(ng_opex, rel=1e-6) == expected_opex


def test_wind_solar_electrolyzer_example(subtests):
    # Change the current working directory to the example's directory
    os.chdir(EXAMPLE_DIR / "15_wind_solar_electrolyzer")

    # Create a H2Integrate model
    model = H2IntegrateModel(Path.cwd() / "15_wind_solar_electrolyzer.yaml")
    model.run()

    model.post_process()
    with subtests.test("Check LCOE"):
        assert (
            pytest.approx(
                model.prob.get_val("finance_subgroup_electricity.LCOE", units="USD/MW/h")[0],
                rel=1e-5,
            )
            == 54.12889
        )

    with subtests.test("Check LCOH"):
        assert (
            pytest.approx(
                model.prob.get_val("finance_subgroup_hydrogen.LCOH", units="USD/kg")[0],
                rel=1e-5,
            )
            == 5.33209234
        )

    wind_generation = model.prob.get_val("wind.electricity_out", units="kW")
    solar_generation = model.prob.get_val("solar.electricity_out", units="kW")
    total_generation = model.prob.get_val("combiner.electricity_out", units="kW")
    total_energy_to_electrolyzer = model.prob.get_val("electrolyzer.electricity_in", units="kW")
    with subtests.test("Check combiner output"):
        assert (
            pytest.approx(wind_generation.sum() + solar_generation.sum(), rel=1e-5)
            == total_generation.sum()
        )
    with subtests.test("Check electrolyzer input power"):
        assert pytest.approx(total_generation.sum(), rel=1e-5) == total_energy_to_electrolyzer.sum()


def test_electrolyzer_om_example(subtests):
    # Change the current working directory to the example's directory
    os.chdir(EXAMPLE_DIR / "10_electrolyzer_om")

    # Create a H2Integrate model
    model = H2IntegrateModel(Path.cwd() / "electrolyzer_om.yaml")

    model.run()

    lcoe = model.prob.get_val("finance_subgroup_electricity.LCOE", units="USD/MW/h")[0]
    lcoh_with_lcoh_finance = model.prob.get_val(
        "finance_subgroup_hydrogen.LCOH_lcoh_financials", units="USD/kg"
    )[0]
    lcoh_with_lcoe_finance = model.prob.get_val(
        "finance_subgroup_hydrogen.LCOH_lcoe_financials", units="USD/kg"
    )[0]
    with subtests.test("Check LCOE"):
        assert pytest.approx(lcoe, rel=1e-5) == 40.12819
    with subtests.test("Check LCOH with lcoh_financials"):
        assert pytest.approx(lcoh_with_lcoh_finance, rel=1e-5) == 13.18328175
    with subtests.test("Check LCOH with lcoe_financials"):
        assert pytest.approx(lcoh_with_lcoe_finance, rel=1e-5) == 8.05688467


<<<<<<< HEAD
def test_wombat_electrolyzer_example(subtests):
    # Change the current working directory to the example's directory
    os.chdir(EXAMPLE_DIR / "08_wind_electrolyzer")

    # Create a H2Integrate model
    model = H2IntegrateModel(Path.cwd() / "wind_plant_electrolyzer.yaml")

    model.run()

    lcoe_with_profast_model = model.prob.get_val(
        "finance_subgroup_electricity_profast.LCOE", units="USD/MW/h"
    )[0]
    lcoe_with_custom_model = model.prob.get_val(
        "finance_subgroup_electricity_custom.LCOE", units="USD/MW/h"
    )[0]

    lcoh_with_custom_model = model.prob.get_val(
        "finance_subgroup_hydrogen.LCOH_produced_custom_model", units="USD/kg"
    )[0]
    lcoh_with_profast_model = model.prob.get_val(
        "finance_subgroup_hydrogen.LCOH_produced_profast_model", units="USD/kg"
    )[0]

    with subtests.test("Check LCOH from custom  model"):
        assert pytest.approx(lcoh_with_custom_model, rel=1e-5) == 4.49202378
    with subtests.test("Check LCOH from ProFAST model"):
        assert pytest.approx(lcoh_with_profast_model, rel=1e-5) == 5.34208563
    with subtests.test("Check LCOE from custom model"):
        assert pytest.approx(lcoe_with_custom_model, rel=1e-5) == 51.36276
    with subtests.test("Check LCOE from ProFAST model"):
        assert pytest.approx(lcoe_with_profast_model, rel=1e-5) == 59.31169
=======
def test_wind_battery_dispatch_example(subtests):
    # Change the current working directory to the example's directory
    os.chdir(EXAMPLE_DIR / "19_wind_battery_dispatch")

    # Create a H2Integrate model
    model = H2IntegrateModel(Path.cwd() / "wind_battery_dispatch.yaml")

    # Run the model
    model.run()

    model.post_process()

    # Test battery storage functionality
    with subtests.test("Check battery SOC bounds"):
        soc = model.prob.get_val("battery.electricity_soc")
        # SOC should stay within configured bounds (10% to 100%)
        assert all(soc >= 0.1)
        assert all(soc <= 1.0)

    with subtests.test("Check wind generation"):
        # Wind should generate some electricity
        wind_electricity = model.prob.get_val("wind.electricity_out")
        assert wind_electricity.sum() > 0
        # Wind electricity should match battery input (direct connection)
        battery_electricity_in = model.prob.get_val("battery.electricity_in")
        assert pytest.approx(wind_electricity.sum(), rel=1e-6) == battery_electricity_in.sum()

    with subtests.test("Check demand satisfaction"):
        electricity_out = model.prob.get_val("battery.electricity_out", units="MW")
        # Battery output should try to meet the 5 MW constant demand
        # Average output should be close to demand when there's sufficient generation
        assert electricity_out.mean() > 4.25  # MW

    # Subtest for LCOE
    with subtests.test("Check LCOE value"):
        lcoe = model.prob.get_val("finance_subgroup_electricity.LCOE")[0]
        assert pytest.approx(lcoe, rel=1e-6) == 0.07828939985420173

    # Subtest for total electricity produced
    with subtests.test("Check total electricity produced"):
        total_electricity = model.prob.get_val(
            "finance_subgroup_electricity.electricity_sum.total_electricity_produced"
        )[0]
        assert pytest.approx(total_electricity, rel=1e-6) == 62578956.60011571

    # Subtest for electricity curtailed
    with subtests.test("Check electricity curtailed"):
        electricity_curtailed = np.linalg.norm(model.prob.get_val("battery.electricity_curtailed"))
        assert pytest.approx(electricity_curtailed, rel=1e-6) == 408341.14618821

    # Subtest for missed load
    with subtests.test("Check electricity missed load"):
        electricity_missed_load = np.linalg.norm(
            model.prob.get_val("battery.electricity_missed_load")
        )
        assert pytest.approx(electricity_missed_load, rel=1e-6) == 164187.1653177
>>>>>>> fe193c37
<|MERGE_RESOLUTION|>--- conflicted
+++ resolved
@@ -703,8 +703,6 @@
     with subtests.test("Check LCOH with lcoe_financials"):
         assert pytest.approx(lcoh_with_lcoe_finance, rel=1e-5) == 8.05688467
 
-
-<<<<<<< HEAD
 def test_wombat_electrolyzer_example(subtests):
     # Change the current working directory to the example's directory
     os.chdir(EXAMPLE_DIR / "08_wind_electrolyzer")
@@ -736,7 +734,7 @@
         assert pytest.approx(lcoe_with_custom_model, rel=1e-5) == 51.36276
     with subtests.test("Check LCOE from ProFAST model"):
         assert pytest.approx(lcoe_with_profast_model, rel=1e-5) == 59.31169
-=======
+
 def test_wind_battery_dispatch_example(subtests):
     # Change the current working directory to the example's directory
     os.chdir(EXAMPLE_DIR / "19_wind_battery_dispatch")
@@ -792,5 +790,4 @@
         electricity_missed_load = np.linalg.norm(
             model.prob.get_val("battery.electricity_missed_load")
         )
-        assert pytest.approx(electricity_missed_load, rel=1e-6) == 164187.1653177
->>>>>>> fe193c37
+        assert pytest.approx(electricity_missed_load, rel=1e-6) == 164187.1653177