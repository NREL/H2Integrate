--- conflicted
+++ resolved
@@ -227,8 +227,7 @@
 
     model.post_process()
 
-<<<<<<< HEAD
-    with subtests.test("Check LCOH"):
+    with subtests.test("Check LCOH changed"):
         assert model.prob.get_val("financials_group_1.LCOH")[0] != lcoh0
 
     with subtests.test("Check initial H2 production"):
@@ -236,7 +235,12 @@
 
     with subtests.test("Check LCOE"):
         assert pytest.approx(model.prob.get_val("financials_group_1.LCOE")[0], rel=1e-3) == 0.151189
-=======
+
+    with subtests.test("Check electrolyzer size"):
+        assert (
+            pytest.approx(model.prob.get_val("electrolyzer.electrolyzer_size_mw")[0], rel=1e-3)
+            == 1500.0
+        )
     # Read the resulting SQL file and compare initial and final LCOH values
 
     sql_path = None
@@ -259,22 +263,8 @@
     initial_lcoh = cases[0].outputs["financials_group_default.LCOH"][0]
     final_lcoh = cases[-1].outputs["financials_group_default.LCOH"][0]
 
-    with subtests.test("Check LCOH improvement"):
-        assert final_lcoh < initial_lcoh
->>>>>>> 297dcbf7
-
-    with subtests.test("Check electrolyzer size"):
-        assert (
-<<<<<<< HEAD
-            pytest.approx(model.prob.get_val("electrolyzer.electrolyzer_size_mw")[0], rel=1e-3)
-            == 1500.0
-=======
-            pytest.approx(
-                model.prob.get_val("financials_group_default.total_capex_adjusted"), rel=1e-3
-            )
-            == 1.82152792e09
->>>>>>> 297dcbf7
-        )
+    with subtests.test("Check LCOH changed"):
+        assert final_lcoh != initial_lcoh
 
     with subtests.test("Check total adjusted CapEx"):
         assert (
@@ -285,15 +275,8 @@
         )
     with subtests.test("Check total adjusted OpEx"):
         assert (
-<<<<<<< HEAD
             pytest.approx(model.prob.get_val("financials_group_1.total_opex_adjusted")[0], rel=1e-3)
             == 75543899
-=======
-            pytest.approx(
-                model.prob.get_val("financials_group_default.total_opex_adjusted"), rel=1e-3
-            )
-            == 51995875.99756081
->>>>>>> 297dcbf7
         )
 
     with subtests.test("Check minimum total hydrogen produced"):
