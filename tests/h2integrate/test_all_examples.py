import os
import unittest
import importlib
from pathlib import Path

import pytest

from h2integrate.core.h2integrate_model import H2IntegrateModel


examples_dir = Path(__file__).resolve().parent.parent.parent / "examples/."


def test_steel_example(subtests):
    # Change the current working directory to the example's directory
    os.chdir(examples_dir / "01_onshore_steel_mn")

    # Create a H2Integrate model
    model = H2IntegrateModel(Path.cwd() / "01_onshore_steel_mn.yaml")

    # Run the model
    model.run()

    model.post_process()
    # Subtests for checking specific values
    with subtests.test("Check LCOH"):
        assert pytest.approx(model.prob.get_val("financials_group_1.LCOH"), rel=1e-3) == 7.47944016

    with subtests.test("Check LCOS"):
        assert pytest.approx(model.prob.get_val("steel.LCOS"), rel=1e-3) == 1213.87728644

    with subtests.test("Check total adjusted CapEx"):
        assert (
            pytest.approx(model.prob.get_val("financials_group_1.total_capex_adjusted"), rel=1e-3)
            == 5.10869916e09
        )

    with subtests.test("Check total adjusted OpEx"):
        assert (
            pytest.approx(model.prob.get_val("financials_group_1.total_opex_adjusted"), rel=1e-3)
            == 96349901.77625626
        )

    with subtests.test("Check steel CapEx"):
        assert pytest.approx(model.prob.get_val("steel.CapEx"), rel=1e-3) == 5.78060014e08

    with subtests.test("Check steel OpEx"):
        assert pytest.approx(model.prob.get_val("steel.OpEx"), rel=1e-3) == 1.0129052e08


def test_simple_ammonia_example(subtests):
    # Change the current working directory to the example's directory
    os.chdir(examples_dir / "02_texas_ammonia")

    # Create a H2Integrate model
    model = H2IntegrateModel(Path.cwd() / "02_texas_ammonia.yaml")

    # Run the model
    model.run()

    model.post_process()

    # Subtests for checking specific values
    with subtests.test("Check HOPP CapEx"):
        assert pytest.approx(model.prob.get_val("plant.hopp.hopp.CapEx"), rel=1e-3) == 1.75469962e09

    with subtests.test("Check HOPP OpEx"):
        assert pytest.approx(model.prob.get_val("plant.hopp.hopp.OpEx"), rel=1e-3) == 32953490.4

    with subtests.test("Check electrolyzer CapEx"):
        assert pytest.approx(model.prob.get_val("electrolyzer.CapEx"), rel=1e-3) == 6.00412524e08

    with subtests.test("Check electrolyzer OpEx"):
        assert pytest.approx(model.prob.get_val("electrolyzer.OpEx"), rel=1e-3) == 14703155.39207595

    with subtests.test("Check H2 storage CapEx"):
        assert (
            pytest.approx(model.prob.get_val("plant.h2_storage.h2_storage.CapEx"), rel=1e-3)
            == 65336874.189441
        )

    with subtests.test("Check H2 storage OpEx"):
        assert (
            pytest.approx(model.prob.get_val("plant.h2_storage.h2_storage.OpEx"), rel=1e-3)
            == 2358776.66234517
        )

    with subtests.test("Check ammonia CapEx"):
        assert pytest.approx(model.prob.get_val("ammonia.CapEx"), rel=1e-3) == 1.0124126e08

    with subtests.test("Check ammonia OpEx"):
        assert pytest.approx(model.prob.get_val("ammonia.OpEx"), rel=1e-3) == 11178036.31197754

    with subtests.test("Check total adjusted CapEx"):
        assert (
            pytest.approx(model.prob.get_val("financials_group_1.total_capex_adjusted"), rel=1e-3)
            == 2.76180599e09
        )

    with subtests.test("Check total adjusted OpEx"):
        assert (
            pytest.approx(model.prob.get_val("financials_group_1.total_opex_adjusted"), rel=1e-3)
            == 66599592.71371833
        )

    # Currently underestimated compared to the Reference Design Doc
    with subtests.test("Check LCOH"):
        assert pytest.approx(model.prob.get_val("financials_group_1.LCOH"), rel=1e-3) == 4.39187968
    # Currently underestimated compared to the Reference Design Doc
    with subtests.test("Check LCOA"):
        assert pytest.approx(model.prob.get_val("financials_group_1.LCOA"), rel=1e-3) == 1.06313924


<<<<<<< HEAD
def test_smr_methanol_example(subtests):
    # Change the current working directory to the SMR example's directory
    os.chdir(examples_dir / "03_methanol" / "smr")

    # Create a H2Integrate model
    model = H2IntegrateModel(Path.cwd() / "03_smr_methanol.yaml")
=======
def test_ammonia_synloop_example(subtests):
    # Change the current working directory to the example's directory
    os.chdir(examples_dir / "12_ammonia_synloop")

    # Create a H2Integrate model
    model = H2IntegrateModel(Path.cwd() / "12_ammonia_synloop.yaml")
>>>>>>> 97d27413

    # Run the model
    model.run()

    model.post_process()

<<<<<<< HEAD
    # Check levelized cost of methanol (LCOM)
    with subtests.test("Check SMR LCOM"):
        assert pytest.approx(model.prob.get_val("methanol.LCOM"), rel=1e-6) == 0.22116813


def test_co2h_methanol_example(subtests):
    # Change the current working directory to the CO2 Hydrogenation example's directory
    os.chdir(examples_dir / "03_methanol" / "co2_hydrogenation")

    # Create a H2Integrate model
    model = H2IntegrateModel(Path.cwd() / "03_co2h_methanol.yaml")

    # Run the model
    model.run()

    model.post_process()

    # Check levelized cost of methanol (LCOM)
    with subtests.test("Check CO2 Hydrogenation LCOM"):
        assert pytest.approx(model.prob.get_val("methanol.LCOM"), rel=1e-6) == 1.38341179
=======
    # Subtests for checking specific values
    with subtests.test("Check HOPP CapEx"):
        assert pytest.approx(model.prob.get_val("plant.hopp.hopp.CapEx"), rel=1e-6) == 1.75469962e09

    with subtests.test("Check HOPP OpEx"):
        assert pytest.approx(model.prob.get_val("plant.hopp.hopp.OpEx"), rel=1e-6) == 32953490.4

    with subtests.test("Check electrolyzer CapEx"):
        assert pytest.approx(model.prob.get_val("electrolyzer.CapEx"), rel=1e-6) == 6.00412524e08

    with subtests.test("Check electrolyzer OpEx"):
        assert pytest.approx(model.prob.get_val("electrolyzer.OpEx"), rel=1e-6) == 14703155.39207595

    with subtests.test("Check H2 storage CapEx"):
        assert (
            pytest.approx(model.prob.get_val("plant.h2_storage.h2_storage.CapEx"), rel=1e-6)
            == 65337437.18075897
        )

    with subtests.test("Check H2 storage OpEx"):
        assert (
            pytest.approx(model.prob.get_val("plant.h2_storage.h2_storage.OpEx"), rel=1e-6)
            == 2358794.11507603
        )

    with subtests.test("Check ammonia CapEx"):
        assert pytest.approx(model.prob.get_val("ammonia.CapEx"), rel=1e-6) == 1.15173753e09

    with subtests.test("Check ammonia OpEx"):
        assert pytest.approx(model.prob.get_val("ammonia.OpEx"), rel=1e-6) == 25318447.90064406

    with subtests.test("Check total adjusted CapEx"):
        assert (
            pytest.approx(model.prob.get_val("financials_group_1.total_capex_adjusted"), rel=1e-6)
            == 3.83856529e09
        )

    with subtests.test("Check total adjusted OpEx"):
        assert (
            pytest.approx(model.prob.get_val("financials_group_1.total_opex_adjusted"), rel=1e-6)
            == 81093533.8566508
        )

    with subtests.test("Check LCOH"):
        assert pytest.approx(model.prob.get_val("financials_group_1.LCOH"), rel=1e-6) == 5.85374921

    with subtests.test("Check LCOA"):
        assert pytest.approx(model.prob.get_val("financials_group_1.LCOA"), rel=1e-6) == 1.10368921
>>>>>>> 97d27413


def test_wind_h2_opt_example(subtests):
    # Change the current working directory to the example's directory
    os.chdir(examples_dir / "05_wind_h2_opt")

    # Create a H2Integrate model
    model = H2IntegrateModel(Path.cwd() / "wind_plant_electrolyzer.yaml")

    # Run the model
    model.run()

    model.post_process()

    with subtests.test("Check LCOH"):
        assert model.prob.get_val("financials_group_1.LCOH")[0] < 4.64

    with subtests.test("Check LCOE"):
        assert pytest.approx(model.prob.get_val("financials_group_1.LCOE"), rel=1e-3) == 0.09009908

    with subtests.test("Check total adjusted CapEx"):
        assert (
            pytest.approx(model.prob.get_val("financials_group_1.total_capex_adjusted"), rel=1e-3)
            == 1.82152792e09
        )

    with subtests.test("Check total adjusted OpEx"):
        assert (
            pytest.approx(model.prob.get_val("financials_group_1.total_opex_adjusted"), rel=1e-3)
            == 51995875.99756081
        )

    with subtests.test("Check minimum total hydrogen produced"):
        assert (
            model.prob.get_val("electrolyzer.total_hydrogen_produced", units="kg/year") >= 60500000
        )


def test_paper_example(subtests):
    # Change the current working directory to the example's directory
    os.chdir(examples_dir / "06_custom_tech")

    # Create a H2Integrate model
    model = H2IntegrateModel(Path.cwd() / "wind_plant_paper.yaml")

    # Run the model
    model.run()

    model.post_process()

    # Subtests for checking specific values
    with subtests.test("Check LCOP"):
        assert (
            pytest.approx(
                model.prob.get_val("plant.paper_mill.paper_mill_financial.LCOP"), rel=1e-3
            )
            == 51.91476681
        )


@unittest.skipUnless(importlib.util.find_spec("mcm") is not None, "mcm is not installed")
def test_wind_wave_doc_example(subtests):
    # Change the current working directory to the example's directory
    os.chdir(examples_dir / "09_wind_wave_doc")

    # Create a H2Integrate model
    model = H2IntegrateModel(Path.cwd() / "offshore_plant_doc.yaml")

    # Run the model
    model.run()

    model.post_process()

    # Subtests for checking specific values
    with subtests.test("Check LCOC"):
        assert pytest.approx(model.prob.get_val("financials_group_1.LCOC"), rel=1e-3) == 2.26955589

    with subtests.test("Check LCOE"):
        assert pytest.approx(model.prob.get_val("financials_group_1.LCOE"), rel=1e-3) == 1.05281478


def test_hydro_example(subtests):
    # Change the current working directory to the example's directory
    os.chdir(examples_dir / "07_run_of_river_plant")

    # Create a H2Integrate model
    model = H2IntegrateModel(Path.cwd() / "07_run_of_river.yaml")

    # Run the model
    model.run()

    model.post_process()

    print(model.prob.get_val("financials_group_1.LCOE"))

    # Subtests for checking specific values
    with subtests.test("Check LCOE"):
        assert pytest.approx(model.prob.get_val("financials_group_1.LCOE"), rel=1e-3) == 0.17653979


def test_hybrid_energy_plant_example(subtests):
    # Change the current working directory to the example's directory
    os.chdir(examples_dir / "11_hybrid_energy_plant")

    # Create a H2Integrate model
    model = H2IntegrateModel(Path.cwd() / "wind_pv_battery.yaml")

    # Run the model
    model.run()

    model.post_process()

    # Subtests for checking specific values
    with subtests.test("Check LCOE"):
        assert (
            pytest.approx(
                model.prob.get_val("financials_group_1.LCOE", units="USD/MW/h")[0],
                rel=1e-5,
            )
            == 83.2123
        )<|MERGE_RESOLUTION|>--- conflicted
+++ resolved
@@ -111,28 +111,80 @@
         assert pytest.approx(model.prob.get_val("financials_group_1.LCOA"), rel=1e-3) == 1.06313924
 
 
-<<<<<<< HEAD
+def test_ammonia_synloop_example(subtests):
+    # Change the current working directory to the example's directory
+    os.chdir(examples_dir / "12_ammonia_synloop")
+
+    # Create a H2Integrate model
+    model = H2IntegrateModel(Path.cwd() / "12_ammonia_synloop.yaml")
+
+    # Run the model
+    model.run()
+
+    model.post_process()
+
+    # Subtests for checking specific values
+    with subtests.test("Check HOPP CapEx"):
+        assert pytest.approx(model.prob.get_val("plant.hopp.hopp.CapEx"), rel=1e-6) == 1.75469962e09
+
+    with subtests.test("Check HOPP OpEx"):
+        assert pytest.approx(model.prob.get_val("plant.hopp.hopp.OpEx"), rel=1e-6) == 32953490.4
+
+    with subtests.test("Check electrolyzer CapEx"):
+        assert pytest.approx(model.prob.get_val("electrolyzer.CapEx"), rel=1e-6) == 6.00412524e08
+
+    with subtests.test("Check electrolyzer OpEx"):
+        assert pytest.approx(model.prob.get_val("electrolyzer.OpEx"), rel=1e-6) == 14703155.39207595
+
+    with subtests.test("Check H2 storage CapEx"):
+        assert (
+            pytest.approx(model.prob.get_val("plant.h2_storage.h2_storage.CapEx"), rel=1e-6)
+            == 65337437.18075897
+        )
+
+    with subtests.test("Check H2 storage OpEx"):
+        assert (
+            pytest.approx(model.prob.get_val("plant.h2_storage.h2_storage.OpEx"), rel=1e-6)
+            == 2358794.11507603
+        )
+
+    with subtests.test("Check ammonia CapEx"):
+        assert pytest.approx(model.prob.get_val("ammonia.CapEx"), rel=1e-6) == 1.15173753e09
+
+    with subtests.test("Check ammonia OpEx"):
+        assert pytest.approx(model.prob.get_val("ammonia.OpEx"), rel=1e-6) == 25318447.90064406
+
+    with subtests.test("Check total adjusted CapEx"):
+        assert (
+            pytest.approx(model.prob.get_val("financials_group_1.total_capex_adjusted"), rel=1e-6)
+            == 3.83856529e09
+        )
+
+    with subtests.test("Check total adjusted OpEx"):
+        assert (
+            pytest.approx(model.prob.get_val("financials_group_1.total_opex_adjusted"), rel=1e-6)
+            == 81093533.8566508
+        )
+
+    with subtests.test("Check LCOH"):
+        assert pytest.approx(model.prob.get_val("financials_group_1.LCOH"), rel=1e-6) == 5.85374921
+
+    with subtests.test("Check LCOA"):
+        assert pytest.approx(model.prob.get_val("financials_group_1.LCOA"), rel=1e-6) == 1.10368921
+
+
 def test_smr_methanol_example(subtests):
     # Change the current working directory to the SMR example's directory
     os.chdir(examples_dir / "03_methanol" / "smr")
 
     # Create a H2Integrate model
     model = H2IntegrateModel(Path.cwd() / "03_smr_methanol.yaml")
-=======
-def test_ammonia_synloop_example(subtests):
-    # Change the current working directory to the example's directory
-    os.chdir(examples_dir / "12_ammonia_synloop")
-
-    # Create a H2Integrate model
-    model = H2IntegrateModel(Path.cwd() / "12_ammonia_synloop.yaml")
->>>>>>> 97d27413
-
-    # Run the model
-    model.run()
-
-    model.post_process()
-
-<<<<<<< HEAD
+
+    # Run the model
+    model.run()
+
+    model.post_process()
+
     # Check levelized cost of methanol (LCOM)
     with subtests.test("Check SMR LCOM"):
         assert pytest.approx(model.prob.get_val("methanol.LCOM"), rel=1e-6) == 0.22116813
@@ -153,56 +205,6 @@
     # Check levelized cost of methanol (LCOM)
     with subtests.test("Check CO2 Hydrogenation LCOM"):
         assert pytest.approx(model.prob.get_val("methanol.LCOM"), rel=1e-6) == 1.38341179
-=======
-    # Subtests for checking specific values
-    with subtests.test("Check HOPP CapEx"):
-        assert pytest.approx(model.prob.get_val("plant.hopp.hopp.CapEx"), rel=1e-6) == 1.75469962e09
-
-    with subtests.test("Check HOPP OpEx"):
-        assert pytest.approx(model.prob.get_val("plant.hopp.hopp.OpEx"), rel=1e-6) == 32953490.4
-
-    with subtests.test("Check electrolyzer CapEx"):
-        assert pytest.approx(model.prob.get_val("electrolyzer.CapEx"), rel=1e-6) == 6.00412524e08
-
-    with subtests.test("Check electrolyzer OpEx"):
-        assert pytest.approx(model.prob.get_val("electrolyzer.OpEx"), rel=1e-6) == 14703155.39207595
-
-    with subtests.test("Check H2 storage CapEx"):
-        assert (
-            pytest.approx(model.prob.get_val("plant.h2_storage.h2_storage.CapEx"), rel=1e-6)
-            == 65337437.18075897
-        )
-
-    with subtests.test("Check H2 storage OpEx"):
-        assert (
-            pytest.approx(model.prob.get_val("plant.h2_storage.h2_storage.OpEx"), rel=1e-6)
-            == 2358794.11507603
-        )
-
-    with subtests.test("Check ammonia CapEx"):
-        assert pytest.approx(model.prob.get_val("ammonia.CapEx"), rel=1e-6) == 1.15173753e09
-
-    with subtests.test("Check ammonia OpEx"):
-        assert pytest.approx(model.prob.get_val("ammonia.OpEx"), rel=1e-6) == 25318447.90064406
-
-    with subtests.test("Check total adjusted CapEx"):
-        assert (
-            pytest.approx(model.prob.get_val("financials_group_1.total_capex_adjusted"), rel=1e-6)
-            == 3.83856529e09
-        )
-
-    with subtests.test("Check total adjusted OpEx"):
-        assert (
-            pytest.approx(model.prob.get_val("financials_group_1.total_opex_adjusted"), rel=1e-6)
-            == 81093533.8566508
-        )
-
-    with subtests.test("Check LCOH"):
-        assert pytest.approx(model.prob.get_val("financials_group_1.LCOH"), rel=1e-6) == 5.85374921
-
-    with subtests.test("Check LCOA"):
-        assert pytest.approx(model.prob.get_val("financials_group_1.LCOA"), rel=1e-6) == 1.10368921
->>>>>>> 97d27413
 
 
 def test_wind_h2_opt_example(subtests):
