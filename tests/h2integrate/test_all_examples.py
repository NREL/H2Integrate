import os
import importlib
from pathlib import Path

import numpy as np
import pytest
import openmdao.api as om

from h2integrate import EXAMPLE_DIR
from h2integrate.core.h2integrate_model import H2IntegrateModel


def test_steel_example(subtests):
    # Change the current working directory to the example's directory
    os.chdir(EXAMPLE_DIR / "01_onshore_steel_mn")

    # Create a H2Integrate model
    model = H2IntegrateModel(Path.cwd() / "01_onshore_steel_mn.yaml")

    # Run the model
    model.run()

    model.post_process()
    # Subtests for checking specific values
    with subtests.test("Check LCOH"):
        assert (
            pytest.approx(
                model.prob.get_val("finance_subgroup_hydrogen.LCOH_delivered")[0], rel=1e-3
            )
            == 7.47944016
        )

    with subtests.test("Check LCOS"):
        assert pytest.approx(model.prob.get_val("steel.LCOS")[0], rel=1e-3) == 1213.87728644

    with subtests.test("Check total adjusted CapEx"):
        assert (
            pytest.approx(
                model.prob.get_val("finance_subgroup_hydrogen.total_capex_adjusted")[0], rel=1e-3
            )
            == 5.10869916e09
        )

    with subtests.test("Check total adjusted OpEx"):
        assert (
            pytest.approx(
                model.prob.get_val("finance_subgroup_hydrogen.total_opex_adjusted")[0], rel=1e-3
            )
            == 96349901.77625626
        )

    with subtests.test("Check steel CapEx"):
        assert pytest.approx(model.prob.get_val("steel.CapEx"), rel=1e-3) == 5.78060014e08

    with subtests.test("Check steel OpEx"):
        assert pytest.approx(model.prob.get_val("steel.OpEx"), rel=1e-3) == 1.0129052e08


def test_simple_ammonia_example(subtests):
    # Change the current working directory to the example's directory
    os.chdir(EXAMPLE_DIR / "02_texas_ammonia")

    # Create a H2Integrate model
    model = H2IntegrateModel(Path.cwd() / "02_texas_ammonia.yaml")

    # Run the model
    model.run()

    model.post_process()

    # Subtests for checking specific values
    with subtests.test("Check HOPP CapEx"):
        assert pytest.approx(model.prob.get_val("plant.hopp.hopp.CapEx"), rel=1e-3) == 1.75469962e09

    with subtests.test("Check HOPP OpEx"):
        assert pytest.approx(model.prob.get_val("plant.hopp.hopp.OpEx"), rel=1e-3) == 32953490.4

    with subtests.test("Check electrolyzer CapEx"):
        assert pytest.approx(model.prob.get_val("electrolyzer.CapEx"), rel=1e-3) == 6.00412524e08

    with subtests.test("Check electrolyzer OpEx"):
        assert pytest.approx(model.prob.get_val("electrolyzer.OpEx"), rel=1e-3) == 14703155.39207595

    with subtests.test("Check H2 storage CapEx"):
        assert pytest.approx(model.prob.get_val("h2_storage.CapEx"), rel=1e-3) == 65336874.189441

    with subtests.test("Check H2 storage OpEx"):
        assert pytest.approx(model.prob.get_val("h2_storage.OpEx"), rel=1e-3) == 2358776.66234517

    with subtests.test("Check ammonia CapEx"):
        assert pytest.approx(model.prob.get_val("ammonia.CapEx"), rel=1e-3) == 1.0124126e08

    with subtests.test("Check ammonia OpEx"):
        assert pytest.approx(model.prob.get_val("ammonia.OpEx"), rel=1e-3) == 11178036.31197754

    with subtests.test("Check total adjusted CapEx"):
        assert (
            pytest.approx(
                model.prob.get_val("finance_subgroup_hydrogen.total_capex_adjusted")[0], rel=1e-3
            )
            == 2577162708.3
        )

    with subtests.test("Check total adjusted OpEx"):
        assert (
            pytest.approx(
                model.prob.get_val("finance_subgroup_hydrogen.total_opex_adjusted")[0], rel=1e-3
            )
            == 53161706.5
        )

    # Currently underestimated compared to the Reference Design Doc
    with subtests.test("Check LCOH"):
        assert (
            pytest.approx(model.prob.get_val("finance_subgroup_hydrogen.LCOH")[0], rel=1e-3)
            == 3.970
        )

    with subtests.test("Check price of hydrogen"):
        assert (
            pytest.approx(
                model.prob.get_val("finance_subgroup_hydrogen.price_hydrogen")[0], rel=1e-3
            )
            == 3.970
        )

    # Currently underestimated compared to the Reference Design Doc
    with subtests.test("Check LCOA"):
        assert (
            pytest.approx(model.prob.get_val("finance_subgroup_ammonia.LCOA")[0], rel=1e-3)
            == 1.02470046
        )

    # Check that the expected output files exist
    outputs_dir = Path.cwd() / "outputs"
    assert (
        outputs_dir / "profast_output_ammonia_config.yaml"
    ).is_file(), "profast_output_ammonia.yaml not found"
    assert (
        outputs_dir / "profast_output_electricity_config.yaml"
    ).is_file(), "profast_output_electricity.yaml not found"
    assert (
        outputs_dir / "profast_output_hydrogen_config.yaml"
    ).is_file(), "profast_output_hydrogen.yaml not found"


def test_ammonia_synloop_example(subtests):
    # Change the current working directory to the example's directory
    os.chdir(EXAMPLE_DIR / "12_ammonia_synloop")

    # Create a H2Integrate model
    model = H2IntegrateModel(Path.cwd() / "12_ammonia_synloop.yaml")

    # Run the model
    model.run()

    model.post_process()

    # Subtests for checking specific values
    with subtests.test("Check HOPP CapEx"):
        assert pytest.approx(model.prob.get_val("plant.hopp.hopp.CapEx"), rel=1e-6) == 1.75469962e09

    with subtests.test("Check HOPP OpEx"):
        assert pytest.approx(model.prob.get_val("plant.hopp.hopp.OpEx"), rel=1e-6) == 32953490.4

    with subtests.test("Check electrolyzer CapEx"):
        assert pytest.approx(model.prob.get_val("electrolyzer.CapEx"), rel=1e-6) == 6.00412524e08

    with subtests.test("Check electrolyzer OpEx"):
        assert pytest.approx(model.prob.get_val("electrolyzer.OpEx"), rel=1e-6) == 14703155.39207595

    with subtests.test("Check H2 storage CapEx"):
        assert pytest.approx(model.prob.get_val("h2_storage.CapEx"), rel=1e-6) == 65337437.18075897

    with subtests.test("Check H2 storage OpEx"):
        assert pytest.approx(model.prob.get_val("h2_storage.OpEx"), rel=1e-6) == 2358794.11507603

    with subtests.test("Check ammonia CapEx"):
        assert pytest.approx(model.prob.get_val("ammonia.CapEx"), rel=1e-6) == 1.15173753e09

    with subtests.test("Check ammonia OpEx"):
        assert pytest.approx(model.prob.get_val("ammonia.OpEx"), rel=1e-4) == 25712447.0

    with subtests.test("Check total adjusted CapEx"):
        assert (
            pytest.approx(
                model.prob.get_val("finance_subgroup_nh3.total_capex_adjusted")[0], rel=1e-6
            )
            == 3.7289e09
        )

    with subtests.test("Check total adjusted OpEx"):
        assert (
            pytest.approx(
                model.prob.get_val("finance_subgroup_nh3.total_opex_adjusted")[0], rel=1e-6
            )
            == 78873785.09009656
        )

    with subtests.test("Check LCOH"):
        assert (
            pytest.approx(model.prob.get_val("finance_subgroup_h2.LCOH")[0], rel=1e-6)
            == 3.9705799098258776
        )

    with subtests.test("Check LCOA"):
        assert (
            pytest.approx(model.prob.get_val("finance_subgroup_nh3.LCOA")[0], rel=1e-6)
            == 1.21777477635066
        )


def test_smr_methanol_example(subtests):
    # Change the current working directory to the SMR example's directory
    os.chdir(EXAMPLE_DIR / "03_methanol" / "smr")

    # Create a H2Integrate model
    model = H2IntegrateModel(Path.cwd() / "03_smr_methanol.yaml")

    # Run the model
    model.run()

    model.post_process()

    # Check levelized cost of methanol (LCOM)
    with subtests.test("Check SMR LCOM"):
        assert pytest.approx(model.prob.get_val("methanol.LCOM"), rel=1e-6) == 0.22116813


def test_co2h_methanol_example(subtests):
    # Change the current working directory to the CO2 Hydrogenation example's directory
    os.chdir(EXAMPLE_DIR / "03_methanol" / "co2_hydrogenation")

    # Create a H2Integrate model
    model = H2IntegrateModel(Path.cwd() / "03_co2h_methanol.yaml")

    # Run the model
    model.run()

    model.post_process()

    # Check levelized cost of methanol (LCOM)
    with subtests.test("Check CO2 Hydrogenation LCOM"):
        assert pytest.approx(model.prob.get_val("methanol.LCOM")[0], rel=1e-6) == 1.381162


@pytest.mark.skipif(importlib.util.find_spec("mcm") is None, reason="mcm is not installed")
def test_doc_methanol_example(subtests):
    # Change the current working directory to the CO2 Hydrogenation example's directory
    os.chdir(EXAMPLE_DIR / "03_methanol" / "co2_hydrogenation_doc")

    # Create a H2Integrate model
    model = H2IntegrateModel(Path.cwd() / "03_co2h_methanol.yaml")

    # Run the model
    model.run()

    model.post_process()

    # Check levelized cost of methanol (LCOM)
    with subtests.test("Check CO2 Hydrogenation LCOM"):
        assert (
            pytest.approx(model.prob.get_val("finance_subgroup_default.LCOM"), rel=1e-6)
            == 2.58989518
        )


def test_wind_h2_opt_example(subtests):
    # Change the current working directory to the example's directory
    os.chdir(EXAMPLE_DIR / "05_wind_h2_opt")

    # Run without optimization
    model_init = H2IntegrateModel(Path.cwd() / "wind_plant_electrolyzer0.yaml")

    # Run the model
    model_init.run()

    model_init.post_process()

    annual_h20 = model_init.prob.get_val("electrolyzer.total_hydrogen_produced", units="kg/year")[0]

    # Create a H2Integrate model
    model = H2IntegrateModel(Path.cwd() / "wind_plant_electrolyzer.yaml")

    # Run the model
    model.run()

    with subtests.test("Check initial H2 production"):
        assert annual_h20 < (60500000 - 10000)

    with subtests.test("Check LCOE"):
        assert (
            pytest.approx(model.prob.get_val("finance_subgroup_electricity.LCOE")[0], rel=1e-3)
            == 0.059096
        )

    with subtests.test("Check electrolyzer size"):
        assert (
            pytest.approx(model.prob.get_val("electrolyzer.electrolyzer_size_mw")[0], rel=1e-3)
            == 1380.0
        )
    # Read the resulting SQL file and compare initial and final LCOH values

    sql_path = None
    for root, _dirs, files in os.walk(Path.cwd()):
        for file in files:
            if file == "wind_h2_opt.sql":
                sql_path = Path(root) / file
                break
        if sql_path:
            break
    assert (
        sql_path is not None
    ), "wind_h2_opt.sql file not found in current working directory or subdirectories."

    cr = om.CaseReader(str(sql_path))
    cases = list(cr.get_cases())
    assert len(cases) > 1, "Not enough cases recorded in SQL file."

    # Get initial and final LCOH values

    initial_lcoh = cases[0].outputs["finance_subgroup_hydrogen.LCOH"][0]
    final_lcoh = cases[-1].outputs["finance_subgroup_hydrogen.LCOH"][0]

    with subtests.test("Check LCOH changed"):
        assert final_lcoh != initial_lcoh

    with subtests.test("Check total adjusted CapEx"):
        assert (
            pytest.approx(
                model.prob.get_val("finance_subgroup_hydrogen.total_capex_adjusted")[0], rel=1e-3
            )
            == 2667734319.98
        )
    with subtests.test("Check total adjusted OpEx"):
        assert (
            pytest.approx(
                model.prob.get_val("finance_subgroup_hydrogen.total_opex_adjusted")[0], rel=1e-3
            )
            == 72718135.62
        )

    with subtests.test("Check minimum total hydrogen produced"):
        assert (
            pytest.approx(
                model.prob.get_val("electrolyzer.total_hydrogen_produced", units="kg/year")[0],
                abs=15000,
            )
            == 60500000
        )


def test_paper_example(subtests):
    # Change the current working directory to the example's directory
    os.chdir(EXAMPLE_DIR / "06_custom_tech")

    # Create a H2Integrate model
    model = H2IntegrateModel(Path.cwd() / "wind_plant_paper.yaml")

    # Run the model
    model.run()

    model.post_process()

    # Subtests for checking specific values
    with subtests.test("Check LCOP"):
        assert pytest.approx(model.prob.get_val("paper_mill.LCOP"), rel=1e-3) == 51.733275


@pytest.mark.skipif(importlib.util.find_spec("mcm") is None, reason="mcm is not installed")
def test_wind_wave_doc_example(subtests):
    # Change the current working directory to the example's directory
    os.chdir(EXAMPLE_DIR / "09_co2/direct_ocean_capture")

    # Create a H2Integrate model
    model = H2IntegrateModel(Path.cwd() / "offshore_plant_doc.yaml")

    # Run the model
    model.run()

    model.post_process()

    # Subtests for checking specific values
    with subtests.test("Check LCOC"):
        assert (
            pytest.approx(model.prob.get_val("finance_subgroup_co2.LCOC")[0], rel=1e-3)
            == 2.26955589
        )

    with subtests.test("Check LCOE"):
        assert (
            pytest.approx(model.prob.get_val("finance_subgroup_electricity.LCOE")[0], rel=1e-3)
            == 0.330057
        )


@pytest.mark.skipif(importlib.util.find_spec("mcm") is None, reason="mcm is not installed")
def test_splitter_wind_doc_h2_example(subtests):
    # Change the current working directory to the example's directory
    os.chdir(EXAMPLE_DIR / "17_splitter_wind_doc_h2")

    # Create a H2Integrate model
    model = H2IntegrateModel(Path.cwd() / "offshore_plant_splitter_doc_h2.yaml")

    # Run the model
    model.run()

    model.post_process()

    # Subtests for checking specific values
    with subtests.test("Check LCOH"):
        assert (
            pytest.approx(model.prob.get_val("finance_subgroup_hydrogen.LCOH")[0], rel=1e-3)
            == 10.25515911
        )

    with subtests.test("Check LCOC"):
        assert (
            pytest.approx(model.prob.get_val("finance_subgroup_co2.LCOC")[0], rel=1e-3)
            == 14.19802243
        )

    with subtests.test("Check LCOE"):
        assert (
            pytest.approx(model.prob.get_val("finance_subgroup_electricity.LCOE")[0], rel=1e-3)
            == 0.1385128
        )


def test_hydro_example(subtests):
    # Change the current working directory to the example's directory
    os.chdir(EXAMPLE_DIR / "07_run_of_river_plant")

    # Create a H2Integrate model
    model = H2IntegrateModel(Path.cwd() / "07_run_of_river.yaml")

    # Run the model
    model.run()

    model.post_process()

    print(model.prob.get_val("finance_subgroup_default.LCOE"))

    # Subtests for checking specific values
    with subtests.test("Check LCOE"):
        assert (
            pytest.approx(model.prob.get_val("finance_subgroup_default.LCOE"), rel=1e-3)
            == 0.17653979
        )


def test_hybrid_energy_plant_example(subtests):
    # Change the current working directory to the example's directory
    os.chdir(EXAMPLE_DIR / "11_hybrid_energy_plant")

    # Create a H2Integrate model
    model = H2IntegrateModel(Path.cwd() / "wind_pv_battery.yaml")

    # Run the model
    model.run()

    model.post_process()

    # Subtests for checking specific values
    with subtests.test("Check LCOE"):
        assert model.prob.get_val("finance_subgroup_default.LCOE", units="USD/(MW*h)")[0] < 83.2123


def test_asu_example(subtests):
    # Change the current working directory to the example's directory
    os.chdir(EXAMPLE_DIR / "13_air_separator")

    # Create a H2Integrate model
    model = H2IntegrateModel(Path.cwd() / "13_air_separator.yaml")

    # Run the model
    model.run()

    model.post_process()

    # Subtests for checking specific values
    with subtests.test("Check LCON"):
        assert (
            pytest.approx(
                model.prob.get_val("finance_subgroup_default.LCON", units="USD/kg")[0],
                abs=1e-4,
            )
            == 0.309041977334972
        )


def test_hydrogen_dispatch_example(subtests):
    # Change the current working directory to the example's directory
    os.chdir(EXAMPLE_DIR / "14_wind_hydrogen_dispatch")

    # Create a H2Integrate model
    model = H2IntegrateModel(Path.cwd() / "inputs" / "h2i_wind_to_h2_storage.yaml")

    model.run()

    model.post_process()

    with subtests.test("Check LCOE"):
        assert (
            pytest.approx(
                model.prob.get_val("finance_subgroup_electricity.LCOE", units="USD/(MW*h)")[0],
                rel=1e-5,
            )
            == 59.0962072084844
        )

    with subtests.test("Check all h2 LCOH"):
        assert (
            pytest.approx(
                model.prob.get_val("finance_subgroup_all_hydrogen.LCOH", units="USD/kg")[0],
                rel=1e-5,
            )
            == 5.360810057454742
        )

    with subtests.test("Check dispatched h2 LCOH"):
        assert (
            pytest.approx(
                model.prob.get_val("finance_subgroup_dispatched_hydrogen.LCOH", units="USD/kg")[0],
                rel=1e-5,
            )
            == 7.54632229849164
        )


@pytest.mark.skipif(importlib.util.find_spec("mcm") is None, reason="mcm is not installed")
def test_wind_wave_oae_example(subtests):
    # Change the current working directory to the example's directory
    os.chdir(EXAMPLE_DIR / "09_co2/ocean_alkalinity_enhancement")

    # Create a H2Integrate model
    model = H2IntegrateModel(Path.cwd() / "offshore_plant_oae.yaml")

    # Run the model
    model.run()

    model.post_process()

    # Subtests for checking specific values
    # Note: These are placeholder values. Update with actual values after running the test
    # when MCM package is properly installed and configured
    with subtests.test("Check LCOC"):
        assert pytest.approx(model.prob.get_val("finance_subgroup_co2.LCOC"), rel=1e-3) == 37.82

    with subtests.test("Check LCOE"):
        assert (
            pytest.approx(model.prob.get_val("finance_subgroup_electricity.LCOE"), rel=1e-3)
            == 0.367
        )


@pytest.mark.skipif(importlib.util.find_spec("mcm") is None, reason="mcm is not installed")
def test_wind_wave_oae_example_with_finance(subtests):
    # Change the current working directory to the example's directory
    os.chdir(EXAMPLE_DIR / "09_co2/ocean_alkalinity_enhancement_financials")

    # Create a H2Integrate model
    model = H2IntegrateModel(Path.cwd() / "offshore_plant_oae.yaml")

    # Run the model
    model.run()

    model.post_process()

    # Subtests for checking specific values
    # Note: These are placeholder values. Update with actual values after running the test
    # when MCM package is properly installed and configured
    with subtests.test("Check LCOE"):
        assert (
            pytest.approx(model.prob.get_val("finance_subgroup_electricity.LCOE"), rel=1e-3)
            == 0.09180
        )

    with subtests.test("Check Carbon Credit"):
        assert pytest.approx(model.prob.get_val("oae.carbon_credit_value"), rel=1e-3) == 569.5


def test_natural_gas_example(subtests):
    # Change the current working directory to the example's directory
    os.chdir(EXAMPLE_DIR / "16_natural_gas")

    # Create a H2Integrate model
    model = H2IntegrateModel(Path.cwd() / "natgas.yaml")

    # Run the model

    model.run()

    model.post_process()
    solar_aep = sum(model.prob.get_val("solar.electricity_out", units="kW"))
    solar_bat_out_total = sum(model.prob.get_val("battery.electricity_out", units="kW"))
    solar_curtailed_total = sum(
        model.prob.get_val("battery.electricity_unused_commodity", units="kW")
    )

    renewable_subgroup_total_electricity = model.prob.get_val(
        "finance_subgroup_renewables.electricity_sum.total_electricity_produced", units="kW*h/year"
    )[0]
    electricity_subgroup_total_electricity = model.prob.get_val(
        "finance_subgroup_electricity.electricity_sum.total_electricity_produced", units="kW*h/year"
    )[0]
    natural_gas_subgroup_total_electricity = model.prob.get_val(
        "finance_subgroup_natural_gas.electricity_sum.total_electricity_produced", units="kW*h/year"
    )[0]

    # NOTE: battery output power is not included in any of the financials

    pre_ng_missed_load = model.prob.get_val("battery.electricity_unmet_demand", units="kW")
    ng_electricity_demand = model.prob.get_val("natural_gas_plant.electricity_demand", units="kW")
    ng_electricity_production = model.prob.get_val("natural_gas_plant.electricity_out", units="kW")
    bat_init_charge = 200000.0 * 0.1  # max capacity in kW and initial charge rate percentage

    with subtests.test(
        "Check solar AEP is greater than battery output (solar oversized relative to demand"
    ):
        assert solar_aep > solar_bat_out_total

    with subtests.test(
        "Check battery outputs against battery inputs (solar oversized relative to demand"
    ):
        assert (
            pytest.approx(solar_bat_out_total + solar_curtailed_total, abs=bat_init_charge)
            == solar_aep
        )

    with subtests.test("Check solar AEP equals total electricity for renewables subgroup"):
        assert pytest.approx(solar_aep, rel=1e-6) == renewable_subgroup_total_electricity

    with subtests.test("Check natural gas AEP equals total electricity for natural_gas subgroup"):
        assert (
            pytest.approx(sum(ng_electricity_production), rel=1e-6)
            == natural_gas_subgroup_total_electricity
        )

    with subtests.test(
        "Check natural gas + solar AEP equals total electricity for electricity subgroup"
    ):
        assert (
            pytest.approx(electricity_subgroup_total_electricity, rel=1e-6)
            == sum(ng_electricity_production) + solar_aep
        )

    with subtests.test("Check missed load is natural gas plant electricity demand"):
        assert pytest.approx(ng_electricity_demand, rel=1e-6) == pre_ng_missed_load

    with subtests.test("Check natural_gas_plant electricity out equals demand"):
        assert pytest.approx(ng_electricity_demand, rel=1e-6) == ng_electricity_production

    # Subtests for checking specific values
    with subtests.test("Check Natural Gas CapEx"):
        capex = model.prob.get_val("natural_gas_plant.CapEx")[0]
        assert pytest.approx(capex, rel=1e-6) == 1e8

    with subtests.test("Check Natural Gas OpEx"):
        opex = model.prob.get_val("natural_gas_plant.OpEx")[0]
        assert pytest.approx(opex, rel=1e-6) == 2243167.24525

    with subtests.test("Check total electricity produced"):
        assert pytest.approx(natural_gas_subgroup_total_electricity, rel=1e-6) == 497266898.10354495

    with subtests.test("Check opex adjusted ng_feedstock"):
        opex_ng_feedstock = model.prob.get_val(
            "finance_subgroup_natural_gas.varopex_adjusted_ng_feedstock"
            # "finance_subgroup_natural_gas.opex_adjusted_ng_feedstock"
        )[0]
        assert pytest.approx(opex_ng_feedstock, rel=1e-6) == 15281860.770986987

    with subtests.test("Check capex adjusted natural_gas_plant"):
        capex_ng_plant = model.prob.get_val(
            "finance_subgroup_natural_gas.capex_adjusted_natural_gas_plant"
        )[0]
        assert pytest.approx(capex_ng_plant, rel=1e-6) == 97560975.60975611

    with subtests.test("Check opex adjusted natural_gas_plant"):
        opex_ng_plant = model.prob.get_val(
            "finance_subgroup_natural_gas.opex_adjusted_natural_gas_plant"
        )[0]
        assert pytest.approx(opex_ng_plant, rel=1e-6) == 2188455.8490330363

    with subtests.test("Check total adjusted CapEx for natural gas subgroup"):
        total_capex = model.prob.get_val("finance_subgroup_natural_gas.total_capex_adjusted")[0]
        assert pytest.approx(total_capex, rel=1e-6) == 97658536.58536586

    with subtests.test("Check LCOE (natural gas plant)"):
        lcoe_ng = model.prob.get_val("finance_subgroup_natural_gas.LCOE")[0]
        assert pytest.approx(lcoe_ng, rel=1e-6) == 0.05811033466

    with subtests.test("Check LCOE (renewables plant)"):
        lcoe_re = model.prob.get_val("finance_subgroup_renewables.LCOE")[0]
        assert pytest.approx(lcoe_re, rel=1e-6) == 0.07102560120

    with subtests.test("Check LCOE (renewables and natural gas plant)"):
        lcoe_tot = model.prob.get_val("finance_subgroup_electricity.LCOE")[0]
        assert pytest.approx(lcoe_tot, rel=1e-6) == 0.063997927290

    # Test feedstock-specific values
    with subtests.test("Check feedstock output"):
        ng_output = model.prob.get_val("ng_feedstock_source.natural_gas_out")
        # Should be rated capacity (100 MMBtu) for all timesteps
        assert all(ng_output == 750.0)

    with subtests.test("Check feedstock consumption"):
        ng_consumed = model.prob.get_val("ng_feedstock.natural_gas_consumed")
        # Total consumption should match what the natural gas plant uses
        expected_consumption = (
            model.prob.get_val("natural_gas_plant.electricity_out") * 7.5
        )  # Convert MWh to MMBtu using heat rate
        assert pytest.approx(ng_consumed.sum(), rel=1e-3) == expected_consumption.sum()

    with subtests.test("Check feedstock CapEx"):
        ng_capex = model.prob.get_val("ng_feedstock.CapEx")[0]
        assert pytest.approx(ng_capex, rel=1e-6) == 100000.0  # start_up_cost

    with subtests.test("Check feedstock OpEx"):
        ng_opex = model.prob.get_val("ng_feedstock.VarOpEx")[0]
        # OpEx should be annual_cost (0) + price * consumption
        ng_consumed = model.prob.get_val("ng_feedstock.natural_gas_consumed")
        expected_opex = 4.2 * ng_consumed.sum()  # price = 4.2 $/MMBtu
        assert pytest.approx(ng_opex, rel=1e-6) == expected_opex


def test_wind_solar_electrolyzer_example(subtests):
    # Change the current working directory to the example's directory
    os.chdir(EXAMPLE_DIR / "15_wind_solar_electrolyzer")

    # Create a H2Integrate model
    model = H2IntegrateModel(Path.cwd() / "15_wind_solar_electrolyzer.yaml")
    model.run()

    solar_fpath = model.model.get_val("site.solar_resource.solar_resource_data")["filepath"]
    wind_fpath = model.model.get_val("site.wind_resource.wind_resource_data")["filepath"]

    with subtests.test("Wind resource file"):
        assert Path(wind_fpath).name == "35.2018863_-101.945027_2012_wtk_v2_60min_utc_tz.csv"

    with subtests.test("Solar resource file"):
        assert Path(solar_fpath).name == "30.6617_-101.7096_psmv3_60_2013.csv"
    model.post_process()

    wind_aep = sum(model.prob.get_val("wind.electricity_out", units="kW"))
    solar_aep = sum(model.prob.get_val("solar.electricity_out", units="kW"))
    total_aep = model.prob.get_val(
        "finance_subgroup_electricity.electricity_sum.total_electricity_produced", units="kW*h/year"
    )[0]

    with subtests.test("Check total energy production"):
        assert pytest.approx(wind_aep + solar_aep, rel=1e-6) == total_aep

    with subtests.test("Check LCOE"):
        assert (
            pytest.approx(
                model.prob.get_val("finance_subgroup_electricity.LCOE", units="USD/(MW*h)")[0],
                rel=1e-5,
            )
            == 53.9306558
        )

    with subtests.test("Check LCOH"):
        assert (
            pytest.approx(
                model.prob.get_val("finance_subgroup_hydrogen.LCOH", units="USD/kg")[0],
                rel=1e-5,
            )
            == 5.3277923
        )

    wind_generation = model.prob.get_val("wind.electricity_out", units="kW")
    solar_generation = model.prob.get_val("solar.electricity_out", units="kW")
    total_generation = model.prob.get_val("combiner.electricity_out", units="kW")
    total_energy_to_electrolyzer = model.prob.get_val("electrolyzer.electricity_in", units="kW")
    with subtests.test("Check combiner output"):
        assert (
            pytest.approx(wind_generation.sum() + solar_generation.sum(), rel=1e-5)
            == total_generation.sum()
        )
    with subtests.test("Check electrolyzer input power"):
        assert pytest.approx(total_generation.sum(), rel=1e-5) == total_energy_to_electrolyzer.sum()


def test_electrolyzer_om_example(subtests):
    # Change the current working directory to the example's directory
    os.chdir(EXAMPLE_DIR / "10_electrolyzer_om")

    # Create a H2Integrate model
    model = H2IntegrateModel(Path.cwd() / "electrolyzer_om.yaml")

    model.run()

    lcoe = model.prob.get_val("finance_subgroup_electricity.LCOE", units="USD/(MW*h)")[0]
    lcoh_with_lcoh_finance = model.prob.get_val(
        "finance_subgroup_hydrogen.LCOH_lcoh_financials", units="USD/kg"
    )[0]
    lcoh_with_lcoe_finance = model.prob.get_val(
        "finance_subgroup_hydrogen.LCOH_lcoe_financials", units="USD/kg"
    )[0]
    with subtests.test("Check LCOE"):
        assert pytest.approx(lcoe, rel=1e-4) == 39.98869
    with subtests.test("Check LCOH with lcoh_financials"):
        assert pytest.approx(lcoh_with_lcoh_finance, rel=1e-4) == 13.0954678
    with subtests.test("Check LCOH with lcoe_financials"):
        assert pytest.approx(lcoh_with_lcoe_finance, rel=1e-4) == 8.00321771


def test_wombat_electrolyzer_example(subtests):
    # Change the current working directory to the example's directory
    os.chdir(EXAMPLE_DIR / "08_wind_electrolyzer")

    # Create a H2Integrate model
    model = H2IntegrateModel(Path.cwd() / "wind_plant_electrolyzer.yaml")

    model.run()

    lcoe_with_profast_model = model.prob.get_val(
        "finance_subgroup_electricity_profast.LCOE", units="USD/(MW*h)"
    )[0]
    lcoe_with_custom_model = model.prob.get_val(
        "finance_subgroup_electricity_custom.LCOE", units="USD/(MW*h)"
    )[0]

    lcoh_with_custom_model = model.prob.get_val(
        "finance_subgroup_hydrogen.LCOH_produced_custom_model", units="USD/kg"
    )[0]
    lcoh_with_profast_model = model.prob.get_val(
        "finance_subgroup_hydrogen.LCOH_produced_profast_model", units="USD/kg"
    )[0]

    with subtests.test("Check LCOH from custom  model"):
        assert pytest.approx(lcoh_with_custom_model, rel=1e-5) == 4.19232346
    with subtests.test("Check LCOH from ProFAST model"):
        assert pytest.approx(lcoh_with_profast_model, rel=1e-5) == 5.32632237
    with subtests.test("Check LCOE from custom model"):
        assert pytest.approx(lcoe_with_custom_model, rel=1e-5) == 51.17615298
    with subtests.test("Check LCOE from ProFAST model"):
        assert pytest.approx(lcoe_with_profast_model, rel=1e-5) == 59.0962084


def test_pyomo_heuristic_dispatch_example(subtests):
    # Change the current working directory to the example's directory
    os.chdir(EXAMPLE_DIR / "18_pyomo_heuristic_dispatch")

    # Create a H2Integrate model
    model = H2IntegrateModel(Path.cwd() / "pyomo_heuristic_dispatch.yaml")

    demand_profile = np.ones(8760) * 50.0

    # TODO: Update with demand module once it is developed
    model.setup()
    model.prob.set_val("battery.electricity_demand", demand_profile, units="MW")

    # Run the model
    model.run()

    model.post_process()

    # Test battery storage functionality
    # SOC should stay within configured bounds (10% to 90%)
    # Due to pysam simulation, bounds may not be fully respected,
    # but should not exceed the upper bound more than 4% SOC
    # and the lower bound more than 1% SOC
    soc = model.prob.get_val("battery.SOC")
    with subtests.test("Check battery SOC lower bound"):
        assert all(soc >= 9.0)
    with subtests.test("Check battery SOC upper bound"):
        assert all(soc <= 94.0)

    with subtests.test("Check wind generation out of the wind plant"):
        # Wind should generate some electricity
        wind_electricity = model.prob.get_val("wind.electricity_out")
        assert wind_electricity.sum() > 0
        # Wind electricity should match battery input (direct connection)
    with subtests.test("Check wind generation in to battery"):
        battery_electricity_in = model.prob.get_val("battery.electricity_in")
        assert wind_electricity.sum() == pytest.approx(battery_electricity_in.sum(), rel=1e-6)

    with subtests.test("Check demand satisfaction"):
        electricity_out = model.prob.get_val("battery.electricity_out", units="MW")
        # Battery output should try to meet the 50 MW constant demand
        # Average output should be close to demand when there's sufficient generation
        assert electricity_out.mean() >= 45  # MW

    # Subtest for LCOE
    with subtests.test("Check all LCOE value"):
        lcoe = model.prob.get_val("finance_subgroup_all_electricity.LCOE")[0]
        assert lcoe == pytest.approx(0.08157197567200995, rel=1e-6)

    with subtests.test("Check dispatched LCOE value"):
        lcoe = model.prob.get_val("finance_subgroup_dispatched_electricity.LCOE")[0]
        assert lcoe == pytest.approx(0.5975902853904799, rel=1e-6)

    # Subtest for total electricity produced
    with subtests.test("Check total electricity produced"):
        total_electricity = model.prob.get_val(
            name="finance_subgroup_all_electricity.electricity_sum.total_electricity_produced",
            units="MW*h/year",
        )[0]
        assert total_electricity == pytest.approx(3125443.1089529935, rel=1e-6)

    # Subtest for electricity unused_commodity
    with subtests.test("Check electricity unused commodity"):
        electricity_unused_commodity = np.linalg.norm(
            model.prob.get_val("battery.unused_electricity_out", units="MW")
        )
        assert electricity_unused_commodity == pytest.approx(36590.067573337095, rel=1e-6)

    # Subtest for unmet demand
    with subtests.test("Check electricity unmet demand"):
        electricity_unmet_demand = np.linalg.norm(
            model.prob.get_val("battery.unmet_electricity_demand_out", units="MW")
        )
        assert electricity_unmet_demand == pytest.approx(711.1997294551337, rel=1e-6)

    # check that error is raised when incorrect tech_name is given
    with subtests.test("Check incorrect tech_name error"):
        expected_error = (
            r"tech_name in control_parameters \(wrong_tech_name\) must match "
            r"the top-level name of the tech group \(battery\)"
        )
        with pytest.raises(ValueError, match=expected_error):
            H2IntegrateModel(Path.cwd() / "pyomo_heuristic_dispatch_error_for_testing.yaml")


def test_simple_dispatch_example(subtests):
    # Change the current working directory to the example's directory
    os.chdir(EXAMPLE_DIR / "19_simple_dispatch")

    # Create a H2Integrate model
    model = H2IntegrateModel(Path.cwd() / "wind_battery_dispatch.yaml")

    # Run the model
    model.run()

    model.post_process()

    wind_aep = sum(model.prob.get_val("wind.electricity_out", units="kW"))
    aep_for_finance = model.prob.get_val(
        "finance_subgroup_electricity.total_electricity_produced", units="kW*h/year"
    )[0]
    battery_init_energy = 30000.0 * 0.25  # max capacity in kW and initial charge rate percentage

    with subtests.test("Check electricity is not double counted"):
        assert aep_for_finance <= wind_aep + battery_init_energy

    # Test battery storage functionality
    with subtests.test("Check battery SOC bounds"):
        soc = model.prob.get_val("battery.electricity_soc")
        # SOC should stay within configured bounds (10% to 100%)
        assert all(soc >= 0.1)
        assert all(soc <= 1.0)

    with subtests.test("Check wind generation"):
        # Wind should generate some electricity
        wind_electricity = model.prob.get_val("wind.electricity_out")
        assert wind_electricity.sum() > 0
        # Wind electricity should match battery input (direct connection)
        battery_electricity_in = model.prob.get_val("battery.electricity_in")
        assert pytest.approx(wind_electricity.sum(), rel=1e-6) == battery_electricity_in.sum()

    with subtests.test("Check demand satisfaction"):
        electricity_out = model.prob.get_val("battery.electricity_out", units="MW")
        # Battery output should try to meet the 5 MW constant demand
        # Average output should be close to demand when there's sufficient generation
        assert electricity_out.mean() > 4.20  # MW

    # Subtest for LCOE
    with subtests.test("Check LCOE value"):
        lcoe = model.prob.get_val("finance_subgroup_electricity.LCOE_all_electricity_profast")[0]
        assert pytest.approx(lcoe, rel=1e-6) == 0.07801723344476236

    # Subtest for NPV
    with subtests.test("Check NPV value"):
        npv = model.prob.get_val(
            "finance_subgroup_electricity.NPV_electricity_all_electricity_npv"
        )[0]
        assert pytest.approx(npv, rel=1e-6) == 3791194.71

    # Subtest for ProFAST NPV
    with subtests.test("Check NPV value"):
        npv = model.prob.get_val(
            "finance_subgroup_electricity.NPV_electricity_all_electricity_profast_npv"
        )[0]
        assert pytest.approx(npv, rel=1e-6) == 7518969.18

    # Subtest for total electricity produced
    with subtests.test("Check total electricity produced"):
        total_electricity = model.prob.get_val(
            "finance_subgroup_electricity.electricity_sum.total_electricity_produced"
        )[0]
        assert pytest.approx(total_electricity, rel=1e-6) == 62797265.9296355

    # Subtest for electricity unused_commodity
    with subtests.test("Check electricity unused commodity"):
        electricity_unused_commodity = np.linalg.norm(
            model.prob.get_val("battery.electricity_unused_commodity")
        )
        assert pytest.approx(electricity_unused_commodity, rel=1e-6) == 412531.73840450746

    # Subtest for unmet demand
    with subtests.test("Check electricity unmet demand"):
        electricity_unmet_demand = np.linalg.norm(
            model.prob.get_val("battery.electricity_unmet_demand")
        )
        assert pytest.approx(electricity_unmet_demand, rel=1e-6) == 165604.70758669

    # Subtest for total electricity produced from wind, should be equal to total
    # electricity produced from finance_subgroup_electricity
    with subtests.test("Check total electricity produced from wind"):
        wind_electricity_finance = model.prob.get_val(
            "finance_subgroup_wind.electricity_sum.total_electricity_produced", units="kW*h/year"
        )[0]
        assert pytest.approx(wind_electricity_finance, rel=1e-6) == total_electricity

    with subtests.test("Check total electricity produced from wind compared to wind aep"):
        wind_electricity_performance = np.sum(
            model.prob.get_val("wind.electricity_out", units="kW")
        )
        assert pytest.approx(wind_electricity_performance, rel=1e-6) == wind_electricity_finance

    # Subtest for total electricity produced from battery, should be equal
    # to sum of "battery.electricity_out"
    with subtests.test("Check total electricity produced from battery"):
        battery_electricity_finance = model.prob.get_val(
            "finance_subgroup_battery.electricity_sum.total_electricity_produced", units="MW*h/year"
        )[0]
        battery_electricity_performance = np.sum(
            model.prob.get_val("battery.electricity_out", units="MW")
        )
        assert (
            pytest.approx(battery_electricity_finance, rel=1e-6) == battery_electricity_performance
        )

    wind_lcoe = model.prob.get_val("finance_subgroup_wind.LCOE_wind_only", units="USD/(MW*h)")[0]
    battery_lcoe = model.prob.get_val(
        "finance_subgroup_battery.LCOE_battery_included", units="USD/(MW*h)"
    )[0]
    electricity_lcoe = model.prob.get_val(
        "finance_subgroup_electricity.LCOE_all_electricity_profast", units="USD/(MW*h)"
    )[0]

    with subtests.test("Check electricity LCOE is greater than wind LCOE"):
        assert electricity_lcoe > wind_lcoe

    with subtests.test("Check battery LCOE is greater than electricity LCOE"):
        assert battery_lcoe > electricity_lcoe

    with subtests.test("Check battery LCOE"):
        assert pytest.approx(battery_lcoe, rel=1e-6) == 131.781997

    with subtests.test("Check wind LCOE"):
        assert pytest.approx(wind_lcoe, rel=1e-6) == 58.8248

    with subtests.test("Check electricity LCOE"):
        assert pytest.approx(electricity_lcoe, rel=1e-6) == 78.01723


def test_csvgen_design_of_experiments(subtests):
    os.chdir(EXAMPLE_DIR / "20_solar_electrolyzer_doe")

    with pytest.raises(UserWarning) as excinfo:
        model = H2IntegrateModel(Path.cwd() / "20_solar_electrolyzer_doe.yaml")
        assert "There may be issues with the csv file csv_doe_cases.csv" in str(excinfo.value)

    import pandas as pd
    from hopp.utilities.utilities import load_yaml

    from h2integrate.core.utilities import check_file_format_for_csv_generator
    from h2integrate.core.dict_utils import update_defaults
    from h2integrate.core.inputs.validation import write_yaml, load_driver_yaml

    # load the driver config file
    driver_config = load_driver_yaml("driver_config.yaml")
    # specify the filepath to the csv file
    csv_fpath = Path(driver_config["driver"]["design_of_experiments"]["filename"]).absolute()
    # run the csv checker method, we want it to write the csv file to a new filepath so
    # set overwrite_file=False
    new_csv_filename = check_file_format_for_csv_generator(
        csv_fpath, driver_config, check_only=False, overwrite_file=False
    )

    # update the csv filename in the driver config dictionary
    updated_driver = update_defaults(driver_config["driver"], "filename", new_csv_filename.name)
    driver_config["driver"].update(updated_driver)

    # save the updated driver to a new file
    new_driver_fpath = Path.cwd() / "driver_config_test.yaml"
    new_toplevel_fpath = Path.cwd() / "20_solar_electrolyzer_doe_test.yaml"
    write_yaml(driver_config, new_driver_fpath)

    # update the driver config filename in the top-level config
    main_config = load_yaml("20_solar_electrolyzer_doe.yaml")
    main_config["driver_config"] = new_driver_fpath.name

    # save the updated top-level config file to a new file
    write_yaml(main_config, new_toplevel_fpath)

    # Run the model
    model = H2IntegrateModel(new_toplevel_fpath)
    model.run()

    # summarize sql file
    model.post_process(summarize_sql=True)

    with subtests.test("Check that sql file was summarized"):
        assert model.recorder_path is not None
        summarized_filepath = model.recorder_path.parent / f"{model.recorder_path.stem}.csv"
        assert summarized_filepath.is_file()
    with subtests.test("Check that sql summary file was written as expected"):
        summary = pd.read_csv(summarized_filepath, index_col="Unnamed: 0")
        assert len(summary) == 10
        d_var_cols = ["solar.capacity_kWdc (kW)", "electrolyzer.n_clusters (unitless)"]
        assert summary.columns.to_list()[0] in d_var_cols
        assert summary.columns.to_list()[1] in d_var_cols
        assert "finance_subgroup_hydrogen.LCOH_optimistic (USD/kg)" in summary.columns.to_list()
    # delete summary file
    summarized_filepath.unlink()

    sql_fpath = Path.cwd() / "ex_20_out" / "cases.sql"
    cr = om.CaseReader(str(sql_fpath))
    cases = list(cr.get_cases())

    with subtests.test("Check solar capacity in case 0"):
        assert pytest.approx(cases[0].get_val("solar.capacity_kWdc", units="MW"), rel=1e-6) == 25.0
    with subtests.test("Check solar capacity in case 9"):
        assert (
            pytest.approx(cases[-1].get_val("solar.capacity_kWdc", units="MW"), rel=1e-6) == 500.0
        )

    with subtests.test("Check electrolyzer capacity in case 0"):
        assert (
            pytest.approx(
                cases[0].get_val("electrolyzer.electrolyzer_size_mw", units="MW"), rel=1e-6
            )
            == 10.0 * 5
        )

    with subtests.test("Check electrolyzer capacity in case 9"):
        assert (
            pytest.approx(
                cases[-1].get_val("electrolyzer.electrolyzer_size_mw", units="MW"), rel=1e-6
            )
            == 10.0 * 10
        )

    min_lcoh_val = 100000.0
    min_lcoh_case_num = 0
    for i, case in enumerate(cases):
        lcoh = case.get_val("finance_subgroup_hydrogen.LCOH_optimistic", units="USD/kg")[0]
        if lcoh < min_lcoh_val:
            min_lcoh_val = np.min([lcoh, min_lcoh_val])
            min_lcoh_case_num = i

    with subtests.test("Min LCOH value"):
        assert pytest.approx(min_lcoh_val, rel=1e-6) == 4.468258

    with subtests.test("Min LCOH case number"):
        assert min_lcoh_case_num == 6

    with subtests.test("Min LCOH case LCOH value"):
        assert (
            pytest.approx(
                cases[min_lcoh_case_num].get_val(
                    "finance_subgroup_hydrogen.LCOH_optimistic", units="USD/kg"
                ),
                rel=1e-6,
            )
            == min_lcoh_val
        )

    with subtests.test("Min LCOH case has lower LCOH than other cases"):
        for i, case in enumerate(cases):
            lcoh_case = case.get_val("finance_subgroup_hydrogen.LCOH_optimistic", units="USD/kg")
            if i != min_lcoh_case_num:
                assert lcoh_case > min_lcoh_val

    with subtests.test("Min LCOH solar capacity"):
        assert (
            pytest.approx(
                cases[min_lcoh_case_num].get_val("solar.capacity_kWdc", units="MW"), rel=1e-6
            )
            == 200.0
        )

    with subtests.test("Min LCOH electrolyzer capacity"):
        assert (
            pytest.approx(
                cases[min_lcoh_case_num].get_val("electrolyzer.electrolyzer_size_mw", units="MW"),
                rel=1e-6,
            )
            == 100.0
        )

    # remove files created
    new_driver_fpath.unlink()
    new_toplevel_fpath.unlink()
    new_csv_filename.unlink()


def test_sweeping_solar_sites_doe(subtests):
    os.chdir(EXAMPLE_DIR / "22_site_doe")
    import pandas as pd

    # Create the model
    model = H2IntegrateModel("22_solar_site_doe.yaml")

    # Run the model
    model.run()

    # Specify the filepath to the sql file, the folder and filename are in the driver_config
    sql_fpath = EXAMPLE_DIR / "22_site_doe" / "ex_22_out" / "cases.sql"

    # load the cases
    cr = om.CaseReader(sql_fpath)

    cases = list(cr.get_cases())

    res_df = pd.DataFrame()
    for ci, case in enumerate(cases):
        solar_resource_data = case.get_val("site.solar_resource.solar_resource_data")
        lat_lon = f"{case.get_val('site.latitude')[0]} {case.get_val('site.longitude')[0]}"
        solar_capacity = case.get_design_vars()["solar.capacity_kWdc"]
        aep = case.get_val("solar.annual_energy", units="MW*h/yr")
        lcoe = case.get_val("finance_subgroup_electricity.LCOE_optimistic", units="USD/(MW*h)")

        site_res = pd.DataFrame(
            [aep, lcoe, solar_capacity], index=["AEP", "LCOE", "solar_capacity"], columns=[lat_lon]
        ).T
        res_df = pd.concat([site_res, res_df], axis=0)

        with subtests.test(f"Case {ci}: Solar resource latitude matches site latitude"):
            assert (
                pytest.approx(case.get_val("site.latitude"), abs=0.1)
                == solar_resource_data["site_lat"]
            )
        with subtests.test(f"Case {ci}: Solar resource longitude matches site longitude"):
            assert (
                pytest.approx(case.get_val("site.longitude"), abs=0.1)
                == solar_resource_data["site_lon"]
            )

    locations = list(set(res_df.index.to_list()))
    solar_sizes = list(set(res_df["solar_capacity"].to_list()))

    with subtests.test("Two solar sizes per site"):
        assert len(solar_sizes) == 2
    with subtests.test("Two unique sites"):
        assert len(locations) == 2

    with subtests.test("Unique AEPs per case"):
        assert len(list(set(res_df["AEP"].to_list()))) == len(res_df)

    with subtests.test("Unique LCOEs per case"):
        assert len(list(set(res_df["LCOE"].to_list()))) == len(res_df)


<<<<<<< HEAD
def test_floris_example(subtests):
    from h2integrate.core.utilities import load_yaml

    os.chdir(EXAMPLE_DIR / "floris_example")

    driver_config = load_yaml(EXAMPLE_DIR / "floris_example" / "driver_config.yaml")
    tech_config = load_yaml(EXAMPLE_DIR / "floris_example" / "tech_config.yaml")
    plant_config = load_yaml(EXAMPLE_DIR / "floris_example" / "plant_config.yaml")

    h2i_config = {
        "name": "H2Integrate_config",
        "system_summary": "",
        "driver_config": driver_config,
        "technology_config": tech_config,
        "plant_config": plant_config,
    }

    # Create a H2I model
    h2i = H2IntegrateModel(h2i_config)

    # Run the model
    h2i.run()

    with subtests.test("LCOE"):
        assert (
            pytest.approx(
                h2i.prob.get_val("finance_subgroup_electricity.LCOE", units="USD/MW/h")[0], rel=1e-6
            )
            == 125.4133009
        )

    with subtests.test("Wind plant capacity"):
        assert pytest.approx(h2i.prob.get_val("wind.total_capacity", units="MW"), rel=1e-6) == 66.0

    with subtests.test("Total electricity production"):
        assert (
            pytest.approx(
                np.sum(h2i.prob.get_val("wind.total_electricity_produced", units="MW*h/yr")),
                rel=1e-6,
            )
            == 102687.22266
        )

    with subtests.test("Capacity factor"):
        assert (
            pytest.approx(h2i.prob.get_val("wind.capacity_factor", units="percent")[0], rel=1e-6)
            == 0.177610389263
        )
=======
def test_24_solar_battery_grid_example(subtests):
    # NOTE: would be good to compare LCOE against the same example without grid selling
    # and see that LCOE reduces with grid selling
    os.chdir(EXAMPLE_DIR / "24_solar_battery_grid")

    model = H2IntegrateModel(Path.cwd() / "solar_battery_grid.yaml")

    model.run()

    model.post_process()

    energy_for_financials = model.prob.get_val(
        "finance_subgroup_renewables.electricity_sum.total_electricity_produced", units="kW*h/year"
    )

    electricity_bought = sum(model.prob.get_val("grid_buy.electricity_out", units="kW"))
    battery_missed_load = sum(model.prob.get_val("battery.electricity_unmet_demand", units="kW"))

    battery_curtailed = sum(model.prob.get_val("battery.electricity_unused_commodity", units="kW"))
    electricity_sold = sum(model.prob.get_val("grid_sell.electricity_in", units="kW"))

    solar_aep = sum(model.prob.get_val("solar.electricity_out", units="kW"))

    with subtests.test("Behavior check battery missed load is electricity bought"):
        assert pytest.approx(battery_missed_load, rel=1e-6) == electricity_bought

    with subtests.test("Behavior check battery curtailed energy is electricity sold"):
        assert pytest.approx(battery_curtailed, rel=1e-6) == electricity_sold

    with subtests.test(
        "Behavior check energy for financials; include solar aep and electricity bought"
    ):
        assert pytest.approx(energy_for_financials, rel=1e-6) == (solar_aep + electricity_bought)

    with subtests.test("Value check on LCOE"):
        lcoe = model.prob.get_val("finance_subgroup_renewables.LCOE", units="USD/(MW*h)")[0]
        assert pytest.approx(lcoe, rel=1e-4) == 91.7057887
>>>>>>> 6508a985
<|MERGE_RESOLUTION|>--- conflicted
+++ resolved
@@ -1256,7 +1256,6 @@
         assert len(list(set(res_df["LCOE"].to_list()))) == len(res_df)
 
 
-<<<<<<< HEAD
 def test_floris_example(subtests):
     from h2integrate.core.utilities import load_yaml
 
@@ -1305,7 +1304,8 @@
             pytest.approx(h2i.prob.get_val("wind.capacity_factor", units="percent")[0], rel=1e-6)
             == 0.177610389263
         )
-=======
+
+
 def test_24_solar_battery_grid_example(subtests):
     # NOTE: would be good to compare LCOE against the same example without grid selling
     # and see that LCOE reduces with grid selling
@@ -1342,5 +1342,4 @@
 
     with subtests.test("Value check on LCOE"):
         lcoe = model.prob.get_val("finance_subgroup_renewables.LCOE", units="USD/(MW*h)")[0]
-        assert pytest.approx(lcoe, rel=1e-4) == 91.7057887
->>>>>>> 6508a985
+        assert pytest.approx(lcoe, rel=1e-4) == 91.7057887