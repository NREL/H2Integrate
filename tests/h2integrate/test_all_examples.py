--- conflicted
+++ resolved
@@ -704,19 +704,11 @@
         "finance_subgroup_hydrogen.LCOH_lcoe_financials", units="USD/kg"
     )[0]
     with subtests.test("Check LCOE"):
-<<<<<<< HEAD
-        assert pytest.approx(lcoe, rel=1e-4) == 40.12819
-    with subtests.test("Check LCOH with lcoh_financials"):
-        assert pytest.approx(lcoh_with_lcoh_finance, rel=1e-4) == 13.18328175
-    with subtests.test("Check LCOH with lcoe_financials"):
-        assert pytest.approx(lcoh_with_lcoe_finance, rel=1e-4) == 8.05688467
-=======
         assert pytest.approx(lcoe, rel=1e-5) == 39.98869
     with subtests.test("Check LCOH with lcoh_financials"):
         assert pytest.approx(lcoh_with_lcoh_finance, rel=1e-5) == 13.0954678
     with subtests.test("Check LCOH with lcoe_financials"):
         assert pytest.approx(lcoh_with_lcoe_finance, rel=1e-5) == 8.00321771
->>>>>>> 5bba01d3
 
 
 def test_wind_battery_dispatch_example(subtests):
@@ -764,27 +756,16 @@
         )[0]
         assert pytest.approx(total_electricity, rel=1e-6) == 62797265.9296355
 
-<<<<<<< HEAD
     # Subtest for electricity excess_resource
-    with subtests.test("Check electricity excess_resource"):
+    with subtests.test("Check electricity excess resource"):
         electricity_excess_resource = np.linalg.norm(
             model.prob.get_val("battery.electricity_excess_resource")
         )
-        assert pytest.approx(electricity_excess_resource, rel=1e-6) == 408341.14618821
-=======
-    # Subtest for electricity curtailed
-    with subtests.test("Check electricity curtailed"):
-        electricity_curtailed = np.linalg.norm(model.prob.get_val("battery.electricity_curtailed"))
-        assert pytest.approx(electricity_curtailed, rel=1e-6) == 412531.73840450746
->>>>>>> 5bba01d3
-
-    # Subtest for missed load
+        assert pytest.approx(electricity_excess_resource, rel=1e-6) == 412531.73840450746
+
+    # Subtest for unmet demand
     with subtests.test("Check electricity unmet demand"):
         electricity_unmet_demand = np.linalg.norm(
             model.prob.get_val("battery.electricity_unmet_demand")
         )
-<<<<<<< HEAD
-        assert pytest.approx(electricity_unmet_demand, rel=1e-6) == 164187.1653177
-=======
-        assert pytest.approx(electricity_missed_load, rel=1e-6) == 165604.70758669
->>>>>>> 5bba01d3
+        assert pytest.approx(electricity_unmet_demand, rel=1e-6) == 165604.70758669