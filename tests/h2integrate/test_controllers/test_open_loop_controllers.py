from copy import deepcopy
from pathlib import Path

import yaml
import numpy as np
import pytest
import openmdao.api as om
from openmdao.utils.assert_utils import assert_check_totals

from h2integrate.control.control_strategies.openloop_controllers import (
    DemandOpenLoopController,
    PassThroughOpenLoopController,
)


def test_pass_through_controller(subtests):
    # Get the directory of the current script
    current_dir = Path(__file__).parent

    # Resolve the paths to the configuration files
    tech_config_path = current_dir / "inputs" / "tech_config.yaml"

    # Load the technology configuration
    with tech_config_path.open() as file:
        tech_config = yaml.safe_load(file)

    # Set up the OpenMDAO problem
    prob = om.Problem()

    prob.model.add_subsystem(
        name="IVC",
        subsys=om.IndepVarComp(name="hydrogen_in", val=np.arange(10)),
        promotes=["*"],
    )

    prob.model.add_subsystem(
        "pass_through_controller",
        PassThroughOpenLoopController(
            plant_config={}, tech_config=tech_config["technologies"]["h2_storage"]
        ),
        promotes=["*"],
    )

    prob.setup()

    prob.run_model()

    # Run the test
    with subtests.test("Check output"):
        assert pytest.approx(prob.get_val("hydrogen_out"), rel=1e-3) == np.arange(10)

    # Run the test
    with subtests.test("Check derivatives"):
        # check total derivatives using OpenMDAO's check_totals and assert tools
        assert_check_totals(
            prob.check_totals(
                of=[
                    "hydrogen_out",
                ],
                wrt=[
                    "hydrogen_in",
                ],
                step=1e-6,
                form="central",
                show_only_incorrect=False,
                out_stream=None,
            )
        )


def test_demand_controller(subtests):
    # Get the directory of the current script
    current_dir = Path(__file__).parent

    # Resolve the paths to the configuration files
    tech_config_path = current_dir / "inputs" / "tech_config.yaml"

    # Load the technology configuration
    with tech_config_path.open() as file:
        tech_config = yaml.safe_load(file)

    tech_config["technologies"]["h2_storage"]["control_strategy"]["model"] = (
        "demand_openloop_controller"
    )
    tech_config["technologies"]["h2_storage"]["model_inputs"]["control_parameters"] = {
        "resource_name": "hydrogen",
        "resource_rate_units": "kg/h",
        "max_capacity": 10.0,  # kg
        "max_charge_percent": 1.0,  # percent as decimal
        "min_charge_percent": 0.0,  # percent as decimal
        "init_charge_percent": 1.0,  # percent as decimal
        "max_charge_rate": 1.0,  # kg/time step
        "max_discharge_rate": 0.5,  # kg/time step
        "charge_efficiency": 1.0,
        "discharge_efficiency": 1.0,
        "demand_profile": [1.0] * 10,  # Example: 10 time steps with 10 kg/time step demand
        "n_timesteps": 10,
    }

    # Set up the OpenMDAO problem
    prob = om.Problem()

    prob.model.add_subsystem(
        name="IVC",
        subsys=om.IndepVarComp(name="hydrogen_in", val=np.arange(10)),
        promotes=["*"],
    )

    prob.model.add_subsystem(
        "demand_openloop_controller",
        DemandOpenLoopController(
            plant_config={}, tech_config=tech_config["technologies"]["h2_storage"]
        ),
        promotes=["*"],
    )

    prob.setup()

    prob.run_model()

    # Run the test
    with subtests.test("Check output"):
        assert pytest.approx([0.5, 1.0, 1.0, 1.0, 1.0, 1.0, 1.0, 1.0, 1.0, 1.0]) == prob.get_val(
            "hydrogen_out"
        )

    with subtests.test("Check curtailment"):
        assert pytest.approx([0.0, 0.0, 0.5, 2.0, 3.0, 4.0, 5.0, 6.0, 7.0, 8.0]) == prob.get_val(
            "hydrogen_excess_resource"
        )

    with subtests.test("Check soc"):
        assert pytest.approx([0.95, 0.95, 1.0, 1.0, 1.0, 1.0, 1.0, 1.0, 1.0, 1.0]) == prob.get_val(
            "hydrogen_soc"
        )

    with subtests.test("Check missed load"):
        assert pytest.approx([0.5, 0.0, 0.0, 0.0, 0.0, 0.0, 0.0, 0.0, 0.0, 0.0]) == prob.get_val(
            "hydrogen_unmet_demand"
        )


def test_demand_controller_round_trip_efficiency(subtests):
    # Get the directory of the current script
    current_dir = Path(__file__).parent

    # Resolve the paths to the configuration files
    tech_config_path = current_dir / "inputs" / "tech_config.yaml"

    # Load the technology configuration
    with tech_config_path.open() as file:
        tech_config = yaml.safe_load(file)

    tech_config["technologies"]["h2_storage"]["control_strategy"]["model"] = (
        "demand_openloop_controller"
    )
    tech_config["technologies"]["h2_storage"]["model_inputs"]["control_parameters"] = {
        "resource_name": "hydrogen",
        "resource_rate_units": "kg/h",
        "max_capacity": 10.0,  # kg
        "max_charge_percent": 1.0,  # percent as decimal
        "min_charge_percent": 0.0,  # percent as decimal
        "init_charge_percent": 1.0,  # percent as decimal
        "max_charge_rate": 1.0,  # kg/time step
        "max_discharge_rate": 0.5,  # kg/time step
        "charge_efficiency": 1.0,
        "discharge_efficiency": 1.0,
        "demand_profile": [1.0] * 10,  # Example: 10 time steps with 10 kg/time step demand
        "n_timesteps": 10,
    }

    tech_config_rte = deepcopy(tech_config)
    tech_config_rte["technologies"]["h2_storage"]["model_inputs"]["control_parameters"] = {
        "resource_name": "hydrogen",
        "resource_rate_units": "kg/h",
        "max_capacity": 10.0,  # kg
        "max_charge_percent": 1.0,  # percent as decimal
        "min_charge_percent": 0.0,  # percent as decimal
        "init_charge_percent": 1.0,  # percent as decimal
        "max_charge_rate": 1.0,  # kg/time step
        "max_discharge_rate": 0.5,  # kg/time step
        "round_trip_efficiency": 1.0,
        "demand_profile": [1.0] * 10,  # Example: 10 time steps with 10 kg/time step demand
        "n_timesteps": 10,
    }

    def set_up_and_run_problem(config):
        # Set up the OpenMDAO problem
        prob = om.Problem()

        prob.model.add_subsystem(
            name="IVC",
            subsys=om.IndepVarComp(name="hydrogen_in", val=np.arange(10)),
            promotes=["*"],
        )

        prob.model.add_subsystem(
            "demand_openloop_controller",
            DemandOpenLoopController(
                plant_config={}, tech_config=config["technologies"]["h2_storage"]
            ),
            promotes=["*"],
        )

        prob.setup()

        prob.run_model()

        return prob

    prob_ioe = set_up_and_run_problem(tech_config)
    prob_rte = set_up_and_run_problem(tech_config_rte)

    # Run the test
    with subtests.test("Check output"):
        assert pytest.approx(prob_ioe.get_val("hydrogen_out")) == prob_rte.get_val("hydrogen_out")

    with subtests.test("Check curtailment"):
        assert pytest.approx(prob_ioe.get_val("hydrogen_excess_resource")) == prob_rte.get_val(
            "hydrogen_excess_resource"
        )

    with subtests.test("Check soc"):
        assert pytest.approx(prob_ioe.get_val("hydrogen_soc")) == prob_rte.get_val("hydrogen_soc")

    with subtests.test("Check missed load"):
<<<<<<< HEAD
        assert pytest.approx(prob_ioe.get_val("hydrogen_unmet_demand")) == prob_rte.get_val(
            "hydrogen_unmet_demand"
=======
        assert pytest.approx(prob_ioe.get_val("hydrogen_missed_load")) == prob_rte.get_val(
            "hydrogen_missed_load"
        )


def test_generic_demand_controller(subtests):
    # Test is the same as the demand controller test test_demand_controller for the "h2_storage"
    # performance model but with the "simple_generic_storage" performance model

    # Get the directory of the current script
    current_dir = Path(__file__).parent

    # Resolve the paths to the configuration files
    tech_config_path = current_dir / "inputs" / "tech_config.yaml"

    # Load the technology configuration
    with tech_config_path.open() as file:
        tech_config = yaml.safe_load(file)

    tech_config["technologies"]["h2_storage"] = {
        "performance_model": {
            "model": "simple_generic_storage",
        },
        "control_strategy": {
            "model": "demand_openloop_controller",
        },
        "model_inputs": {
            "shared_parameters": {
                "resource_name": "hydrogen",
                "resource_rate_units": "kg/h",
                "max_capacity": 10.0,  # kg
                "max_charge_rate": 1.0,  # percent as decimal
            },
            "control_parameters": {
                "max_charge_percent": 1.0,  # percent as decimal
                "min_charge_percent": 0.0,  # percent as decimal
                "init_charge_percent": 1.0,  # percent as decimal
                "max_discharge_rate": 0.5,  # kg/time step
                "charge_efficiency": 1.0,
                "discharge_efficiency": 1.0,
                "demand_profile": [1.0] * 10,  # Example: 10 time steps with 10 kg/time step demand
                "n_time_steps": 10,
            },
        },
    }

    # Set up OpenMDAO problem
    prob = om.Problem()

    prob.model.add_subsystem(
        name="IVC",
        subsys=om.IndepVarComp(name="hydrogen_in", val=np.arange(10)),
        promotes=["*"],
    )

    prob.model.add_subsystem(
        "demand_openloop_controller",
        DemandOpenLoopController(
            plant_config={}, tech_config=tech_config["technologies"]["h2_storage"]
        ),
        promotes=["*"],
    )

    prob.setup()

    prob.run_model()

    # # Run the test
    with subtests.test("Check output"):
        assert pytest.approx([0.5, 1.0, 1.0, 1.0, 1.0, 1.0, 1.0, 1.0, 1.0, 1.0]) == prob.get_val(
            "hydrogen_out"
        )

    with subtests.test("Check curtailment"):
        assert pytest.approx([0.0, 0.0, 0.5, 2.0, 3.0, 4.0, 5.0, 6.0, 7.0, 8.0]) == prob.get_val(
            "hydrogen_curtailed"
        )

    with subtests.test("Check soc"):
        assert pytest.approx([0.95, 0.95, 1.0, 1.0, 1.0, 1.0, 1.0, 1.0, 1.0, 1.0]) == prob.get_val(
            "hydrogen_soc"
        )

    with subtests.test("Check missed load"):
        assert pytest.approx([0.5, 0.0, 0.0, 0.0, 0.0, 0.0, 0.0, 0.0, 0.0, 0.0]) == prob.get_val(
            "hydrogen_missed_load"
>>>>>>> fe193c37
        )<|MERGE_RESOLUTION|>--- conflicted
+++ resolved
@@ -83,8 +83,8 @@
         "demand_openloop_controller"
     )
     tech_config["technologies"]["h2_storage"]["model_inputs"]["control_parameters"] = {
-        "resource_name": "hydrogen",
-        "resource_rate_units": "kg/h",
+        "commodity_name": "hydrogen",
+        "commodity_rate_units": "kg/h",
         "max_capacity": 10.0,  # kg
         "max_charge_percent": 1.0,  # percent as decimal
         "min_charge_percent": 0.0,  # percent as decimal
@@ -155,8 +155,8 @@
         "demand_openloop_controller"
     )
     tech_config["technologies"]["h2_storage"]["model_inputs"]["control_parameters"] = {
-        "resource_name": "hydrogen",
-        "resource_rate_units": "kg/h",
+        "commodity_name": "hydrogen",
+        "commodity_rate_units": "kg/h",
         "max_capacity": 10.0,  # kg
         "max_charge_percent": 1.0,  # percent as decimal
         "min_charge_percent": 0.0,  # percent as decimal
@@ -171,8 +171,8 @@
 
     tech_config_rte = deepcopy(tech_config)
     tech_config_rte["technologies"]["h2_storage"]["model_inputs"]["control_parameters"] = {
-        "resource_name": "hydrogen",
-        "resource_rate_units": "kg/h",
+        "commodity_name": "hydrogen",
+        "commodity_rate_units": "kg/h",
         "max_capacity": 10.0,  # kg
         "max_charge_percent": 1.0,  # percent as decimal
         "min_charge_percent": 0.0,  # percent as decimal
@@ -224,12 +224,8 @@
         assert pytest.approx(prob_ioe.get_val("hydrogen_soc")) == prob_rte.get_val("hydrogen_soc")
 
     with subtests.test("Check missed load"):
-<<<<<<< HEAD
         assert pytest.approx(prob_ioe.get_val("hydrogen_unmet_demand")) == prob_rte.get_val(
             "hydrogen_unmet_demand"
-=======
-        assert pytest.approx(prob_ioe.get_val("hydrogen_missed_load")) == prob_rte.get_val(
-            "hydrogen_missed_load"
         )
 
 
@@ -256,8 +252,8 @@
         },
         "model_inputs": {
             "shared_parameters": {
-                "resource_name": "hydrogen",
-                "resource_rate_units": "kg/h",
+                "commodity_name": "hydrogen",
+                "commodity_rate_units": "kg/h",
                 "max_capacity": 10.0,  # kg
                 "max_charge_rate": 1.0,  # percent as decimal
             },
@@ -269,7 +265,7 @@
                 "charge_efficiency": 1.0,
                 "discharge_efficiency": 1.0,
                 "demand_profile": [1.0] * 10,  # Example: 10 time steps with 10 kg/time step demand
-                "n_time_steps": 10,
+                "n_timesteps": 10,
             },
         },
     }
@@ -314,5 +310,4 @@
     with subtests.test("Check missed load"):
         assert pytest.approx([0.5, 0.0, 0.0, 0.0, 0.0, 0.0, 0.0, 0.0, 0.0, 0.0]) == prob.get_val(
             "hydrogen_missed_load"
->>>>>>> fe193c37
         )