from copy import deepcopy
from pathlib import Path

import yaml
import numpy as np
import pytest
import openmdao.api as om
from openmdao.utils.assert_utils import assert_check_totals

<<<<<<< HEAD
from h2integrate.core.h2integrate_model import H2IntegrateModel
=======
>>>>>>> bd0af67b
from h2integrate.controllers.openloop_controllers import (
    DemandOpenLoopController,
    PassThroughOpenLoopController,
)


def test_pass_through_controller(subtests):
    # Get the directory of the current script
    current_dir = Path(__file__).parent

    # Resolve the paths to the configuration files
    tech_config_path = current_dir / "inputs" / "tech_config.yaml"

    # Load the technology configuration
    with tech_config_path.open() as file:
        tech_config = yaml.safe_load(file)

    # Set up the OpenMDAO problem
    prob = om.Problem()

    prob.model.add_subsystem(
        name="IVC",
        subsys=om.IndepVarComp(name="hydrogen_in", val=np.arange(10)),
        promotes=["*"],
    )

    prob.model.add_subsystem(
        "pass_through_controller",
        PassThroughOpenLoopController(
            plant_config={}, tech_config=tech_config["technologies"]["h2_storage"]
        ),
        promotes=["*"],
    )

    prob.setup()

    prob.run_model()

    # Run the test
    with subtests.test("Check output"):
        assert pytest.approx(prob.get_val("hydrogen_out"), rel=1e-3) == np.arange(10)

    # Run the test
    with subtests.test("Check derivatives"):
        # check total derivatives using OpenMDAO's check_totals and assert tools
        assert_check_totals(
            prob.check_totals(
                of=[
                    "hydrogen_out",
                ],
                wrt=[
                    "hydrogen_in",
                ],
                step=1e-6,
                form="central",
                show_only_incorrect=False,
                out_stream=None,
            )
        )


def test_demand_controller(subtests):
    # Get the directory of the current script
    current_dir = Path(__file__).parent

    # Resolve the paths to the configuration files
    tech_config_path = current_dir / "inputs" / "tech_config.yaml"

    # Load the technology configuration
    with tech_config_path.open() as file:
        tech_config = yaml.safe_load(file)

    tech_config["technologies"]["h2_storage"]["control_strategy"]["model"] = (
        "demand_openloop_controller"
    )
    tech_config["technologies"]["h2_storage"]["model_inputs"]["control_parameters"] = {
        "resource_name": "hydrogen",
<<<<<<< HEAD
        "resource_units": "kg/h",
=======
        "resource_rate_units": "kg/h",
>>>>>>> bd0af67b
        "max_capacity": 10.0,  # kg
        "max_charge_percent": 1.0,  # percent as decimal
        "min_charge_percent": 0.0,  # percent as decimal
        "init_charge_percent": 1.0,  # percent as decimal
        "max_charge_rate": 1.0,  # kg/time step
        "max_discharge_rate": 0.5,  # kg/time step
        "charge_efficiency": 1.0,
        "discharge_efficiency": 1.0,
<<<<<<< HEAD
        "demand_profile": [1.0] * 10,  # Example: 10 time steps with 50 kg/time step demand
=======
        "demand_profile": [1.0] * 10,  # Example: 10 time steps with 10 kg/time step demand
>>>>>>> bd0af67b
        "n_time_steps": 10,
    }

    # Set up the OpenMDAO problem
    prob = om.Problem()

    prob.model.add_subsystem(
        name="IVC",
        subsys=om.IndepVarComp(name="hydrogen_in", val=np.arange(10)),
        promotes=["*"],
    )

    prob.model.add_subsystem(
        "demand_openloop_controller",
        DemandOpenLoopController(
            plant_config={}, tech_config=tech_config["technologies"]["h2_storage"]
        ),
        promotes=["*"],
    )

    prob.setup()

    prob.run_model()

    # Run the test
    with subtests.test("Check output"):
        assert pytest.approx([0.5, 1.0, 1.0, 1.0, 1.0, 1.0, 1.0, 1.0, 1.0, 1.0]) == prob.get_val(
            "hydrogen_out"
        )

    with subtests.test("Check curtailment"):
        assert pytest.approx([0.0, 0.0, 0.5, 2.0, 3.0, 4.0, 5.0, 6.0, 7.0, 8.0]) == prob.get_val(
            "hydrogen_curtailed"
        )

    with subtests.test("Check soc"):
        assert pytest.approx([0.95, 0.95, 1.0, 1.0, 1.0, 1.0, 1.0, 1.0, 1.0, 1.0]) == prob.get_val(
            "hydrogen_soc"
        )

    with subtests.test("Check missed load"):
        assert pytest.approx([0.5, 0.0, 0.0, 0.0, 0.0, 0.0, 0.0, 0.0, 0.0, 0.0]) == prob.get_val(
            "hydrogen_missed_load"
        )


<<<<<<< HEAD
def test_pyomo_controller(subtests):
    # Get the directory of the current script
    current_dir = Path(__file__).parent

    # Resolve the paths to the input files
    input_path = current_dir / "inputs" / "pyomo_controller" / "h2i_wind_to_h2_storage.yaml"

    model = H2IntegrateModel(input_path)

    model.run()

    prob = model.prob

    # Run the test
    with subtests.test("Check output"):
        assert pytest.approx([0.5, 1.0, 1.0, 1.0, 1.0, 1.0, 1.0, 1.0, 1.0, 1.0]) == prob.get_val(
            "h2_storage.hydrogen_out"
        )

    with subtests.test("Check curtailment"):
        assert pytest.approx([0.0, 0.0, 0.5, 2.0, 3.0, 4.0, 5.0, 6.0, 7.0, 8.0]) == prob.get_val(
            "h2_storage.hydrogen_curtailed"
        )

    with subtests.test("Check soc"):
        assert pytest.approx([0.95, 0.95, 1.0, 1.0, 1.0, 1.0, 1.0, 1.0, 1.0, 1.0]) == prob.get_val(
            "h2_storage.hydrogen_soc"
        )

    with subtests.test("Check missed load"):
        assert pytest.approx([0.5, 0.0, 0.0, 0.0, 0.0, 0.0, 0.0, 0.0, 0.0, 0.0]) == prob.get_val(
            "h2_storage.hydrogen_missed_load"
=======
def test_demand_controller_round_trip_efficiency(subtests):
    # Get the directory of the current script
    current_dir = Path(__file__).parent

    # Resolve the paths to the configuration files
    tech_config_path = current_dir / "inputs" / "tech_config.yaml"

    # Load the technology configuration
    with tech_config_path.open() as file:
        tech_config = yaml.safe_load(file)

    tech_config["technologies"]["h2_storage"]["control_strategy"]["model"] = (
        "demand_openloop_controller"
    )
    tech_config["technologies"]["h2_storage"]["model_inputs"]["control_parameters"] = {
        "resource_name": "hydrogen",
        "resource_rate_units": "kg/h",
        "max_capacity": 10.0,  # kg
        "max_charge_percent": 1.0,  # percent as decimal
        "min_charge_percent": 0.0,  # percent as decimal
        "init_charge_percent": 1.0,  # percent as decimal
        "max_charge_rate": 1.0,  # kg/time step
        "max_discharge_rate": 0.5,  # kg/time step
        "charge_efficiency": 1.0,
        "discharge_efficiency": 1.0,
        "demand_profile": [1.0] * 10,  # Example: 10 time steps with 10 kg/time step demand
        "n_time_steps": 10,
    }

    tech_config_rte = deepcopy(tech_config)
    tech_config_rte["technologies"]["h2_storage"]["model_inputs"]["control_parameters"] = {
        "resource_name": "hydrogen",
        "resource_rate_units": "kg/h",
        "max_capacity": 10.0,  # kg
        "max_charge_percent": 1.0,  # percent as decimal
        "min_charge_percent": 0.0,  # percent as decimal
        "init_charge_percent": 1.0,  # percent as decimal
        "max_charge_rate": 1.0,  # kg/time step
        "max_discharge_rate": 0.5,  # kg/time step
        "round_trip_efficiency": 1.0,
        "demand_profile": [1.0] * 10,  # Example: 10 time steps with 10 kg/time step demand
        "n_time_steps": 10,
    }

    def set_up_and_run_problem(config):
        # Set up the OpenMDAO problem
        prob = om.Problem()

        prob.model.add_subsystem(
            name="IVC",
            subsys=om.IndepVarComp(name="hydrogen_in", val=np.arange(10)),
            promotes=["*"],
        )

        prob.model.add_subsystem(
            "demand_openloop_controller",
            DemandOpenLoopController(
                plant_config={}, tech_config=config["technologies"]["h2_storage"]
            ),
            promotes=["*"],
        )

        prob.setup()

        prob.run_model()

        return prob

    prob_ioe = set_up_and_run_problem(tech_config)
    prob_rte = set_up_and_run_problem(tech_config_rte)

    # Run the test
    with subtests.test("Check output"):
        assert pytest.approx(prob_ioe.get_val("hydrogen_out")) == prob_rte.get_val("hydrogen_out")

    with subtests.test("Check curtailment"):
        assert pytest.approx(prob_ioe.get_val("hydrogen_curtailed")) == prob_rte.get_val(
            "hydrogen_curtailed"
        )

    with subtests.test("Check soc"):
        assert pytest.approx(prob_ioe.get_val("hydrogen_soc")) == prob_rte.get_val("hydrogen_soc")

    with subtests.test("Check missed load"):
        assert pytest.approx(prob_ioe.get_val("hydrogen_missed_load")) == prob_rte.get_val(
            "hydrogen_missed_load"
>>>>>>> bd0af67b
        )<|MERGE_RESOLUTION|>--- conflicted
+++ resolved
@@ -7,10 +7,7 @@
 import openmdao.api as om
 from openmdao.utils.assert_utils import assert_check_totals
 
-<<<<<<< HEAD
 from h2integrate.core.h2integrate_model import H2IntegrateModel
-=======
->>>>>>> bd0af67b
 from h2integrate.controllers.openloop_controllers import (
     DemandOpenLoopController,
     PassThroughOpenLoopController,
@@ -88,11 +85,7 @@
     )
     tech_config["technologies"]["h2_storage"]["model_inputs"]["control_parameters"] = {
         "resource_name": "hydrogen",
-<<<<<<< HEAD
-        "resource_units": "kg/h",
-=======
         "resource_rate_units": "kg/h",
->>>>>>> bd0af67b
         "max_capacity": 10.0,  # kg
         "max_charge_percent": 1.0,  # percent as decimal
         "min_charge_percent": 0.0,  # percent as decimal
@@ -101,11 +94,7 @@
         "max_discharge_rate": 0.5,  # kg/time step
         "charge_efficiency": 1.0,
         "discharge_efficiency": 1.0,
-<<<<<<< HEAD
-        "demand_profile": [1.0] * 10,  # Example: 10 time steps with 50 kg/time step demand
-=======
         "demand_profile": [1.0] * 10,  # Example: 10 time steps with 10 kg/time step demand
->>>>>>> bd0af67b
         "n_time_steps": 10,
     }
 
@@ -152,7 +141,6 @@
         )
 
 
-<<<<<<< HEAD
 def test_pyomo_controller(subtests):
     # Get the directory of the current script
     current_dir = Path(__file__).parent
@@ -185,7 +173,9 @@
     with subtests.test("Check missed load"):
         assert pytest.approx([0.5, 0.0, 0.0, 0.0, 0.0, 0.0, 0.0, 0.0, 0.0, 0.0]) == prob.get_val(
             "h2_storage.hydrogen_missed_load"
-=======
+        )
+
+
 def test_demand_controller_round_trip_efficiency(subtests):
     # Get the directory of the current script
     current_dir = Path(__file__).parent
@@ -272,5 +262,4 @@
     with subtests.test("Check missed load"):
         assert pytest.approx(prob_ioe.get_val("hydrogen_missed_load")) == prob_rte.get_val(
             "hydrogen_missed_load"
->>>>>>> bd0af67b
         )