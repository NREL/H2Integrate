from pathlib import Path

import yaml
import numpy as np
import pytest
import openmdao.api as om

from h2integrate.storage.hydrogen.eco_storage import H2Storage
from h2integrate.storage.battery.pysam_battery import PySAMBatteryPerformanceModel
from h2integrate.control.control_rules.storage.battery import PyomoDispatchBattery
from h2integrate.control.control_rules.storage.h2_storage import PyomoDispatchH2Storage
from h2integrate.control.control_strategies.pyomo_controllers import (
    HeuristicLoadFollowingController,
)


def test_pyomo_h2storage_controller(subtests):
    # # Get the directory of the current script
    # current_dir = Path(__file__).parent

    # # Resolve the paths to the input files
    # input_path = current_dir / "inputs" / "pyomo_controller" / "h2i_wind_to_h2_storage.yaml"

    # model = H2IntegrateModel(input_path)

    # model.run()

    # prob = model.prob

    # # Run the test
    # with subtests.test("Check output"):
    #     assert pytest.approx([0.5, 1.0, 1.0, 1.0, 1.0, 1.0, 1.0, 1.0, 1.0, 1.0]) == prob.get_val(
    #         "h2_storage.hydrogen_out"
    #     )

    # with subtests.test("Check curtailment"):
    #     assert pytest.approx([0.0, 0.0, 0.5, 2.0, 3.0, 4.0, 5.0, 6.0, 7.0, 8.0]) == prob.get_val(
    #         "h2_storage.hydrogen_excess_resource"
    #     )

    # with subtests.test("Check soc"):
<<<<<<< HEAD
    #     assert pytest.approx([0.95, 0.95, 1.0, 1.0, 1.0, 1.0, 1.0, 1.0, 1.0, 1.0]) ==
    # prob.get_val(
=======
    #     assert pytest.approx([0.95, 0.95, 1.0, 1.0, 1.0, 1.0, 1.0, 1.0, 1.0, 1.0]) == \
    #     prob.get_val(
>>>>>>> b217b158
    #         "h2_storage.hydrogen_soc"
    #     )

    # with subtests.test("Check missed load"):
    #     assert pytest.approx([0.5, 0.0, 0.0, 0.0, 0.0, 0.0, 0.0, 0.0, 0.0, 0.0]) == prob.get_val(
    #         "h2_storage.hydrogen_unmet_demand"
    #     )

    # Get the directory of the current script
    current_dir = Path(__file__).parent

    # Get the paths for the relevant input files
    plant_config_path = current_dir / "inputs" / "pyomo_h2_storage_controller" / "plant_config.yaml"
    tech_config_path = current_dir / "inputs" / "pyomo_h2_storage_controller" / "tech_config.yaml"

    # Load the plant configuration
    with plant_config_path.open() as file:
        plant_config = yaml.safe_load(file)

    # Load the technology configuration
    with tech_config_path.open() as file:
        tech_config = yaml.safe_load(file)

    # Fabricate some oscillating power generation data: 0 kW for the first 12 hours, 10000 kW for
    # the second tweleve hours, and repeat that daily cycle over a year.
    n_look_ahead_half = int(24 / 2)

    hydrogen_in = np.concatenate(
        (np.ones(n_look_ahead_half) * 0, np.ones(n_look_ahead_half) * 1000)
    )
    hydrogen_in = np.tile(hydrogen_in, 365)

    np.ones(8760) * 500.0

    # Setup the OpenMDAO problem and add subsystems
    prob = om.Problem()

    prob.model.add_subsystem(
        "pyomo_dispatch_h2_storage",
        PyomoDispatchH2Storage(
            plant_config=plant_config, tech_config=tech_config["technologies"]["h2_storage"]
        ),
        promotes=["*"],
    )

    prob.model.add_subsystem(
        "h2_storage_heuristic_load_following_controller",
        HeuristicLoadFollowingController(
            plant_config=plant_config, tech_config=tech_config["technologies"]["h2_storage"]
        ),
        promotes=["*"],
    )

    prob.model.add_subsystem(
        "h2_storage",
        H2Storage(plant_config=plant_config, tech_config=tech_config["technologies"]["h2_storage"]),
        promotes=["*"],
    )

    # Setup the system and required values
    prob.setup()
    # prob.set_val("battery.control_variable", "input_power")
    prob.set_val("h2_storage.hydrogen_in", hydrogen_in)
    # prob.set_val("battery.demand_in", demand_in)

    # Run the model
    prob.run_model()


def test_heuristic_load_following_battery_dispatch(subtests):
    # Get the directory of the current script
    current_dir = Path(__file__).parent

    # Get the paths for the relevant input files
    plant_config_path = current_dir / "inputs" / "pyomo_battery_controller" / "plant_config.yaml"
    tech_config_path = current_dir / "inputs" / "pyomo_battery_controller" / "tech_config.yaml"

    # Load the plant configuration
    with plant_config_path.open() as file:
        plant_config = yaml.safe_load(file)

    # Load the technology configuration
    with tech_config_path.open() as file:
        tech_config = yaml.safe_load(file)

    # Fabricate some oscillating power generation data: 0 kW for the first 12 hours, 10000 kW for
    # the second tweleve hours, and repeat that daily cycle over a year.
    n_look_ahead_half = int(24 / 2)

    electricity_in = np.concatenate(
        (np.ones(n_look_ahead_half) * 0, np.ones(n_look_ahead_half) * 10000)
    )
    electricity_in = np.tile(electricity_in, 365)

    demand_in = np.ones(8760) * 6000.0

    # Setup the OpenMDAO problem and add subsystems
    prob = om.Problem()

    prob.model.add_subsystem(
        "pyomo_dispatch_battery",
        PyomoDispatchBattery(
            plant_config=plant_config, tech_config=tech_config["technologies"]["battery"]
        ),
        promotes=["*"],
    )

    prob.model.add_subsystem(
        "battery_heuristic_load_following_controller",
        HeuristicLoadFollowingController(
            plant_config=plant_config, tech_config=tech_config["technologies"]["battery"]
        ),
        promotes=["*"],
    )

    prob.model.add_subsystem(
        "battery",
        PySAMBatteryPerformanceModel(
            plant_config=plant_config, tech_config=tech_config["technologies"]["battery"]
        ),
        promotes=["*"],
    )

    # Setup the system and required values
    prob.setup()
    prob.set_val("battery.control_variable", "input_power")
    prob.set_val("battery.electricity_in", electricity_in)
    prob.set_val("battery.demand_in", demand_in)

    # Run the model
    prob.run_model()

    # Test the case where the charging/discharging cycle remains within the max and min SOC limits
    # Check the expected outputs to actual outputs
    expected_electricity_out = [
        5999.99995059,
        5990.56676743,
        5990.138959,
        5989.64831176,
        5989.08548217,
        5988.44193888,
        5987.70577962,
        5986.86071125,
        5985.88493352,
        5984.7496388,
        5983.41717191,
        5981.839478,
        6000.0,
        6000.0,
        6000.0,
        6000.0,
        6000.0,
        6000.0,
        6000.0,
        6000.0,
        6000.0,
        6000.0,
        6000.0,
        6000.0,
    ]

    expected_battery_electricity_out = [
        5999.99995059,
        5990.56676743,
        5990.138959,
        5989.64831176,
        5989.08548217,
        5988.44193888,
        5987.70577962,
        5986.86071125,
        5985.88493352,
        5984.7496388,
        5983.41717191,
        5981.839478,
        -3988.62235554,
        -3989.2357847,
        -3989.76832626,
        -3990.26170521,
        -3990.71676106,
        -3991.13573086,
        -3991.52143699,
        -3991.87684905,
        -3992.20485715,
        -3992.50815603,
        -3992.78920148,
        -3993.05020268,
    ]

    expected_SOC = [
        49.39724571,
        46.54631833,
        43.69133882,
        40.83119769,
        37.96394628,
        35.08762294,
        32.20015974,
        29.29919751,
        26.38184809,
        23.44436442,
        20.48162855,
        17.48627159,
        19.47067094,
        21.44466462,
        23.40741401,
        25.36052712,
        27.30530573,
        29.24281439,
        31.17393198,
        33.09939078,
        35.01980641,
        36.93570091,
        38.84752069,
        40.75565055,
    ]

    expected_unmet_demand_out = np.zeros(len(expected_SOC))
    expected_excess_resource_out = np.zeros(len(expected_SOC))

    with subtests.test("Check electricity_out"):
        assert (
            pytest.approx(expected_electricity_out) == prob.get_val("battery.electricity_out")[0:24]
        )

    with subtests.test("Check battery_electricity_out"):
        assert (
            pytest.approx(expected_battery_electricity_out)
            == prob.get_val("battery.battery_electricity_out")[0:24]
        )

    with subtests.test("Check SOC"):
        assert pytest.approx(expected_SOC) == prob.get_val("battery.SOC")[0:24]

    with subtests.test("Check unmet_demand"):
        assert (
            pytest.approx(expected_unmet_demand_out)
            == prob.get_val("battery.unmet_demand_out")[0:24]
        )

    with subtests.test("Check excess_resource_out"):
        assert (
            pytest.approx(expected_excess_resource_out)
            == prob.get_val("battery.excess_resource_out")[0:24]
        )

    # Test the case where the battery is discharged to its lower SOC limit
    electricity_in = np.zeros(8760)
    demand_in = np.ones(8760) * 30000

    # Setup the system and required values
    prob.setup()
    prob.set_val("battery.control_variable", "input_power")
    prob.set_val("battery.electricity_in", electricity_in)
    prob.set_val("battery.demand_in", demand_in)

    # Run the model
    prob.run_model()

    expected_electricity_out = [29999.99999999, 29930.56014218, 24790.59770946, 0.0, 0.0]
    expected_battery_electricity_out = expected_electricity_out
    expected_SOC = [37.69010284, 22.89921133, 10.01660975, 10.01660975, 10.01660975]
    expected_unmet_demand_out = [0.0, 0.0, 5209.40229054, 30000.0, 30000.0]
    expected_excess_resource_out = np.zeros(5)

    with subtests.test("Check electricity_out for min SOC"):
        assert (
            pytest.approx(expected_electricity_out) == prob.get_val("battery.electricity_out")[:5]
        )

    with subtests.test("Check battery_electricity_out for min SOC"):
        assert (
            pytest.approx(expected_battery_electricity_out)
            == prob.get_val("battery.battery_electricity_out")[:5]
        )

    with subtests.test("Check SOC for min SOC"):
        assert pytest.approx(expected_SOC) == prob.get_val("battery.SOC")[:5]

    with subtests.test("Check unmet_demand for min SOC"):
        assert (
            pytest.approx(expected_unmet_demand_out) == prob.get_val("battery.unmet_demand_out")[:5]
        )

    with subtests.test("Check excess_resource_out for min SOC"):
        assert (
            pytest.approx(expected_excess_resource_out)
            == prob.get_val("battery.excess_resource_out")[:5]
        )

    # Test the case where the battery is charged to its upper SOC limit
    electricity_in = np.ones(8760) * 30000.0
    demand_in = np.zeros(8760)

    # Setup the system and required values
    prob.setup()
    prob.set_val("battery.control_variable", "input_power")
    prob.set_val("battery.electricity_in", electricity_in)
    prob.set_val("battery.demand_in", demand_in)

    # Run the model
    prob.run_model()

<<<<<<< HEAD
    expected_electricity_out = [-0.008477085, 0.0, 0.0, 0.0, 0.0]
    expected_battery_electricity_out = [
        -30000.008477085,
        -29973.58679681,
        -23310.54620182,
        0.0,
        0.0,
    ]
=======
    expected_electricity_out = [0.0, 0.0, 6150.14483911, 30000.0, 30000.0]
    expected_battery_electricity_out = [-30000.00847705, -29973.58679681, -23310.54620182, 0.0, 0.0]
>>>>>>> b217b158
    expected_SOC = [66.00200558, 79.43840635, 90.0, 90.0, 90.0]
    expected_unmet_demand_out = np.zeros(5)
    expected_excess_resource_out = [0.0, 0.0, 6150.14483911, 30000.0, 30000.0]

    with subtests.test("Check electricity_out for max SOC"):
        assert (
            pytest.approx(expected_electricity_out) == prob.get_val("battery.electricity_out")[:5]
        )

    with subtests.test("Check battery_electricity_out for max SOC"):
        assert (
            pytest.approx(expected_battery_electricity_out)
            == prob.get_val("battery.battery_electricity_out")[:5]
        )

    with subtests.test("Check SOC for max SOC"):
        assert pytest.approx(expected_SOC) == prob.get_val("battery.SOC")[:5]

    with subtests.test("Check unmet_demand for max SOC"):
        assert (
            pytest.approx(expected_unmet_demand_out) == prob.get_val("battery.unmet_demand_out")[:5]
        )

    with subtests.test("Check excess_resource_out for max SOC"):
        assert (
            pytest.approx(expected_excess_resource_out)
            == prob.get_val("battery.excess_resource_out")[:5]
        )<|MERGE_RESOLUTION|>--- conflicted
+++ resolved
@@ -39,13 +39,8 @@
     #     )
 
     # with subtests.test("Check soc"):
-<<<<<<< HEAD
-    #     assert pytest.approx([0.95, 0.95, 1.0, 1.0, 1.0, 1.0, 1.0, 1.0, 1.0, 1.0]) ==
-    # prob.get_val(
-=======
     #     assert pytest.approx([0.95, 0.95, 1.0, 1.0, 1.0, 1.0, 1.0, 1.0, 1.0, 1.0]) == \
     #     prob.get_val(
->>>>>>> b217b158
     #         "h2_storage.hydrogen_soc"
     #     )
 
@@ -347,7 +342,6 @@
     # Run the model
     prob.run_model()
 
-<<<<<<< HEAD
     expected_electricity_out = [-0.008477085, 0.0, 0.0, 0.0, 0.0]
     expected_battery_electricity_out = [
         -30000.008477085,
@@ -356,10 +350,6 @@
         0.0,
         0.0,
     ]
-=======
-    expected_electricity_out = [0.0, 0.0, 6150.14483911, 30000.0, 30000.0]
-    expected_battery_electricity_out = [-30000.00847705, -29973.58679681, -23310.54620182, 0.0, 0.0]
->>>>>>> b217b158
     expected_SOC = [66.00200558, 79.43840635, 90.0, 90.0, 90.0]
     expected_unmet_demand_out = np.zeros(5)
     expected_excess_resource_out = [0.0, 0.0, 6150.14483911, 30000.0, 30000.0]
