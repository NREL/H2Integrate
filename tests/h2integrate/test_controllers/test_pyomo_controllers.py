from pathlib import Path

import yaml
import numpy as np
import pytest
import openmdao.api as om

from h2integrate.storage.battery.pysam_battery import PySAMBatteryPerformanceModel
from h2integrate.control.control_rules.storage.battery import PyomoDispatchBattery
from h2integrate.control.control_strategies.pyomo_controllers import (
    HeuristicLoadFollowingController,
)


# def test_pyomo_h2storage_controller(subtests):
# # Get the directory of the current script
# current_dir = Path(__file__).parent

# # Resolve the paths to the input files
# input_path = current_dir / "inputs" / "pyomo_controller" / "h2i_wind_to_h2_storage.yaml"

# model = H2IntegrateModel(input_path)

# model.run()

# prob = model.prob

# # Run the test
# with subtests.test("Check output"):
#     assert pytest.approx([0.5, 1.0, 1.0, 1.0, 1.0, 1.0, 1.0, 1.0, 1.0, 1.0]) == prob.get_val(
#         "h2_storage.hydrogen_out"
#     )

# with subtests.test("Check curtailment"):
#     assert pytest.approx([0.0, 0.0, 0.5, 2.0, 3.0, 4.0, 5.0, 6.0, 7.0, 8.0]) == prob.get_val(
#         "h2_storage.hydrogen_excess_resource"
#     )

# with subtests.test("Check soc"):
#     assert pytest.approx([0.95, 0.95, 1.0, 1.0, 1.0, 1.0, 1.0, 1.0, 1.0, 1.0]) == \
#     prob.get_val(
#         "h2_storage.hydrogen_soc"
#     )

# with subtests.test("Check missed load"):
#     assert pytest.approx([0.5, 0.0, 0.0, 0.0, 0.0, 0.0, 0.0, 0.0, 0.0, 0.0]) == prob.get_val(
#         "h2_storage.hydrogen_unmet_demand"
#     )

# Get the directory of the current script
# current_dir = Path(__file__).parent

# # Get the paths for the relevant input files
# plant_config_path = current_dir / "inputs" / "pyomo_h2_storage_controller" / "plant_config.yaml"
# tech_config_path = current_dir / "inputs" / "pyomo_h2_storage_controller" / "tech_config.yaml"

# # Load the plant configuration
# with plant_config_path.open() as file:
#     plant_config = yaml.safe_load(file)

# # Load the technology configuration
# with tech_config_path.open() as file:
#     tech_config = yaml.safe_load(file)

# # Fabricate some oscillating power generation data: 0 kW for the first 12 hours, 10000 kW for
# # the second tweleve hours, and repeat that daily cycle over a year.
# n_look_ahead_half = int(24 / 2)

# hydrogen_in = np.concatenate(
#     (np.ones(n_look_ahead_half) * 0, np.ones(n_look_ahead_half) * 1000)
# )
# hydrogen_in = np.tile(hydrogen_in, 365)

# np.ones(8760) * 500.0

# # Setup the OpenMDAO problem and add subsystems
# prob = om.Problem()

# prob.model.add_subsystem(
#     "pyomo_dispatch_h2_storage",
#     PyomoDispatchH2Storage(
#         plant_config=plant_config, tech_config=tech_config["technologies"]["h2_storage"]
#     ),
#     promotes=["*"],
# )

# prob.model.add_subsystem(
#     "h2_storage_heuristic_load_following_controller",
#     HeuristicLoadFollowingController(
#         plant_config=plant_config, tech_config=tech_config["technologies"]["h2_storage"]
#     ),
#     promotes=["*"],
# )

# prob.model.add_subsystem(
#     "h2_storage",
#     H2Storage(plant_config=plant_config, tech_config=tech_config["technologies"]["h2_storage"]),
#     promotes=["*"],
# )

# # Setup the system and required values
# prob.setup()
# # prob.set_val("battery.control_variable", "input_power")
# prob.set_val("h2_storage.hydrogen_in", hydrogen_in)
# # prob.set_val("battery.demand_in", demand_in)

# # Run the model
# prob.run_model()


def test_heuristic_load_following_battery_dispatch(subtests):
    # Get the directory of the current script
    current_dir = Path(__file__).parent

    # Get the paths for the relevant input files
    plant_config_path = current_dir / "inputs" / "pyomo_battery_controller" / "plant_config.yaml"
    tech_config_path = current_dir / "inputs" / "pyomo_battery_controller" / "tech_config.yaml"

    # Load the plant configuration
    with plant_config_path.open() as file:
        plant_config = yaml.safe_load(file)

    # Load the technology configuration
    with tech_config_path.open() as file:
        tech_config = yaml.safe_load(file)

    # Fabricate some oscillating power generation data: 0 kW for the first 12 hours, 10000 kW for
    # the second tweleve hours, and repeat that daily cycle over a year.
    n_look_ahead_half = int(24 / 2)

    electricity_in = np.concatenate(
        (np.ones(n_look_ahead_half) * 0, np.ones(n_look_ahead_half) * 10000)
    )
    electricity_in = np.tile(electricity_in, 365)

    demand_in = np.ones(8760) * 6000.0

    # Setup the OpenMDAO problem and add subsystems
    prob = om.Problem()

    prob.model.add_subsystem(
        "pyomo_dispatch_battery",
        PyomoDispatchBattery(
            plant_config=plant_config, tech_config=tech_config["technologies"]["battery"]
        ),
        promotes=["*"],
    )

    prob.model.add_subsystem(
        "battery_heuristic_load_following_controller",
        HeuristicLoadFollowingController(
            plant_config=plant_config, tech_config=tech_config["technologies"]["battery"]
        ),
        promotes=["*"],
    )

    prob.model.add_subsystem(
        "battery",
        PySAMBatteryPerformanceModel(
            plant_config=plant_config, tech_config=tech_config["technologies"]["battery"]
        ),
        promotes=["*"],
    )

    # Setup the system and required values
    prob.setup()
    prob.set_val("battery.control_variable", "input_power")
    prob.set_val("battery.electricity_in", electricity_in)
    prob.set_val("battery.demand_in", demand_in)

    # Run the model
    prob.run_model()

    # Test the case where the charging/discharging cycle remains within the max and min SOC limits
    # Check the expected outputs to actual outputs
    expected_electricity_out = [
        5999.99995059,
        5990.56676743,
        5990.138959,
        5989.64831176,
        5989.08548217,
        5988.44193888,
        5987.70577962,
        5986.86071125,
        5985.88493352,
        5984.7496388,
        5983.41717191,
        5981.839478,
        6000.0,
        6000.0,
        6000.0,
        6000.0,
        6000.0,
        6000.0,
        6000.0,
        6000.0,
        6000.0,
        6000.0,
        6000.0,
        6000.0,
    ]

    expected_battery_electricity_out = [
        5999.99995059,
        5990.56676743,
        5990.138959,
        5989.64831176,
        5989.08548217,
        5988.44193888,
        5987.70577962,
        5986.86071125,
        5985.88493352,
        5984.7496388,
        5983.41717191,
        5981.839478,
        -3988.62235554,
        -3989.2357847,
        -3989.76832626,
        -3990.26170521,
        -3990.71676106,
        -3991.13573086,
        -3991.52143699,
        -3991.87684905,
        -3992.20485715,
        -3992.50815603,
        -3992.78920148,
        -3993.05020268,
    ]

    expected_SOC = [
        49.39724571,
        46.54631833,
        43.69133882,
        40.83119769,
        37.96394628,
        35.08762294,
        32.20015974,
        29.29919751,
        26.38184809,
        23.44436442,
        20.48162855,
        17.48627159,
        19.47067094,
        21.44466462,
        23.40741401,
        25.36052712,
        27.30530573,
        29.24281439,
        31.17393198,
        33.09939078,
        35.01980641,
        36.93570091,
        38.84752069,
        40.75565055,
    ]

    expected_unmet_demand_out = np.array(
        [
            4.93562475e-05,
            9.43323257e00,
            9.86104099e00,
            1.03516883e01,
            1.09145178e01,
            1.15580611e01,
            1.22942204e01,
            1.31392889e01,
            1.41150664e01,
            1.52503612e01,
            1.65828282e01,
            1.81605218e01,
            0.00000000e00,
            0.00000000e00,
            0.00000000e00,
            0.00000000e00,
            0.00000000e00,
            0.00000000e00,
            0.00000000e00,
            0.00000000e00,
            0.00000000e00,
            0.00000000e00,
            0.00000000e00,
            0.00000000e00,
        ]
    )

    expected_excess_resource_out = np.array(
        [
            0.0,
            0.0,
            0.0,
            0.0,
            0.0,
            0.0,
            0.0,
            0.0,
            0.0,
            0.0,
            0.0,
            0.0,
            11.37764445,
            10.76421514,
            10.23167373,
            9.73829458,
            9.28323883,
            8.86426912,
            8.47856327,
            8.12315078,
            7.79514283,
            7.49184426,
            7.21079852,
            6.94979705,
        ]
    )

    with subtests.test("Check electricity_out"):
        assert (
            pytest.approx(expected_electricity_out) == prob.get_val("battery.electricity_out")[0:24]
        )

    with subtests.test("Check battery_electricity_out"):
        assert (
            pytest.approx(expected_battery_electricity_out)
            == prob.get_val("battery.battery_electricity_out")[0:24]
        )

    with subtests.test("Check SOC"):
        assert pytest.approx(expected_SOC) == prob.get_val("battery.SOC")[0:24]

    with subtests.test("Check unmet_demand"):
        assert (
            pytest.approx(expected_unmet_demand_out)
            == prob.get_val("battery.unmet_demand_out")[0:24]
        )

    with subtests.test("Check excess_resource_out"):
        assert (
            pytest.approx(expected_excess_resource_out)
            == prob.get_val("battery.excess_resource_out")[0:24]
        )

    # Test the case where the battery is discharged to its lower SOC limit
    electricity_in = np.zeros(8760)
    demand_in = np.ones(8760) * 30000

    # Setup the system and required values
    prob.setup()
    prob.set_val("battery.control_variable", "input_power")
    prob.set_val("battery.electricity_in", electricity_in)
    prob.set_val("battery.demand_in", demand_in)

    # Run the model
    prob.run_model()

    expected_electricity_out = np.array(
        [3.00000000e04, 2.99305601e04, 2.48145097e04, 4.97901621e00, 3.04065390e01]
    )
    expected_battery_electricity_out = expected_electricity_out
    expected_SOC = np.array([37.69010284, 22.89921133, 10.00249593, 10.01524461, 10.03556385])
    expected_unmet_demand_out = np.array(
        [9.43691703e-09, 6.94398578e01, 5.18549025e03, 2.99950210e04, 2.99695935e04]
    )
    expected_excess_resource_out = np.zeros(5)

    with subtests.test("Check electricity_out for min SOC"):
        assert (
            pytest.approx(expected_electricity_out) == prob.get_val("battery.electricity_out")[:5]
        )

    with subtests.test("Check battery_electricity_out for min SOC"):
        assert (
            pytest.approx(expected_battery_electricity_out)
            == prob.get_val("battery.battery_electricity_out")[:5]
        )

    with subtests.test("Check SOC for min SOC"):
        assert pytest.approx(expected_SOC) == prob.get_val("battery.SOC")[:5]

    with subtests.test("Check unmet_demand for min SOC"):
        assert (
            pytest.approx(expected_unmet_demand_out) == prob.get_val("battery.unmet_demand_out")[:5]
        )

    with subtests.test("Check excess_resource_out for min SOC"):
        assert (
            pytest.approx(expected_excess_resource_out)
            == prob.get_val("battery.excess_resource_out")[:5]
        )

    # Test the case where the battery is charged to its upper SOC limit
    electricity_in = np.ones(8760) * 30000.0
    demand_in = np.zeros(8760)

    # Setup the system and required values
    prob.setup()
    prob.set_val("battery.control_variable", "input_power")
    prob.set_val("battery.electricity_in", electricity_in)
    prob.set_val("battery.demand_in", demand_in)

    # Run the model
    prob.run_model()

<<<<<<< HEAD
    expected_electricity_out = [-0.008477085, 0.0, 0.0, 0.0, 0.0]

    # TODO reevaluate the output here
    expected_battery_electricity_out = np.array(
        [-30000.00847709, -29973.58679719, -21109.22734423, 408.81345373, 56.40873116]
    )

    # expected_SOC = [66.00200558, 79.43840635, 90.0, 90.0, 90.0]
    expected_SOC = np.array([66.00200558, 79.43840635, 89.02326413, 89.02937885, 89.28020017])
    expected_unmet_demand_out = np.array([0.00847709, 0.0, 0.0, 0.0, 0.0])
    expected_excess_resource_out = np.array(
        [0.00000000e00, 2.64132028e01, 8.89077266e03, 3.04088135e04, 3.00564087e04]
    )
=======
    # I think this is the right expected_electricity_out since the battery won't
    # be discharging in this instance
    expected_electricity_out = [0.0, 0.0, 0.0, 0.0, 0.0]
    # expected_electricity_out = [0.0, 0.0, 6150.14483911, 30000.0, 30000.0]
    expected_battery_electricity_out = [-30000.00847705, -29973.58679681, -23310.54620182, 0.0, 0.0]
    expected_SOC = [66.00200558, 79.43840635, 90.0, 90.0, 90.0]
    expected_unmet_demand_out = np.zeros(5)
    expected_excess_resource_out = [0.0, 0.0, 6150.14483911, 30000.0, 30000.0]
>>>>>>> 4dc1c892

    with subtests.test("Check electricity_out for max SOC"):
        assert (
            pytest.approx(expected_electricity_out) == prob.get_val("battery.electricity_out")[:5]
        )

    with subtests.test("Check battery_electricity_out for max SOC"):
        assert (
            pytest.approx(expected_battery_electricity_out)
            == prob.get_val("battery.battery_electricity_out")[:5]
        )

    with subtests.test("Check SOC for max SOC"):
        assert pytest.approx(expected_SOC) == prob.get_val("battery.SOC")[:5]

    with subtests.test("Check unmet_demand for max SOC"):
        assert (
            pytest.approx(expected_unmet_demand_out) == prob.get_val("battery.unmet_demand_out")[:5]
        )

    with subtests.test("Check excess_resource_out for max SOC"):
        assert (
            pytest.approx(expected_excess_resource_out)
            == prob.get_val("battery.excess_resource_out")[:5]
        )<|MERGE_RESOLUTION|>--- conflicted
+++ resolved
@@ -399,7 +399,6 @@
     # Run the model
     prob.run_model()
 
-<<<<<<< HEAD
     expected_electricity_out = [-0.008477085, 0.0, 0.0, 0.0, 0.0]
 
     # TODO reevaluate the output here
@@ -413,16 +412,15 @@
     expected_excess_resource_out = np.array(
         [0.00000000e00, 2.64132028e01, 8.89077266e03, 3.04088135e04, 3.00564087e04]
     )
-=======
     # I think this is the right expected_electricity_out since the battery won't
     # be discharging in this instance
-    expected_electricity_out = [0.0, 0.0, 0.0, 0.0, 0.0]
-    # expected_electricity_out = [0.0, 0.0, 6150.14483911, 30000.0, 30000.0]
-    expected_battery_electricity_out = [-30000.00847705, -29973.58679681, -23310.54620182, 0.0, 0.0]
-    expected_SOC = [66.00200558, 79.43840635, 90.0, 90.0, 90.0]
-    expected_unmet_demand_out = np.zeros(5)
-    expected_excess_resource_out = [0.0, 0.0, 6150.14483911, 30000.0, 30000.0]
->>>>>>> 4dc1c892
+    # expected_electricity_out = [0.0, 0.0, 0.0, 0.0, 0.0]
+    # # expected_electricity_out = [0.0, 0.0, 6150.14483911, 30000.0, 30000.0]
+    # expected_battery_electricity_out = [-30000.00847705, -29973.58679681,
+    # -23310.54620182, 0.0, 0.0]
+    # expected_SOC = [66.00200558, 79.43840635, 90.0, 90.0, 90.0]
+    # expected_unmet_demand_out = np.zeros(5)
+    # expected_excess_resource_out = [0.0, 0.0, 6150.14483911, 30000.0, 30000.0]
 
     with subtests.test("Check electricity_out for max SOC"):
         assert (
