--- conflicted
+++ resolved
@@ -19,8 +19,4 @@
         days: 10 #how many days worth of production we should be able to store (this is ignored if `capacity_from_max_on_turbine_storage` is set to True)
       control_parameters:
         resource_name: "hydrogen"
-<<<<<<< HEAD
-        resource_units: "kg/h"
-=======
-        resource_rate_units: "kg/h"
->>>>>>> bd0af67b
+        resource_rate_units: "kg/h"