import os
from pathlib import Path

import numpy as np
import pytest

from h2integrate import EXAMPLE_DIR
from h2integrate.core.h2integrate_model import H2IntegrateModel


<<<<<<< HEAD
def test_example_22_solar_ng_generic_load_example(subtests):
    """Integration test for adding in demand component without battery."""
=======
def test_21_solar_battery_grid_example(subtests):
    # NOTE: would be good to compare LCOE against the same example without grid selling
    # and see that LCOE reduces with grid selling
    os.chdir(EXAMPLE_DIR / "21_solar_battery_grid")

    model = H2IntegrateModel(Path.cwd() / "solar_battery_grid.yaml")

    model.run()

    model.post_process()

    energy_for_financials = model.prob.get_val(
        "finance_subgroup_renewables.electricity_sum.total_electricity_produced", units="kW*h/year"
    )

    electricity_bought = sum(model.prob.get_val("grid_feedstock.electricity_consumed", units="kW"))
    battery_missed_load = sum(model.prob.get_val("battery.electricity_missed_load", units="kW"))

    battery_curtailed = sum(model.prob.get_val("battery.electricity_curtailed", units="kW"))
    electricity_sold = sum(model.prob.get_val("grid_selling.electricity_sold", units="kW"))

    solar_aep = sum(model.prob.get_val("solar.electricity_out", units="kW"))

    with subtests.test("Behavior check battery missed load is electricity bought"):
        assert pytest.approx(battery_missed_load, rel=1e-6) == electricity_bought

    with subtests.test("Behavior check battery curtailed energy is electricity sold"):
        assert pytest.approx(battery_curtailed, rel=1e-6) == -1 * electricity_sold

    with subtests.test("Behavior check energy for financials it solar aep and electricity bought"):
        # NOTE: ideally this would include energy bought from grid,
        # this will be done in the flexible finance streams PR
        # expected_aep = solar_aep + electricity_bought
        assert pytest.approx(energy_for_financials, rel=1e-6) == solar_aep

    with subtests.test("Value check on LCOE"):
        lcoe = model.prob.get_val("finance_subgroup_renewables.LCOE", units="USD/MW/h")[0]
        assert pytest.approx(lcoe, rel=1e-6) == 66.11939


def test_example_22_solar_ng_generic_load(subtests):
>>>>>>> 8cbdca76
    os.chdir(EXAMPLE_DIR / "22_solar_ng_demand")

    model = H2IntegrateModel(Path.cwd() / "solar_ng_demand.yaml")

    model.run()

    model.post_process()

    solar_aep = sum(model.prob.get_val("solar.electricity_out", units="kW"))
    ng_aep = sum(model.prob.get_val("natural_gas_plant.electricity_out", units="kW"))
    excess_power = model.prob.get_val("electrical_load_demand.electricity_curtailed", units="kW")
    hourly_demand_kW = 100000.0

    elec_fin_subgroup_aep = model.prob.get_val(
        "finance_subgroup_electricity.electricity_sum.total_electricity_produced", units="kW*h/year"
    )[0]
    renewable_fin_subgroup_aep = model.prob.get_val(
        "finance_subgroup_renewables.electricity_sum.total_electricity_produced", units="kW*h/year"
    )[0]
    ng_fin_subgroup_aep = model.prob.get_val(
        "finance_subgroup_natural_gas.electricity_sum.total_electricity_produced", units="kW*h/year"
    )[0]
    solar_to_load = np.where(
        model.prob.get_val("solar.electricity_out", units="kW") > hourly_demand_kW,
        hourly_demand_kW,
        model.prob.get_val("solar.electricity_out", units="kW"),
    )

    with subtests.test("Behavior check solar AEP is same as renewables subgroup AEP"):
        assert pytest.approx(renewable_fin_subgroup_aep, rel=1e-6) == solar_aep

    with subtests.test("Behavior check missed load is natural gas demand"):
        assert pytest.approx(
            model.prob.get_val("electrical_load_demand.electricity_missed_load", units="kW"), 1e-6
        ) == model.prob.get_val("natural_gas_plant.electricity_demand", units="kW")

    with subtests.test("Behavior check natural_gas finance subgroup AEP"):
        assert (
            pytest.approx(
                sum(model.prob.get_val("natural_gas_plant.electricity_demand", units="kW")), 1e-6
            )
            == ng_fin_subgroup_aep
        )

    with subtests.test("Behavior check on curtailed energy"):
        solar_excess = np.sum(
            model.prob.get_val("solar.electricity_out", units="kW") - solar_to_load
        )
        assert pytest.approx(np.sum(excess_power), rel=1e-6) == solar_excess

    with subtests.test("Behavior check electricity finance subgroup AEP against expected"):
        expected_aep = solar_aep + ng_aep
        # NOTE: ideally this would not include the excess power,
        # this will be done in the flexible finance streams PR
        # expected_aep = solar_aep + ng_aep - sum(excess_power)
        assert pytest.approx(elec_fin_subgroup_aep, rel=1e-6) == expected_aep

    with subtests.test("Behavior check electricity out from demand does not exceed demand"):
        assert all(
            model.prob.get_val("electrical_load_demand.electricity_out", units="kW")
            <= hourly_demand_kW
        )

    with subtests.test("Value check: renewables subgroup LCOE"):
        re_lcoe = model.prob.get_val("finance_subgroup_renewables.LCOE", units="USD/MW/h")[0]
        assert pytest.approx(re_lcoe, rel=1e-6) == 49.43456

    with subtests.test("Value check: natural gas subgroup LCOE"):
        ng_lcoe = model.prob.get_val("finance_subgroup_natural_gas.LCOE", units="USD/MW/h")[0]
        assert pytest.approx(ng_lcoe, rel=1e-6) == 54.23308

    with subtests.test("Value check: electricity subgroup LCOE"):
        tot_lcoe = model.prob.get_val("finance_subgroup_electricity.LCOE", units="USD/MW/h")[0]
        assert pytest.approx(tot_lcoe, rel=1e-6) == 52.15484


def test_example_26_solar_wind_ng_generic_load_example(subtests):
    """Integration test for adding in pysam wind plant model."""
    os.chdir(EXAMPLE_DIR / "26_solar_wind_ng_demand")

    model = H2IntegrateModel(Path.cwd() / "solar_wind_ng_demand.yaml")

    model.run()

    model.post_process()

    solar_aep = sum(model.prob.get_val("solar.electricity_out", units="kW"))
    wind_aep = sum(model.prob.get_val("wind.electricity_out", units="kW"))
    wind_solar_aep = sum(model.prob.get_val("combiner.electricity_out", units="kW"))
    ng_aep = sum(model.prob.get_val("natural_gas_plant.electricity_out", units="kW"))

    with subtests.test("Behavior check on wind and solar to combiner"):
        assert pytest.approx(wind_solar_aep, rel=1e-6) == wind_aep + solar_aep

    with subtests.test("Behavior check missed load is natural gas demand"):
        assert pytest.approx(
            model.prob.get_val("electrical_load_demand.electricity_missed_load", units="kW"), 1e-6
        ) == model.prob.get_val("natural_gas_plant.electricity_demand", units="kW")

    with subtests.test("Value check wind aep"):
        assert pytest.approx(wind_aep, rel=1e-3) == 4.06908034 * 1e8

    with subtests.test("Value check wind capacity"):
        assert (
            pytest.approx(model.prob.get_val("wind.total_capacity", units="MW"), rel=1e-6) == 6 * 20
        )

    with subtests.test("Value check solar aep"):
        assert pytest.approx(solar_aep, rel=1e-3) == 2.08298595 * 1e8

    with subtests.test("Value check natural gas aep"):
        assert pytest.approx(ng_aep, rel=1e-3) == 328566259.35675

    with subtests.test("Value check: renewables subgroup LCOE"):
        re_lcoe = model.prob.get_val("finance_subgroup_renewables.LCOE", units="USD/MW/h")[0]
        assert pytest.approx(re_lcoe, rel=1e-6) == 51.67052

    with subtests.test("Value check: natural gas subgroup LCOE"):
        ng_lcoe = model.prob.get_val("finance_subgroup_natural_gas.LCOE", units="USD/MW/h")[0]
        assert pytest.approx(ng_lcoe, rel=1e-6) == 67.91951

    with subtests.test("Value check: electricity subgroup LCOE"):
        tot_lcoe = model.prob.get_val("finance_subgroup_electricity.LCOE", units="USD/MW/h")[0]
        assert pytest.approx(tot_lcoe, rel=1e-6) == 57.32746<|MERGE_RESOLUTION|>--- conflicted
+++ resolved
@@ -8,10 +8,6 @@
 from h2integrate.core.h2integrate_model import H2IntegrateModel
 
 
-<<<<<<< HEAD
-def test_example_22_solar_ng_generic_load_example(subtests):
-    """Integration test for adding in demand component without battery."""
-=======
 def test_21_solar_battery_grid_example(subtests):
     # NOTE: would be good to compare LCOE against the same example without grid selling
     # and see that LCOE reduces with grid selling
@@ -53,7 +49,7 @@
 
 
 def test_example_22_solar_ng_generic_load(subtests):
->>>>>>> 8cbdca76
+    """Integration test for adding in demand component without battery."""
     os.chdir(EXAMPLE_DIR / "22_solar_ng_demand")
 
     model = H2IntegrateModel(Path.cwd() / "solar_ng_demand.yaml")
