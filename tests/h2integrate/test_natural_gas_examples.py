--- conflicted
+++ resolved
@@ -296,11 +296,7 @@
 
     with subtests.test("Value check: electricity subgroup LCOE"):
         tot_lcoe = model.prob.get_val("finance_subgroup_electricity.LCOE", units="USD/MW/h")[0]
-<<<<<<< HEAD
         assert pytest.approx(tot_lcoe, rel=1e-6) == 57.268770102
-=======
-        assert pytest.approx(tot_lcoe, rel=1e-6) == 52.15484
-
 
 def test_example_26_solar_wind_ng_generic_load_example(subtests):
     """Integration test for adding in pysam wind plant model."""
@@ -349,5 +345,4 @@
 
     with subtests.test("Value check: electricity subgroup LCOE"):
         tot_lcoe = model.prob.get_val("finance_subgroup_electricity.LCOE", units="USD/MW/h")[0]
-        assert pytest.approx(tot_lcoe, rel=1e-6) == 57.32746
->>>>>>> dab78a9b
+        assert pytest.approx(tot_lcoe, rel=1e-6) == 57.32746