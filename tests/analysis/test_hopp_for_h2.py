from pytest import approx
import os
from pathlib import Path
import json
import shutil
from dotenv import load_dotenv
import pandas as pd

from hopp.tools.resource.resource_tools import *
from hopp.simulation.technologies.sites import flatirons_site as sample_site
from examples.H2_Analysis.hopp_for_h2 import hopp_for_h2
from hopp.simulation.technologies.sites import SiteInfo
from hopp.utilities.keys import set_developer_nrel_gov_key

# Set API key
load_dotenv()
NREL_API_KEY = os.getenv("NREL_API_KEY")
set_developer_nrel_gov_key(NREL_API_KEY)  # Set this key manually here if you are not setting it using the .env

class TestHOPPForH2:
    examples_dir = Path(__file__).absolute().parent.parent.parent / "examples" / 'H2_Analysis'
    test_dir = Path(__file__).absolute().parent
    def test_hopp_for_h2(self):
        scenario = {}
        scenario['Useful Life'] = 30
        scenario['Powercurve File'] = self.examples_dir / "powercurve_2018_COE"
        scenario['Tower Height'] = 90
        scenario['Rotor Diameter'] = 116
        scenario['Debt Equity'] = 90
        scenario['ITC Available'] = 'no'
        scenario['PTC Available'] = 'yes'
        scenario['Wind PTC'] = 0.
        scenario['Wind ITC'] = 0.

        interconnection_size_mw = 150
        wind_size_mw = 150
        solar_size_mw = 50
        electrolyzer_size = 5
        storage_size_mw = 50
        storage_size_mwh = 100
        storage_hours = storage_size_mwh / storage_size_mw
        wind_cost_kw = 1454
        solar_cost_kw = 1080
        storage_cost_kw = 101
        storage_cost_kwh = 116
        kw_continuous = 1000 * electrolyzer_size
        load = [kw_continuous for x in range(0, 8760)]
        custom_powercurve = True
        if os.path.exists(scenario['Powercurve File']):
            with open(scenario['Powercurve File'], 'r') as f:
                powercurve_data = json.load(f)
                turb_size = max(powercurve_data['turbine_powercurve_specification']['turbine_power_output'])
        technologies = {
            'pv': {
                'system_capacity_kw': solar_size_mw * 1e3
                },
            'wind': {
                'num_turbines': int(wind_size_mw / turb_size),
                'turbine_rating_kw': turb_size,
                'hub_height': scenario['Tower Height'],
                'rotor_diameter': scenario['Rotor Diameter']
                },
            'battery': {
                'system_capacity_kwh': storage_size_mwh * 1000,
                'system_capacity_kw': storage_size_mw * 1000
                }
            }

        scenario['Turbine Rating'] = turb_size / 1000

        solar_resource_file = Path(__file__).absolute().parent.parent.parent / "resource_files" / "solar" / "35.2018863_-101.945027_psmv3_60_2012.csv"
        wind_resource_file = Path(__file__).absolute().parent.parent.parent / "resource_files" / "wind" / "35.2018863_-101.945027_windtoolkit_2012_60min_80m_100m.srw"
        sample_site['site_num'] = 1
        Site = SiteInfo(sample_site, solar_resource_file=solar_resource_file, wind_resource_file=wind_resource_file)

        hybrid_plant, combined_pv_wind_power_production_hopp, combined_pv_wind_curtailment_hopp, \
            energy_shortfall_hopp, annual_energies, wind_plus_solar_npv, npvs, lcoe, lcoe_nom = hopp_for_h2(
                Site, scenario, technologies, wind_size_mw, solar_size_mw, storage_size_mw, storage_size_mwh,
                storage_hours, wind_cost_kw, solar_cost_kw, storage_cost_kw, storage_cost_kwh, kw_continuous,
                load, custom_powercurve, interconnection_size_mw, grid_connected_hopp=True
            )

        df_produced = pd.DataFrame()
        df_produced['combined_pv_wind_power_production_hopp'] = [sum(combined_pv_wind_power_production_hopp)]
        df_produced['combined_pv_wind_curtailment_hopp'] = [sum(combined_pv_wind_curtailment_hopp)]
        df_produced['energy_shortfall_hopp'] = [sum(energy_shortfall_hopp)]
        df_produced['annual_energies'] = annual_energies
        df_produced['wind_plus_solar_npv'] = wind_plus_solar_npv
        df_produced['npvs'] = npvs
        df_produced['lcoe'] = lcoe

<<<<<<< HEAD
        df_produced.to_csv(self.test_dir / 'hopp_for_h2_test_results_produced.csv', index=False)
        df_produced = pd.read_csv(self.test_dir/ 'hopp_for_h2_test_results_produced.csv')
        df_expected = pd.read_csv(self.test_dir/ 'hopp_for_h2_test_results.csv')

        assert df_produced['combined_pv_wind_power_production_hopp'].values == approx(df_expected['combined_pv_wind_power_production_hopp'].values)
        assert df_produced['combined_pv_wind_curtailment_hopp'].values == approx(df_expected['combined_pv_wind_curtailment_hopp'].values)
        assert df_produced['energy_shortfall_hopp'].values == approx(df_expected['energy_shortfall_hopp'].values)
        assert df_produced['wind_plus_solar_npv'].values == approx(df_expected['wind_plus_solar_npv'].values)
=======
        results_path = os.path.join(self.test_dir, 'results')
        if not os.path.exists(results_path):
            os.mkdir(results_path)
        df_produced.to_csv(os.path.join(results_path, 'hopp_for_h2_test_results_produced.csv'), index=False)
        df_produced = pd.read_csv(os.path.join(results_path, 'hopp_for_h2_test_results_produced.csv'))
        df_expected = pd.read_csv(os.path.join(self.test_dir, 'expected_hopp_for_h2_test_results.csv'))
>>>>>>> 3d53f843

        assert df_produced['combined_pv_wind_power_production_hopp'].values == approx(df_expected['combined_pv_wind_power_production_hopp'].values, 1e-4)
        assert df_produced['combined_pv_wind_curtailment_hopp'].values == approx(df_expected['combined_pv_wind_curtailment_hopp'].values, 1e-4)
        assert df_produced['energy_shortfall_hopp'].values == approx(df_expected['energy_shortfall_hopp'].values, 1e-3)
        assert df_produced['wind_plus_solar_npv'].values == approx(df_expected['wind_plus_solar_npv'].values, 1e-2)
        shutil.rmtree(results_path)

if __name__=="__main__":
    test = TestHOPPForH2()
    test.test_hopp_for_h2()<|MERGE_RESOLUTION|>--- conflicted
+++ resolved
@@ -89,23 +89,12 @@
         df_produced['npvs'] = npvs
         df_produced['lcoe'] = lcoe
 
-<<<<<<< HEAD
-        df_produced.to_csv(self.test_dir / 'hopp_for_h2_test_results_produced.csv', index=False)
-        df_produced = pd.read_csv(self.test_dir/ 'hopp_for_h2_test_results_produced.csv')
-        df_expected = pd.read_csv(self.test_dir/ 'hopp_for_h2_test_results.csv')
-
-        assert df_produced['combined_pv_wind_power_production_hopp'].values == approx(df_expected['combined_pv_wind_power_production_hopp'].values)
-        assert df_produced['combined_pv_wind_curtailment_hopp'].values == approx(df_expected['combined_pv_wind_curtailment_hopp'].values)
-        assert df_produced['energy_shortfall_hopp'].values == approx(df_expected['energy_shortfall_hopp'].values)
-        assert df_produced['wind_plus_solar_npv'].values == approx(df_expected['wind_plus_solar_npv'].values)
-=======
         results_path = os.path.join(self.test_dir, 'results')
         if not os.path.exists(results_path):
             os.mkdir(results_path)
         df_produced.to_csv(os.path.join(results_path, 'hopp_for_h2_test_results_produced.csv'), index=False)
         df_produced = pd.read_csv(os.path.join(results_path, 'hopp_for_h2_test_results_produced.csv'))
         df_expected = pd.read_csv(os.path.join(self.test_dir, 'expected_hopp_for_h2_test_results.csv'))
->>>>>>> 3d53f843
 
         assert df_produced['combined_pv_wind_power_production_hopp'].values == approx(df_expected['combined_pv_wind_power_production_hopp'].values, 1e-4)
         assert df_produced['combined_pv_wind_curtailment_hopp'].values == approx(df_expected['combined_pv_wind_curtailment_hopp'].values, 1e-4)
