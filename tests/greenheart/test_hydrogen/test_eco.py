from greenheart.tools.eco.hybrid_system import run_simulation
from pytest import approx
import unittest

import os

from hopp.utilities.keys import set_nrel_key_dot_env
set_nrel_key_dot_env()

import yaml
from yamlinclude import YamlIncludeConstructor 

from pathlib import Path
from ORBIT.core.library import initialize_library

dirname = os.path.dirname(__file__)
orbit_library_path = os.path.join(dirname, "input_files/")

YamlIncludeConstructor.add_to_loader_class(loader_class=yaml.FullLoader, base_dir=os.path.join(orbit_library_path, 'floris/'))
YamlIncludeConstructor.add_to_loader_class(loader_class=yaml.FullLoader, base_dir=os.path.join(orbit_library_path, 'turbines/'))

initialize_library(orbit_library_path)

class TestSimulationWind(unittest.TestCase):
    def setUp(self) -> None:
        return super().setUp()
    
    @classmethod
    def setUpClass(self):
        super(TestSimulationWind, self).setUpClass()

        turbine_model = "osw_18MW"
        filename_turbine_config = os.path.join(orbit_library_path, f"turbines/{turbine_model}.yaml")
        filename_orbit_config = os.path.join(orbit_library_path, f"plant/orbit-config-{turbine_model}.yaml")
        filename_floris_config = os.path.join(orbit_library_path, f"floris/floris_input_{turbine_model}.yaml")
        filename_eco_config = os.path.join(orbit_library_path, f"plant/eco_config.yaml")
        filename_hopp_config = os.path.join(orbit_library_path, f"plant/hopp_config.yaml")

        self.lcoe, self.lcoh, _, self.hi = run_simulation(filename_hopp_config, 
                                                          filename_eco_config, 
                                                          filename_turbine_config, 
                                                          filename_orbit_config, 
                                                          filename_floris_config, 
                                                          verbose=False, 
                                                          show_plots=False, 
                                                          save_plots=False,  
                                                          use_profast=True, 
                                                          incentive_option=1, 
                                                          plant_design_scenario=1, 
                                                          output_level=5)

    def test_lcoh(self):
        assert self.lcoh == approx(5.70230272215567) # TODO base this test value on something
    def test_lcoe(self):
        assert self.lcoe == approx(0.08062438550749312) # TODO base this test value on something
    def test_energy_sources(self):
        expected_annual_energy_hybrid = self.hi.system.annual_energies.wind
        assert self.hi.system.annual_energies.hybrid == expected_annual_energy_hybrid

class TestSimulationWindWave(unittest.TestCase):
    def setUp(self) -> None:
        return super().setUp()
    
    @classmethod
    def setUpClass(self):
        super(TestSimulationWindWave, self).setUpClass()

        turbine_model = "osw_18MW"
        filename_turbine_config = os.path.join(orbit_library_path, f"turbines/{turbine_model}.yaml")
        filename_orbit_config = os.path.join(orbit_library_path, f"plant/orbit-config-{turbine_model}.yaml")
        filename_floris_config = os.path.join(orbit_library_path, f"floris/floris_input_{turbine_model}.yaml")
        filename_eco_config = os.path.join(orbit_library_path, f"plant/eco_config.yaml")
        filename_hopp_config = os.path.join(orbit_library_path, f"plant/hopp_config_wind_wave.yaml")

        self.lcoe, self.lcoh, _, self.hi = run_simulation(filename_hopp_config, 
                                                 filename_eco_config, 
                                                 filename_turbine_config, 
                                                 filename_orbit_config, 
                                                 filename_floris_config, 
                                                 verbose=False, 
                                                 show_plots=False, 
                                                 save_plots=False,  
                                                 use_profast=True, 
                                                 incentive_option=1, 
                                                 plant_design_scenario=1, 
                                                 output_level=5)

    def test_lcoh(self):
        assert self.lcoh == approx(7.01523894727639) #TODO base this test value on something
    def test_lcoe(self):
        assert self.lcoe == approx(0.09962345766436045) # prior to 20240207 value was approx(0.11051228251811765) # TODO base this test value on something
    def test_energy_sources(self):
        expected_annual_energy_hybrid = self.hi.system.annual_energies.wind + self.hi.system.annual_energies.wave
        assert self.hi.system.annual_energies.hybrid == expected_annual_energy_hybrid

class TestSimulationWindWaveSolar(unittest.TestCase):
    def setUp(self) -> None:
        return super().setUp()
    
    @classmethod
    def setUpClass(self):
        super(TestSimulationWindWaveSolar, self).setUpClass()

        turbine_model = "osw_18MW"
        filename_turbine_config = os.path.join(orbit_library_path, f"turbines/{turbine_model}.yaml")
        filename_orbit_config = os.path.join(orbit_library_path, f"plant/orbit-config-{turbine_model}.yaml")
        filename_floris_config = os.path.join(orbit_library_path, f"floris/floris_input_{turbine_model}.yaml")
        filename_eco_config = os.path.join(orbit_library_path, f"plant/eco_config.yaml")
        filename_hopp_config = os.path.join(orbit_library_path, f"plant/hopp_config_wind_wave_solar.yaml")

        self.lcoe, self.lcoh, _, self.hi = run_simulation(filename_hopp_config, 
                                    filename_eco_config, 
                                    filename_turbine_config, 
                                    filename_orbit_config, 
                                    filename_floris_config, 
                                    verbose=False, 
                                    show_plots=False, 
                                    save_plots=False,  
                                    use_profast=True, 
                                    incentive_option=1, 
<<<<<<< HEAD
                                    plant_design_scenario=9, 
                                    output_level=4)
=======
                                    plant_design_scenario=7, 
                                    output_level=5)
>>>>>>> 678236a1

    def test_lcoh(self):
        assert self.lcoh == approx(10.765330694539326) # prior to 20240207 value was approx(10.823798551850347) #TODO base this test value on something. Currently just based on output at writing.
    def test_lcoe(self):
        assert self.lcoe == approx(0.09951895075981732) # prior to 20240207 value was approx(0.11035426429749774) # TODO base this test value on something. Currently just based on output at writing.
    def test_energy_sources(self):
        expected_annual_energy_hybrid = self.hi.system.annual_energies.wind + self.hi.system.annual_energies.wave + self.hi.system.annual_energies.pv
        assert self.hi.system.annual_energies.hybrid == expected_annual_energy_hybrid

class TestSimulationWindWaveSolarBattery(unittest.TestCase):
    def setUp(self) -> None:
        return super().setUp()
    
    @classmethod
    def setUpClass(self):
        super(TestSimulationWindWaveSolarBattery, self).setUpClass()

        turbine_model = "osw_18MW"
        filename_turbine_config = os.path.join(orbit_library_path, f"turbines/{turbine_model}.yaml")
        filename_orbit_config = os.path.join(orbit_library_path, f"plant/orbit-config-{turbine_model}.yaml")
        filename_floris_config = os.path.join(orbit_library_path, f"floris/floris_input_{turbine_model}.yaml")
        filename_eco_config = os.path.join(orbit_library_path, f"plant/eco_config.yaml")
        filename_hopp_config = os.path.join(orbit_library_path, f"plant/hopp_config_wind_wave_solar_battery.yaml")

        self.lcoe, self.lcoh, _, self.hi = run_simulation(filename_hopp_config, 
                                    filename_eco_config, 
                                    filename_turbine_config, 
                                    filename_orbit_config, 
                                    filename_floris_config, 
                                    verbose=False, 
                                    show_plots=False, 
                                    save_plots=False,  
                                    use_profast=True, 
                                    incentive_option=1, 
<<<<<<< HEAD
                                    plant_design_scenario=10, 
                                    output_level=4)
=======
                                    plant_design_scenario=7, 
                                    output_level=5)
>>>>>>> 678236a1

    def test_lcoh(self):
        assert self.lcoh == approx(14.499951616510875) #TODO base this test value on something. Currently just based on output at writing.
    def test_lcoe(self):
<<<<<<< HEAD
        assert self.lcoe == approx(0.09960512988009594) # TODO base this test value on something. Currently just based on output at writing.
=======
        assert self.lcoe == approx(0.10813686278768041) # TODO base this test value on something. Currently just based on output at writing.
    def test_energy_sources(self):
        expected_annual_energy_hybrid = self.hi.system.annual_energies.wind + self.hi.system.annual_energies.wave + self.hi.system.annual_energies.pv
        assert self.hi.system.annual_energies.hybrid == expected_annual_energy_hybrid
>>>>>>> 678236a1
<|MERGE_RESOLUTION|>--- conflicted
+++ resolved
@@ -118,13 +118,8 @@
                                     save_plots=False,  
                                     use_profast=True, 
                                     incentive_option=1, 
-<<<<<<< HEAD
                                     plant_design_scenario=9, 
-                                    output_level=4)
-=======
-                                    plant_design_scenario=7, 
                                     output_level=5)
->>>>>>> 678236a1
 
     def test_lcoh(self):
         assert self.lcoh == approx(10.765330694539326) # prior to 20240207 value was approx(10.823798551850347) #TODO base this test value on something. Currently just based on output at writing.
@@ -159,22 +154,13 @@
                                     save_plots=False,  
                                     use_profast=True, 
                                     incentive_option=1, 
-<<<<<<< HEAD
                                     plant_design_scenario=10, 
-                                    output_level=4)
-=======
-                                    plant_design_scenario=7, 
                                     output_level=5)
->>>>>>> 678236a1
 
     def test_lcoh(self):
         assert self.lcoh == approx(14.499951616510875) #TODO base this test value on something. Currently just based on output at writing.
     def test_lcoe(self):
-<<<<<<< HEAD
         assert self.lcoe == approx(0.09960512988009594) # TODO base this test value on something. Currently just based on output at writing.
-=======
-        assert self.lcoe == approx(0.10813686278768041) # TODO base this test value on something. Currently just based on output at writing.
     def test_energy_sources(self):
         expected_annual_energy_hybrid = self.hi.system.annual_energies.wind + self.hi.system.annual_energies.wave + self.hi.system.annual_energies.pv
-        assert self.hi.system.annual_energies.hybrid == expected_annual_energy_hybrid
->>>>>>> 678236a1
+        assert self.hi.system.annual_energies.hybrid == expected_annual_energy_hybrid