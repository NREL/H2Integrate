--- conflicted
+++ resolved
@@ -91,178 +91,8 @@
     # set skip_financial to false for onshore wind
     config.hopp_config["config"]["simulation_options"]["wind"]["skip_financial"] = False
 
-<<<<<<< HEAD
-    def test_changes(self):
-        new_pv_capacity_kw = 50
-        new_x = copy.deepcopy(self.turbine_x)
-        new_x[0] = 0.0
-        self.prob.set_val("pv_capacity_kw", new_pv_capacity_kw)
-        self.prob.set_val("turbine_x", new_x)
-        self.prob.run_model()
-        with self.subTest("turbine_x"):
-            assert self.prob.get_val('turbine_x')[0] == approx(new_x[0])
-        with self.subTest("pv_capacity_kw_new"):
-            assert self.prob.get_val('pv_capacity_kw')[0] == new_pv_capacity_kw
-
-    def test_costs(self):
-        with self.subTest("pv_capex"):
-            assert self.prob.get_val('pv_capex')[0] == approx(14400000.0)
-        # with self.subTest("pv_opex"):
-        #     assert self.prob.get_val('pv_opex')[0] == approx(0.0)
-        with self.subTest("wind_capex"):
-            assert self.prob.get_val('wind_capex')[0] == approx(43620000.0)
-        # with self.subTest("wind_opex"):
-        #     assert self.prob.get_val('wind_opex')[0] == approx(0.0)
-        with self.subTest("battery_capex"):
-            assert self.prob.get_val('battery_capex')[0] == approx(163100.0)
-        # with self.subTest("battery_opex"):
-        #     assert self.prob.get_val('battery_opex')[0] == approx(0.0)
-        with self.subTest("hybrid_electrical_generation_capex"):
-            assert self.prob.get_val('hybrid_electrical_generation_capex')[0] == approx(58183100.0)
-        with self.subTest("total capex equals sum"):
-            assert self.prob.get_val('hybrid_electrical_generation_capex')[0] == approx(14400000.0 + 43620000.0 + 163100.0)
-        # with self.subTest("hybrid_electrical_generation_opex"):
-        #     assert self.prob.get_val('hybrid_electrical_generation_opex')[0] == approx(0.0)
-
-class TestGreenHeartComponent(unittest.TestCase):
-
-    def setUp(self):
-        config = GreenHeartSimulationConfig(
-        filename_hopp_config=hopp_config_steel_ammonia_filename,
-        filename_greenheart_config=greenheart_config_onshore_filename,
-        filename_turbine_config=turbine_config_filename,
-        filename_floris_config=floris_input_filename_steel_ammonia,
-        verbose=False,
-        show_plots=False,
-        save_plots=False,
-        output_dir= str(Path(__file__).absolute().parent / "output"),
-        use_profast=True,
-        post_processing=False,
-        incentive_option=1,
-        plant_design_scenario=9,
-        output_level=7,
-        )
-        
-        # based on 2023 ATB moderate case for onshore wind
-        config.hopp_config["config"]["cost_info"]["wind_installed_cost_mw"] = 1434000.0 
-        # based on 2023 ATB moderate case for onshore wind
-        config.hopp_config["config"]["cost_info"]["wind_om_per_kw"] = 29.567
-        config.hopp_config["technologies"]["wind"]["fin_model"]["system_costs"]["om_fixed"][0] = config.hopp_config["config"]["cost_info"]["wind_om_per_kw"]
-        # set skip_financial to false for onshore wind
-        config.hopp_config["config"]["simulation_options"]["wind"]["skip_financial"] = False
-    
-        model = om.Group()
-
-        model.add_subsystem('greenheart', GreenHeartComponent(config=config, design_variables=["electrolyzer_rating_kw"]),  promotes=["*"])
-
-        self.prob = om.Problem(model)
-        self.prob.setup()
-
-        self.prob.run_model()
-    
-    def test_costs(self):
-        # TODO base this test value on something
-        with self.subTest("lcoh"):
-            assert self.prob["lcoh"][0] == approx(3.04011846, rel=rtol)
-
-        # TODO base this test value on something
-        with self.subTest("lcoe"):
-            assert self.prob["lcoe"][0] == approx(0.03486193, rel=rtol)
-
-        # TODO base this test value on something
-        with self.subTest("steel_finance"):
-            lcos_expected = 1348.44451029
-
-            assert self.prob["lcos"][0]  == approx(lcos_expected, rel=rtol)
-
-        # TODO base this test value on something
-        with self.subTest("ammonia_finance"):
-            lcoa_expected = 1.04190962
-
-            assert self.prob["lcoa"][0]  == approx(lcoa_expected, rel=rtol)
-
-class TestRunGreenHeartRunOnly(unittest.TestCase):
-
-    def setUp(self):
-        config = GreenHeartSimulationConfig(
-        filename_hopp_config=hopp_config_steel_ammonia_filename,
-        filename_greenheart_config=greenheart_config_onshore_filename,
-        filename_turbine_config=turbine_config_filename,
-        filename_floris_config=floris_input_filename_steel_ammonia,
-        verbose=False,
-        show_plots=False,
-        save_plots=False,
-        output_dir= str(Path(__file__).absolute().parent / "output"),
-        use_profast=True,
-        post_processing=False,
-        incentive_option=1,
-        plant_design_scenario=9,
-        output_level=7,
-        )
-        
-        # based on 2023 ATB moderate case for onshore wind
-        config.hopp_config["config"]["cost_info"]["wind_installed_cost_mw"] = 1434000.0 
-        # based on 2023 ATB moderate case for onshore wind
-        config.hopp_config["config"]["cost_info"]["wind_om_per_kw"] = 29.567
-        config.hopp_config["technologies"]["wind"]["fin_model"]["system_costs"]["om_fixed"][0] = config.hopp_config["config"]["cost_info"]["wind_om_per_kw"]
-        # set skip_financial to false for onshore wind
-        config.hopp_config["config"]["simulation_options"]["wind"]["skip_financial"] = False
-    
-        self.prob, self.config = run_greenheart(config, run_only=True)
-    
-    def test_costs_run_only(self):
-        # TODO base this test value on something
-        with self.subTest("lcoh"):
-            assert self.prob["lcoh"][0] == approx(3.04011846, rel=rtol)
-
-        # TODO base this test value on something
-        with self.subTest("lcoe"):
-            assert self.prob["lcoe"] == approx(0.03486193, rel=rtol)
-
-        # TODO base this test value on something
-        with self.subTest("steel_finance"):
-            lcos_expected = 1348.44451029
-
-            assert self.prob["lcos"]  == approx(lcos_expected, rel=rtol)
-
-        # TODO base this test value on something
-        with self.subTest("ammonia_finance"):
-            lcoa_expected = 1.04190962
-
-            assert self.prob["lcoa"]  == approx(lcoa_expected, rel=rtol)
-
-class TestRunGreenHeartOptimize(unittest.TestCase):
-
-    def setUp(self):
-        config = GreenHeartSimulationConfig(
-        filename_hopp_config=hopp_config_steel_ammonia_filename,
-        filename_greenheart_config=greenheart_config_onshore_filename,
-        filename_turbine_config=turbine_config_filename,
-        filename_floris_config=floris_input_filename_steel_ammonia,
-        verbose=False,
-        show_plots=False,
-        save_plots=False,
-        output_dir= str(Path(__file__).absolute().parent / "output"),
-        use_profast=True,
-        post_processing=False,
-        incentive_option=1,
-        plant_design_scenario=9,
-        output_level=7,
-        )
-        
-        # based on 2023 ATB moderate case for onshore wind
-        config.hopp_config["config"]["cost_info"]["wind_installed_cost_mw"] = 1434000.0 
-        # based on 2023 ATB moderate case for onshore wind
-        config.hopp_config["config"]["cost_info"]["wind_om_per_kw"] = 29.567
-        config.hopp_config["technologies"]["wind"]["fin_model"]["system_costs"]["om_fixed"][0] = config.hopp_config["config"]["cost_info"]["wind_om_per_kw"]
-        # set skip_financial to false for onshore wind
-        config.hopp_config["config"]["simulation_options"]["wind"]["skip_financial"] = False
-
-        config.greenheart_config["opt_options"] = {
-=======
     
     config.greenheart_config["opt_options"] = {
->>>>>>> ae006c96
             "opt_flag": True,
             "general": {
                 "folder_output": "output",
