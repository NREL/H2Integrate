import warnings
from pathlib import Path

from pytest import warns, approx
from hopp.utilities.keys import set_nrel_key_dot_env

from greenheart.simulation.greenheart_simulation import GreenHeartSimulationConfig, run_simulation


set_nrel_key_dot_env()

from ORBIT.core.library import initialize_library


dirname = Path(__file__).parent
orbit_library_path = dirname / "input_files/"
output_path = Path(__file__).parent / "output/"

initialize_library(orbit_library_path)

turbine_model = "osw_18MW"
filename_turbine_config = orbit_library_path / f"turbines/{turbine_model}.yaml"
filename_orbit_config = orbit_library_path / f"plant/orbit-config-{turbine_model}-stripped.yaml"
filename_floris_config = orbit_library_path / f"floris/floris_input_{turbine_model}.yaml"
filename_greenheart_config = orbit_library_path / "plant/greenheart_config.yaml"
filename_greenheart_config_onshore = orbit_library_path / "plant/greenheart_config_onshore.yaml"
filename_hopp_config = orbit_library_path / "plant/hopp_config.yaml"
filename_hopp_config_wind_wave = orbit_library_path / "plant/hopp_config_wind_wave.yaml"
filename_hopp_config_wind_wave_solar = orbit_library_path / "plant/hopp_config_wind_wave_solar.yaml"
filename_hopp_config_wind_wave_solar_battery = (
    orbit_library_path / "plant/hopp_config_wind_wave_solar_battery.yaml"
)

rtol = 1e-5


def test_simulation_wind(subtests):
    config = GreenHeartSimulationConfig(
        filename_hopp_config=filename_hopp_config,
        filename_greenheart_config=filename_greenheart_config,
        filename_turbine_config=filename_turbine_config,
        filename_orbit_config=filename_orbit_config,
        filename_floris_config=filename_floris_config,
        verbose=False,
        show_plots=False,
        save_plots=False,
        use_profast=True,
        post_processing=True,
        incentive_option=1,
        plant_design_scenario=1,
        output_level=5,
    )
    lcoe, lcoh, _, hi = run_simulation(config)

    with subtests.test("lcoh"):
        assert lcoh == approx(7.509261800642895)  # TODO base this test value on something

    with subtests.test("lcoe"):
        assert lcoe == approx(0.11273307765405276)  # TODO base this test value on something

    with subtests.test("energy sources"):
        expected_annual_energy_hybrid = hi.system.annual_energies.wind
        assert hi.system.annual_energies.hybrid == approx(expected_annual_energy_hybrid)

    with subtests.test("num_turbines conflict raise warning"):
        config.orbit_config["plant"]["num_turbines"] = 400
        with warns(UserWarning, match="The 'num_turbines' value"):
            lcoe, lcoh, _, hi = run_simulation(config)

    with subtests.test("depth conflict raise warning"):
        config.orbit_config["site"]["depth"] = 4000
        with warns(UserWarning, match="The site depth value"):
            lcoe, lcoh, _, hi = run_simulation(config)

    with subtests.test("turbine_spacing conflict raise warning"):
        config.orbit_config["plant"]["turbine_spacing"] = 400
        with warns(UserWarning, match="The 'turbine_spacing' value"):
            lcoe, lcoh, _, hi = run_simulation(config)

    with subtests.test("row_spacing conflict raise warning"):
        config.orbit_config["plant"]["row_spacing"] = 400
        with warns(UserWarning, match="The 'row_spacing' value"):
            lcoe, lcoh, _, hi = run_simulation(config)


def test_simulation_wind_wave(subtests):
    config = GreenHeartSimulationConfig(
        filename_hopp_config=filename_hopp_config_wind_wave,
        filename_greenheart_config=filename_greenheart_config,
        filename_turbine_config=filename_turbine_config,
        filename_orbit_config=filename_orbit_config,
        filename_floris_config=filename_floris_config,
        verbose=False,
        show_plots=False,
        save_plots=False,
        use_profast=True,
        post_processing=True,
        incentive_option=1,
        plant_design_scenario=1,
        output_level=5,
    )

    lcoe, lcoh, _, hi = run_simulation(config)

    # TODO base this test value on something
    with subtests.test("lcoh"):
        assert lcoh == approx(8.450558249471767, rel=rtol)

    # prior to 20240207 value was approx(0.11051228251811765) # TODO base value on something
    with subtests.test("lcoe"):
        assert lcoe == approx(0.1327684219541139, rel=rtol)


def test_simulation_wind_wave_solar(subtests):
    config = GreenHeartSimulationConfig(
        filename_hopp_config=filename_hopp_config_wind_wave_solar,
        filename_greenheart_config=filename_greenheart_config,
        filename_turbine_config=filename_turbine_config,
        filename_orbit_config=filename_orbit_config,
        filename_floris_config=filename_floris_config,
        verbose=False,
        show_plots=False,
        save_plots=False,
        use_profast=True,
        post_processing=True,
        incentive_option=1,
        plant_design_scenario=11,
        output_level=5,
    )

    lcoe, lcoh, _, hi = run_simulation(config)

    # prior to 20240207 value was approx(10.823798551850347)
    # TODO base this test value on something. Currently just based on output at writing.
    with subtests.test("lcoh"):
        assert lcoh == approx(12.945506661197543, rel=rtol)

    # prior to 20240207 value was approx(0.11035426429749774)
    # TODO base this test value on something. Currently just based on output at writing.
    with subtests.test("lcoe"):
        assert lcoe == approx(0.13255644222185253, rel=rtol)


def test_simulation_wind_wave_solar_battery(subtests):
    config = GreenHeartSimulationConfig(
        filename_hopp_config=filename_hopp_config_wind_wave_solar_battery,
        filename_greenheart_config=filename_greenheart_config,
        filename_turbine_config=filename_turbine_config,
        filename_orbit_config=filename_orbit_config,
        filename_floris_config=filename_floris_config,
        verbose=False,
        show_plots=False,
        save_plots=False,
        use_profast=True,
        post_processing=True,
        incentive_option=1,
        plant_design_scenario=10,
        output_level=8,
    )

    results = run_simulation(config)

    with subtests.test("lcoh"):
        # TODO base this test value on something. Currently just based on output at writing.
        assert results.lcoh == approx(17.311384163607475, rel=rtol)

    with subtests.test("lcoe"):
        # TODO base this test value on something. Currently just based on output at writing.
        assert results.lcoe == approx(0.13274652127663025, rel=rtol)
    with subtests.test("no conflict in om cost does not raise warning"):
        with warnings.catch_warnings():
            warnings.simplefilter("error")

    with subtests.test("wind_om_per_kw conflict raise warning"):
        config.hopp_config["technologies"]["wind"]["fin_model"]["system_costs"]["om_capacity"][
            0
        ] = 1.0
        with warns(UserWarning, match="The 'om_capacity' value in the wind 'fin_model'"):
            _ = run_simulation(config)

    with subtests.test("pv_om_per_kw conflict raise warning"):
        config.hopp_config["technologies"]["pv"]["fin_model"]["system_costs"]["om_capacity"][0] = (
            1.0
        )
        with warns(UserWarning, match="The 'om_capacity' value in the pv 'fin_model'"):
            _ = run_simulation(config)

    with subtests.test("battery_om_per_kw conflict raise warning"):
        config.hopp_config["technologies"]["battery"]["fin_model"]["system_costs"]["om_capacity"][
            0
        ] = 1.0
        with warns(UserWarning, match="The 'om_capacity' value in the battery 'fin_model'"):
            _ = run_simulation(config)


def test_simulation_wind_onshore(subtests):
    config = GreenHeartSimulationConfig(
        filename_hopp_config=filename_hopp_config,
        filename_greenheart_config=filename_greenheart_config_onshore,
        filename_turbine_config=filename_turbine_config,
        filename_floris_config=filename_floris_config,
        verbose=False,
        show_plots=False,
        save_plots=False,
        use_profast=True,
        post_processing=False,
        incentive_option=1,
        plant_design_scenario=9,
        output_level=5,
    )
    # based on 2023 ATB moderate case for onshore wind
    config.hopp_config["config"]["cost_info"]["wind_installed_cost_mw"] = 1434000.0
    # based on 2023 ATB moderate case for onshore wind
    config.hopp_config["config"]["cost_info"]["wind_om_per_kw"] = 29.567
    # set skip_financial to false for onshore wind
    config.hopp_config["config"]["simulation_options"]["wind"]["skip_financial"] = False

    lcoe, lcoh, _, _ = run_simulation(config)

    # TODO base this test value on something
    with subtests.test("lcoh"):
        assert lcoh == approx(3.1691092704830357, rel=rtol)

    # TODO base this test value on something
    with subtests.test("lcoe"):
        assert lcoe == approx(0.03486192934806013, rel=rtol)


def test_simulation_wind_onshore_steel_ammonia(subtests):
    config = GreenHeartSimulationConfig(
        filename_hopp_config=filename_hopp_config,
        filename_greenheart_config=filename_greenheart_config_onshore,
        filename_turbine_config=filename_turbine_config,
        filename_floris_config=filename_floris_config,
        verbose=False,
        show_plots=False,
        save_plots=True,
        output_dir=output_path,
        use_profast=True,
        post_processing=True,
        incentive_option=1,
        plant_design_scenario=9,
        output_level=7,
    )

    # based on 2023 ATB moderate case for onshore wind
    config.hopp_config["config"]["cost_info"]["wind_installed_cost_mw"] = 1434000.0
    # based on 2023 ATB moderate case for onshore wind
    config.hopp_config["config"]["cost_info"]["wind_om_per_kw"] = 29.567
    config.hopp_config["technologies"]["wind"]["fin_model"]["system_costs"]["om_fixed"][0] = (
        config.hopp_config["config"]["cost_info"]["wind_om_per_kw"]
    )
    # set skip_financial to false for onshore wind
    config.hopp_config["config"]["simulation_options"]["wind"]["skip_financial"] = False
    lcoe, lcoh, steel_finance, ammonia_finance = run_simulation(config)

    # TODO base this test value on something
    with subtests.test("lcoh"):
        assert lcoh == approx(3.1691092704830357, rel=rtol)

    # TODO base this test value on something
    with subtests.test("lcoe"):
        assert lcoe == approx(0.03486192934806013, rel=rtol)

    # TODO base this test value on something
    with subtests.test("steel_finance"):
        lcos_expected = 1443.2380673720684

        assert steel_finance.sol.get("price") == approx(lcos_expected, rel=rtol)

    # TODO base this test value on something
    with subtests.test("ammonia_finance"):
        lcoa_expected = 1.0679224700416565

        assert ammonia_finance.sol.get("price") == approx(lcoa_expected, rel=rtol)


def test_simulation_wind_battery_pv_onshore_steel_ammonia(subtests):
    plant_design_scenario = 12

    config = GreenHeartSimulationConfig(
        filename_hopp_config=filename_hopp_config_wind_wave_solar_battery,
        filename_greenheart_config=filename_greenheart_config_onshore,
        filename_turbine_config=filename_turbine_config,
        filename_orbit_config=filename_orbit_config,
        filename_floris_config=filename_floris_config,
        verbose=False,
        show_plots=False,
        save_plots=True,
        output_dir=output_path,
        use_profast=True,
        post_processing=True,
        incentive_option=1,
        plant_design_scenario=plant_design_scenario,
        output_level=8,
    )

    # based on 2023 ATB moderate case for onshore wind
    config.hopp_config["config"]["cost_info"]["wind_installed_cost_mw"] = 1434000.0
    # based on 2023 ATB moderate case for onshore wind
    config.hopp_config["config"]["cost_info"]["wind_om_per_kw"] = 29.567
    config.hopp_config["technologies"]["wind"]["fin_model"]["system_costs"]["om_fixed"][0] = (
        config.hopp_config["config"]["cost_info"]["wind_om_per_kw"]
    )
    # set skip_financial to false for onshore wind
    config.hopp_config["config"]["simulation_options"]["wind"]["skip_financial"] = False
    # exclude wave
    config.hopp_config["technologies"].pop("wave")
    config.hopp_config["site"]["wave"] = False
    # colocated end-use
    config.greenheart_config["plant_design"][f"scenario{plant_design_scenario}"][
        "transportation"
    ] = "colocated"

    # run the simulation
    greenheart_output = run_simulation(config)

    # TODO base this test value on something
    with subtests.test("lcoh"):
        assert greenheart_output.lcoh == approx(3.1507730099064353, rel=rtol)

    # TODO base this test value on something
    with subtests.test("lcoe"):
        assert greenheart_output.lcoe == approx(0.03475765253339192, rel=rtol)

    # TODO base this test value on something
    with subtests.test("steel_finance"):
        lcos_expected = 1434.9781834020673

        assert greenheart_output.steel_finance.sol.get("price") == approx(lcos_expected, rel=rtol)

    # TODO base this test value on something
    with subtests.test("ammonia_finance"):
        lcoa_expected = 1.0663431597014212

        assert greenheart_output.ammonia_finance.sol.get("price") == approx(lcoa_expected, rel=rtol)

    with subtests.test("check time series lengths"):
        expected_length = 8760

        for key in greenheart_output.hourly_energy_breakdown.keys():
            assert len(greenheart_output.hourly_energy_breakdown[key]) == expected_length


def test_simulation_wind_onshore_steel_ammonia_ss_h2storage(subtests):
    config = GreenHeartSimulationConfig(
        filename_hopp_config=filename_hopp_config,
        filename_greenheart_config=filename_greenheart_config_onshore,
        filename_turbine_config=filename_turbine_config,
        filename_floris_config=filename_floris_config,
        verbose=False,
        show_plots=False,
        save_plots=True,
        output_dir=output_path,
        use_profast=True,
        post_processing=True,
        incentive_option=1,
        plant_design_scenario=9,
        output_level=7,
    )

    config.greenheart_config["h2_storage"]["size_capacity_from_demand"]["flag"] = True
    config.greenheart_config["h2_storage"]["type"] = "pipe"

    # based on 2023 ATB moderate case for onshore wind
    config.hopp_config["config"]["cost_info"]["wind_installed_cost_mw"] = 1434000.0
    # based on 2023 ATB moderate case for onshore wind
    config.hopp_config["config"]["cost_info"]["wind_om_per_kw"] = 29.567
    config.hopp_config["technologies"]["wind"]["fin_model"]["system_costs"]["om_fixed"][0] = (
        config.hopp_config["config"]["cost_info"]["wind_om_per_kw"]
    )
    # set skip_financial to false for onshore wind
    config.hopp_config["config"]["simulation_options"]["wind"]["skip_financial"] = False
    lcoe, lcoh, steel_finance, ammonia_finance = run_simulation(config)

    # TODO base this test value on something
    with subtests.test("lcoh"):
        assert lcoh == approx(10.0064010897151, rel=rtol)

    # TODO base this test value on something
    with subtests.test("lcoe"):
        assert lcoe == approx(0.03486192934806013, rel=rtol)

    # TODO base this test value on something
    with subtests.test("steel_finance"):
<<<<<<< HEAD
        lcos_expected = 1812.985744428756
=======
        lcos_expected = 1899.1776749016005
>>>>>>> b06e4392
        assert steel_finance.sol.get("price") == approx(lcos_expected, rel=rtol)

    # TODO base this test value on something
    with subtests.test("ammonia_finance"):
<<<<<<< HEAD
        lcoa_expected = 1.0419096226034346
=======
        lcoa_expected = 1.0679224700416565

>>>>>>> b06e4392
        assert ammonia_finance.sol.get("price") == approx(lcoa_expected, rel=rtol)<|MERGE_RESOLUTION|>--- conflicted
+++ resolved
@@ -383,19 +383,10 @@
 
     # TODO base this test value on something
     with subtests.test("steel_finance"):
-<<<<<<< HEAD
-        lcos_expected = 1812.985744428756
-=======
         lcos_expected = 1899.1776749016005
->>>>>>> b06e4392
         assert steel_finance.sol.get("price") == approx(lcos_expected, rel=rtol)
 
     # TODO base this test value on something
     with subtests.test("ammonia_finance"):
-<<<<<<< HEAD
-        lcoa_expected = 1.0419096226034346
-=======
         lcoa_expected = 1.0679224700416565
-
->>>>>>> b06e4392
         assert ammonia_finance.sol.get("price") == approx(lcoa_expected, rel=rtol)