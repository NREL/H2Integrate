{
  "cells": [
    {
<<<<<<< HEAD
     "name": "stdout",
     "output_type": "stream",
     "text": [
      "/Users/dpotere/code_dev/Git/greenheart_lca_pr/GreenHEART/examples/log/hybrid_systems_2025-01-21T13.24.01.459093.log\n"
     ]
    }
   ],
   "source": [
    "from greenheart.simulation.greenheart_simulation import GreenHeartSimulationConfig\n",
    "from greenheart.tools.optimization.gc_run_greenheart import run_greenheart"
   ]
  },
  {
   "cell_type": "markdown",
   "metadata": {},
   "source": [
    "### Load Simulation Input Files\n",
    "---\n",
    "Input files are in a YAML file format. Four YAML files are required for land-based analysis:\n",
    "1. HOPP Configuration YAML\n",
    "2. GreenHEART Configuration YAML\n",
    "3. Wind Turbine Configuration YAML\n",
    "4. FLORIS Configuration YAML"
   ]
  },
  {
   "cell_type": "markdown",
   "metadata": {},
   "source": [
    "#### HOPP YAML Overview\n",
    "\n",
    "The HOPP YAML file includes information required for simulating the renewable energy generation at the plant. Such as:\n",
    "\n",
    "- **Analysis Location**: Specifies latitude, longitude, site boundaries, and resource files.\n",
    "- **Generation Technologies**: Encompasses details on wind, solar PV, and battery storage systems.\n",
    "- **General Generation Configuration Options**: Encompasses simulation options, battery dispatch strategies, and cost information."
   ]
  },
  {
   "cell_type": "code",
   "execution_count": 2,
   "metadata": {},
   "outputs": [],
   "source": [
    "filename_hopp_config = \"./inputs/plant/hopp_config.yaml\""
   ]
  },
  {
   "cell_type": "markdown",
   "metadata": {},
   "source": [
    "#### GreenHEART YAML Overview\n",
    "\n",
    "The GreenHEART YAML file includes information required for simulating the renewable energy generation through the end product production (hydrogen, steel, ammonia). Such as:\n",
    "\n",
    "- **Plant Design Scenarios**: Specifies location and connection of individual components of plant.\n",
    "- **Financial Parameters**: General financial parameters needed for calculating the levelized cost of product and other financial metrics.\n",
    "- **Hydrogen Equipment Information**: Including electrolyzer specifications, compressor, pipeline, and H<sub>2</sub> storage information.\n",
    "- **Policy Options**: Describes options to include [IRA](https://www.whitehouse.gov/wp-content/uploads/2022/12/Inflation-Reduction-Act-Guidebook.pdf) tax incentives policy in GreenHEART simulation."
   ]
  },
  {
   "cell_type": "code",
   "execution_count": 3,
   "metadata": {},
   "outputs": [],
   "source": [
    "filename_greenheart_config = \"./inputs/plant/greenheart_config_onshore-hydrogen.yaml\""
   ]
  },
  {
   "cell_type": "markdown",
   "metadata": {},
   "source": [
    "#### Wind Turbine and FLORIS YAML Overview\n",
    "\n",
    "The GreenHEART simulation runs a steady-state wake modeling tool ([FLORIS](https://www.nrel.gov/wind/floris.html)) to assess the wind farm's energy production. For accurate modeling within FLORIS, two configuration YAML files are required:\n",
    "\n",
    "- The **Wind Turbine YAML** file includes the description of the turbine including turbine rating rotor diameter, hub hight, and the power curve.\n",
    "- The **FLORIS YAML** file includes atmospheric conditions and wake models used in simulation."
   ]
  },
  {
   "cell_type": "code",
   "execution_count": 4,
   "metadata": {},
   "outputs": [],
   "source": [
    "turbine_model = \"lbw_6MW\"\n",
    "filename_turbine_config = \"./inputs/turbines/\" + turbine_model + \".yaml\"\n",
    "filename_floris_config = \"./inputs/floris/floris_input_\"+ turbine_model + \".yaml\""
   ]
  },
  {
   "cell_type": "markdown",
   "metadata": {},
   "source": [
    "### Create Full Configuration to Run GreenHEART Simulation\n",
    "---\n",
    "The class `GreenHeartSimulationConfig` reads in all the required YAML files described above, allows user to set additional settings while running the GreenHEART simulation, these include:\n",
    "- **verbose**: If set to `True` additional information about the simulation will be printed as it runs.\n",
    "- **show_plots**: If set to `True` the plots will pop up during the simulation.\n",
    "- **save_plots**: If set to `True` the plots will be saved in the .output/figures folder.\n",
    "- **use_profast**: [ProFAST](https://github.com/NREL/ProFAST) is a financial analysis software that provides a quick and convenient in-depth financial analysis for production systems and services based on Generally Accepted Accounting Principles (GAAP) methodology.\n",
    "- **incentive_options**: Can select IRA incentives options which are located in the `GreenHEART YAML`.\n",
    "- **plant_design_scenario**: Can select the plant design scenario from options which are located in the `GreenHEART YAML`.\n",
    "- **output_level**: Determines what information is returned from the simulation.\n",
    "- **post_processing**: If set to `True` the post_process_simulation() function in [utilities.py](https://github.com/NREL/GreenHEART/blob/main/greenheart/tools/eco/utilities.py) will be run. This function performs multiple post-processes dependent on the other arguments specified for the `GreenHeartSimulationConfig` class listed above and configuration set in the required YAML files.\n",
    "    - If **verbose** is set to `True` additional information about the simulation will be printed.\n",
    "    - If **show_plots** or **save_plots** are `True` additional plots of the plant will be shown or saved to ./output/figures folder.\n",
    "    - If the `lca_config`:`run_lca` flag in the `GreenHEART YAML` is set to `True` Life Cycle Assessment (LCA) analysis will be run with the calculate_lca() function in [utilities.py](https://github.com/NREL/GreenHEART/blob/main/greenheart/tools/eco/utilities.py) and the data will be saved to .output/data/lca folder."
   ]
  },
  {
   "cell_type": "code",
   "execution_count": 5,
   "metadata": {},
   "outputs": [
    {
     "name": "stdout",
     "output_type": "stream",
     "text": [
      "\n",
      "Turbine configuration:\n",
      "turbine_type :  lbw_6MW\n",
      "turbine_rating :  6.0\n",
      "hub_height :  115.0\n",
      "rotor_diameter :  196.0\n",
      "TSR :  9.0\n",
      "operation_model :  cosine-loss\n",
      "power_thrust_table :  {'ref_air_density': 1.225, 'ref_tilt': 6.0, 'cosine_loss_exponent_yaw': 1.88, 'cosine_loss_exponent_tilt': 1.88, 'wind_speed': [0.0, 0.5, 1.0, 1.5, 2.0, 2.5, 3.0, 3.5, 4.0, 4.5, 5.0, 5.5, 6.0, 6.5, 7.0, 7.5, 8.0, 8.5, 9.0, 9.5, 10.0, 10.5, 11.0, 11.5, 12.0, 12.5, 13.0, 13.5, 14.0, 14.5, 15.0, 15.5, 16.0, 16.5, 17.0, 17.5, 18.0, 18.5, 19.0, 19.5, 20.0, 20.5, 21.0, 21.5, 22.0, 22.5, 23.0, 23.5, 24.0, 24.5, 25.0, 25.5, 50.0], 'power': [0.0, 0.0, 0.0, 0.0, 0.0, 0.0, 96.24651230523119, 259.8655834676017, 466.7955856533571, 719.4426800803637, 1020.2130323647901, 1383.5436169472148, 1804.622107344728, 2297.8854847039333, 2868.1460733155195, 3491.3422371404968, 4143.412363766887, 4766.60853153047, 5283.933537682093, 5644.857957214306, 5866.224936675051, 6000.970054119055, 6015.407027531671, 6015.407039825664, 6015.407045771687, 6015.407046797342, 6015.407030784196, 6015.4070299294835, 6015.407031726689, 6015.40703252596, 6015.407050262391, 6015.4070090467885, 6015.407054050846, 6015.406990635828, 6015.407017459927, 6015.40700637177, 6015.407073713843, 6015.407017596219, 6015.407023687774, 6015.406980032777, 6015.407089532948, 6015.4070933745315, 6015.407114130176, 6015.4070674790655, 6015.407052128898, 2887.395408450592, 2887.395433080161, 2887.395444013546, 2887.3953462044515, 2887.3953052175407, 2887.3953593623974, 0.0, 0.0], 'thrust_coefficient': [0.0, 0.0, 0.0, 0.0, 0.0, 0.0, 0.2701938462552998, 0.49876088677031816, 0.6410583756749411, 0.7304171026328261, 0.7820140738475616, 0.8219695127339289, 0.8352112145765765, 0.8400940247937402, 0.8379537129170351, 0.8101778683666324, 0.7672683998396476, 0.7083562153936742, 0.6350905785639259, 0.5551074611981718, 0.4788235519553873, 0.41244475217617255, 0.35190962095427364, 0.3029658154904963, 0.2632886841215642, 0.23060389109382756, 0.20333704601408872, 0.18035220902161636, 0.16080492837083768, 0.14405295244038488, 0.12959884155843146, 0.11705148949914825, 0.10609947180098464, 0.09649207076054334, 0.08802550386379156, 0.080532705961645, 0.07387566569120284, 0.0679395700022922, 0.0626283035300828, 0.05786092523660555, 0.05356890955590444, 0.04969394382759819, 0.04618618064324506, 0.04300281785004922, 0.040106954468623494, 0.017894348350362906, 0.016747646863604262, 0.015697057336370227, 0.014732694286609812, 0.013845872021549986, 0.013028935873409437, 0.0, 0.0]}\n",
      "Total hybrid plant rating calculated: 1396.0 MW\n"
     ]
    }
   ],
   "source": [
    "config = GreenHeartSimulationConfig(\n",
    "    filename_hopp_config,\n",
    "    filename_greenheart_config,\n",
    "    filename_turbine_config,\n",
    "    filename_floris_config,\n",
    "    verbose=True,\n",
    "    show_plots=False,\n",
    "    save_plots=False,\n",
    "    use_profast=True,\n",
    "    post_processing=False,\n",
    "    incentive_option=1,\n",
    "    plant_design_scenario=9,\n",
    "    output_level=7,\n",
    ")"
   ]
  },
  {
   "cell_type": "markdown",
   "metadata": {},
   "source": [
    "### Run the GreenHEART Simulation\n",
    "---\n",
    "The simulation runs a techno-economic analysis of a given plant configuration. Data and figures are output to a seperate folder."
   ]
  },
  {
   "cell_type": "code",
   "execution_count": 6,
   "metadata": {},
   "outputs": [
    {
     "name": "stdout",
     "output_type": "stream",
     "text": [
      "FLORIS is the system model...\n"
     ]
    },
    {
     "name": "stderr",
     "output_type": "stream",
     "text": [
      "/opt/miniconda3/envs/greenheart_lca_pr/lib/python3.11/site-packages/openmdao/core/driver.py:769: OpenMDAOWarning:Driver: No matches for pattern '*_df' in recording_options['excludes'].\n"
     ]
    },
    {
     "name": "stdout",
     "output_type": "stream",
     "text": [
      "Simulating wind farm output in FLORIS...\n",
      "\n",
      "HOPP Results\n",
      "Hybrid Annual Energy:  {\"pv\": 145439345.21446475, \"wind\": 3919162140.8383026, \"battery\": 6749.688966750966, \"hybrid\": 4064608235.741742}\n",
      "Capacity factors:  {\"pv\": 21.58346447246623, \"wind\": 34.52106006573002, \"battery\": 0, \"hybrid\": 31.501738360458347}\n",
      "Real LCOE from HOPP:  {\"pv\": null, \"wind\": 0, \"battery\": null, \"hybrid\": null}\n",
      "Took 0.562 sec to run the create clusters\n",
      "Took 0.019 sec to run even_split_power function\n",
      "Took 0.444 sec to run the RUN function\n",
      "\n",
      "Electrolyzer Physics:\n",
      "H2 Produced Annually (tonnes):  72335.69907143162\n",
      "Max H2 hourly (tonnes):  21.228194940440048\n",
      "Max H2 daily (tonnes):  501.71701070591985\n",
      "Energy to electrolyzer (kWh):  4064493687.804799\n",
      "Energy per kg (kWh/kg):  53.26162591421412\n",
      "Max hourly based on est kg/kWh (kg):  22149.03797711039\n",
      "Max daily rough est (tonnes):  509.81546774911857\n",
      "Electrolyzer Life Average Capacity Factor:  0.38874092612205186\n",
      "\n",
      "Hydrogen Cost Results:\n",
      "Electrolyzer Total CAPEX $/kW:  1159.097536119984\n",
      "Electrolyzer O&M $/kW:  28.384469868872497\n",
      "Electrolyzer O&M $/kg:  0.455183062727819\n",
      "\n",
      "\n",
      "Desal Results\n",
      "Average feed_water_flowrat_m3perhr   0.0\n",
      "Average desal_capex_usd   0.0\n",
      "Average desal_opex_usd_per_year   0.0\n",
      "Average power_for_desal_kw   0.0\n",
      "Average fresh_water_capacity_m3_per_hour   0.0\n",
      "Average equipment_mass_kg   0.0\n",
      "Average equipment_footprint_m2   0.0\n",
      "\n",
      "\n",
      "\n",
      "Compressor Results:\n",
      "Total H2 Flowrate (kg/hr):  0.0\n",
      "Compressor_power (kW):  0.0\n",
      "Compressor capex [USD]:  0.0\n",
      "Compressor opex [USD/yr]:  0.0\n",
      "\n",
      "H2 Storage Results:\n",
      "H2 storage capex: $192,027,693\n",
      "H2 storage annual opex: $6,372,598/yr\n",
      "H2 storage capacity (tonnes):  4492.377616482982\n",
      "H2 storage cost $/kg of H2:  42.74522530463368\n",
      "\n",
      "Energy/Power Results:\n",
      "Supply (MWh):  4064608235.7417345\n",
      "Desal (kW):  0\n",
      "Transport compressor (kW):  0.0\n",
      "Storage compression, refrigeration, etc (kW):  0.0\n",
      "\n",
      "Platform Results\n",
      "topmass_kg 0.00\n",
      "toparea_m2 0.00\n",
      "platform_mass_tonnes 0.00\n",
      "capex 0.00\n",
      "opex 0.00\n",
      "\n",
      "CAPEX Breakdown\n",
      "wind 1423.01  M\n",
      "wave 0.00  M\n",
      "solar 99.10  M\n",
      "battery 37.00  M\n",
      "platform 0.00  M\n",
      "electrical_export_system 0.00  M\n",
      "desal 0.00  M\n",
      "electrolyzer 1344.55  M\n",
      "h2_pipe_array 0.00  M\n",
      "h2_transport_compressor 0.00  M\n",
      "h2_transport_pipeline 0.00  M\n",
      "h2_storage 201.75  M\n",
      "\n",
      "Total system CAPEX:  $3.11  B\n",
      "\n",
      "Annual OPEX Breakdown\n",
      "wind_and_electrical 41.28  M\n",
      "platform 0.00  M\n",
      "wave 0.00  M\n",
      "solar 2.01  M\n",
      "battery 0.93  M\n",
      "desal 0.00  M\n",
      "electrolyzer 32.93  M\n",
      "h2_pipe_array 0.00  M\n",
      "h2_transport_compressor 0.00  M\n",
      "h2_transport_pipeline 0.00  M\n",
      "h2_storage 6.70  M\n",
      "\n",
      "Total Annual OPEX:  $83.83  M\n",
      "{'wind_and_electrical': 41275125.281676605, 'platform': 0.0, 'wave': 0.0, 'solar': 2010879.6904289294, 'battery': 925014.4993779334, 'desal': 0.0, 'electrolyzer': 32925985.047892097, 'h2_pipe_array': 0.0, 'h2_transport_compressor': 0.0, 'h2_transport_pipeline': 0.0, 'h2_storage': 6695210.848824192}\n",
      "hybrid plant capacity factor:  0.31015800397267407\n",
      "\n",
      "ProFAST LCOE:  70.73 $/MWh\n",
      "\n",
      "LCOH grid only:  7.40 $/kg\n",
      "ProFAST grid only NPV:  -0.00\n",
      "ProFAST grid only IRR:  0.09480\n",
      "ProFAST grid only LCO:  7.40 $/kg\n",
      "ProFAST grid only Profit Index:  2.70\n",
      "ProFAST grid only payback period:  10\n",
      "\n",
      "ProFAST LCOH:  6.02 $/kg\n",
      "ProFAST NPV:  -0.00\n",
      "ProFAST IRR:  0.09480\n",
      "ProFAST LCO:  6.02 $/kg\n",
      "ProFAST Profit Index:  2.28\n",
      "ProFAST payback period:  9\n",
      "Investor NPV:  1464.96 M USD\n",
      "Investor MIRR:  0.08767 \n",
      "Investor ROI:  0.46129 \n"
     ]
    }
   ],
   "source": [
    "# Suppress showing plots in output below if show_plots == False\n",
    "if not config.show_plots:\n",
    "    %matplotlib agg\n",
    "    \n",
    "# for analysis\n",
    "prob, config = run_greenheart(config, run_only=True)\n",
    "\n",
    "# for optimization\n",
    "# prob, config = run_greenheart(config, run_only=False)"
   ]
  },
  {
   "cell_type": "markdown",
   "metadata": {},
   "source": [
    "### Key Output Values"
   ]
  },
  {
   "cell_type": "code",
   "execution_count": 7,
   "metadata": {},
   "outputs": [
=======
      "cell_type": "markdown",
      "metadata": {},
      "source": [
        "# Hybrid Plant with Wind, Solar, Battery, Hydrogen Example\n",
        "---\n",
        "In this example we will simulate a hybrid plant using the GreenHEART software. This software allows for the co-design and simulation of an integrated renewable energy and hydrogen production plant. \n",
        "\n",
        "This simulation starts with renewable energy generation using wind and solar PV technologies, which then can be stored in a battery or directly supplied to a PEM electrolyzer for hydrogen production. "
      ]
    },
    {
      "cell_type": "markdown",
      "metadata": {},
      "source": [
        "### Import Required Modules\n",
        "---\n",
        "Begin by importing the necessary modules for the GreenHEART simulation."
      ]
    },
    {
      "cell_type": "code",
      "execution_count": 1,
      "metadata": {},
      "outputs": [
        {
          "name": "stdout",
          "output_type": "stream",
          "text": [
            "/Users/kbrunik/github/GreenHEART/examples/log/hybrid_systems_2024-10-18T16.10.07.791662.log\n"
          ]
        }
      ],
      "source": [
        "from greenheart.simulation.greenheart_simulation import GreenHeartSimulationConfig\n",
        "from greenheart.tools.optimization.gc_run_greenheart import run_greenheart"
      ]
    },
    {
      "cell_type": "markdown",
      "metadata": {},
      "source": [
        "### Load Simulation Input Files\n",
        "---\n",
        "Input files are in a YAML file format. Four YAML files are required for land-based analysis:\n",
        "1. HOPP Configuration YAML\n",
        "2. GreenHEART Configuration YAML\n",
        "3. Wind Turbine Configuration YAML\n",
        "4. FLORIS Configuration YAML"
      ]
    },
    {
      "cell_type": "markdown",
      "metadata": {},
      "source": [
        "#### HOPP YAML Overview\n",
        "\n",
        "The HOPP YAML file includes information required for simulating the renewable energy generation at the plant. Such as:\n",
        "\n",
        "- **Analysis Location**: Specifies latitude, longitude, site boundaries, and resource files.\n",
        "- **Generation Technologies**: Encompasses details on wind, solar PV, and battery storage systems.\n",
        "- **General Generation Configuration Options**: Encompasses simulation options, battery dispatch strategies, and cost information."
      ]
    },
>>>>>>> eb884a30
    {
      "cell_type": "code",
      "execution_count": 2,
      "metadata": {},
      "outputs": [],
      "source": [
        "filename_hopp_config = \"./inputs/plant/hopp_config.yaml\""
      ]
    },
    {
      "cell_type": "markdown",
      "metadata": {},
      "source": [
        "#### GreenHEART YAML Overview\n",
        "\n",
        "The GreenHEART YAML file includes information required for simulating the renewable energy generation through the end product production (hydrogen, steel, ammonia). Such as:\n",
        "\n",
        "- **Plant Design Scenarios**: Specifies location and connection of individual components of plant.\n",
        "- **Financial Parameters**: General financial parameters needed for calculating the levelized cost of product and other financial metrics.\n",
        "- **Hydrogen Equipment Information**: Including electrolyzer specifications, compressor, pipeline, and H<sub>2</sub> storage information.\n",
        "- **Policy Options**: Describes options to include [IRA](https://www.whitehouse.gov/wp-content/uploads/2022/12/Inflation-Reduction-Act-Guidebook.pdf) tax incentives policy in GreenHEART simulation."
      ]
    },
    {
      "cell_type": "code",
      "execution_count": 3,
      "metadata": {},
      "outputs": [],
      "source": [
        "filename_greenheart_config = \"./inputs/plant/greenheart_config_onshore-hydrogen.yaml\""
      ]
    },
    {
      "cell_type": "markdown",
      "metadata": {},
      "source": [
        "#### Wind Turbine and FLORIS YAML Overview\n",
        "\n",
        "The GreenHEART simulation runs a steady-state wake modeling tool ([FLORIS](https://www.nrel.gov/wind/floris.html)) to assess the wind farm's energy production. For accurate modeling within FLORIS, two configuration YAML files are required:\n",
        "\n",
        "- The **Wind Turbine YAML** file includes the description of the turbine including turbine rating rotor diameter, hub hight, and the power curve.\n",
        "- The **FLORIS YAML** file includes atmospheric conditions and wake models used in simulation."
      ]
    },
    {
      "cell_type": "code",
      "execution_count": 4,
      "metadata": {},
      "outputs": [],
      "source": [
        "turbine_model = \"lbw_6MW\"\n",
        "filename_turbine_config = \"./inputs/turbines/\" + turbine_model + \".yaml\"\n",
        "filename_floris_config = \"./inputs/floris/floris_input_\" + turbine_model + \".yaml\""
      ]
    },
    {
      "cell_type": "markdown",
      "metadata": {},
      "source": [
        "### Create Full Configuration to Run GreenHEART Simulation\n",
        "---\n",
        "The class `GreenHeartSimulationConfig` reads in all the required YAML files described above, allows user to set additional settings while running the GreenHEART simulation, these include:\n",
        "- **verbose**: If set to `True` additional information about the simulation will be printed as it runs.\n",
        "- **show_plots**: If set to `True` the plots will pop up during the simulation.\n",
        "- **save_plots**: If set to `True` the plots will be saved in a figures folder.\n",
        "- **use_profast**: [ProFAST](https://github.com/NREL/ProFAST) is a financial analysis software that provides a quick and convenient in-depth financial analysis for production systems and services based on Generally Accepted Accounting Principles (GAAP) methodology.\n",
        "- **incentive_options**: Can select IRA incentives options which are located in the `GreenHEART YAML`.\n",
        "- **plant_design_scenario**: Can select the plant design scenario from options which are located in the `GreenHEART YAML`.\n",
        "- **output_level**: Determines what information is returned from the simulation."
      ]
    },
    {
      "cell_type": "code",
      "execution_count": 5,
      "metadata": {},
      "outputs": [
        {
          "name": "stdout",
          "output_type": "stream",
          "text": [
            "\n",
            "Turbine configuration:\n",
            "turbine_type :  lbw_6MW\n",
            "turbine_rating :  6.0\n",
            "hub_height :  115.0\n",
            "rotor_diameter :  196.0\n",
            "TSR :  9.0\n",
            "operation_model :  cosine-loss\n",
            "power_thrust_table :  {'ref_air_density': 1.225, 'ref_tilt': 6.0, 'cosine_loss_exponent_yaw': 1.88, 'cosine_loss_exponent_tilt': 1.88, 'wind_speed': [0.0, 0.5, 1.0, 1.5, 2.0, 2.5, 3.0, 3.5, 4.0, 4.5, 5.0, 5.5, 6.0, 6.5, 7.0, 7.5, 8.0, 8.5, 9.0, 9.5, 10.0, 10.5, 11.0, 11.5, 12.0, 12.5, 13.0, 13.5, 14.0, 14.5, 15.0, 15.5, 16.0, 16.5, 17.0, 17.5, 18.0, 18.5, 19.0, 19.5, 20.0, 20.5, 21.0, 21.5, 22.0, 22.5, 23.0, 23.5, 24.0, 24.5, 25.0, 25.5, 50.0], 'power': [0.0, 0.0, 0.0, 0.0, 0.0, 0.0, 96.24651230523119, 259.8655834676017, 466.7955856533571, 719.4426800803637, 1020.2130323647901, 1383.5436169472148, 1804.622107344728, 2297.8854847039333, 2868.1460733155195, 3491.3422371404968, 4143.412363766887, 4766.60853153047, 5283.933537682093, 5644.857957214306, 5866.224936675051, 6000.970054119055, 6015.407027531671, 6015.407039825664, 6015.407045771687, 6015.407046797342, 6015.407030784196, 6015.4070299294835, 6015.407031726689, 6015.40703252596, 6015.407050262391, 6015.4070090467885, 6015.407054050846, 6015.406990635828, 6015.407017459927, 6015.40700637177, 6015.407073713843, 6015.407017596219, 6015.407023687774, 6015.406980032777, 6015.407089532948, 6015.4070933745315, 6015.407114130176, 6015.4070674790655, 6015.407052128898, 2887.395408450592, 2887.395433080161, 2887.395444013546, 2887.3953462044515, 2887.3953052175407, 2887.3953593623974, 0.0, 0.0], 'thrust_coefficient': [0.0, 0.0, 0.0, 0.0, 0.0, 0.0, 0.2701938462552998, 0.49876088677031816, 0.6410583756749411, 0.7304171026328261, 0.7820140738475616, 0.8219695127339289, 0.8352112145765765, 0.8400940247937402, 0.8379537129170351, 0.8101778683666324, 0.7672683998396476, 0.7083562153936742, 0.6350905785639259, 0.5551074611981718, 0.4788235519553873, 0.41244475217617255, 0.35190962095427364, 0.3029658154904963, 0.2632886841215642, 0.23060389109382756, 0.20333704601408872, 0.18035220902161636, 0.16080492837083768, 0.14405295244038488, 0.12959884155843146, 0.11705148949914825, 0.10609947180098464, 0.09649207076054334, 0.08802550386379156, 0.080532705961645, 0.07387566569120284, 0.0679395700022922, 0.0626283035300828, 0.05786092523660555, 0.05356890955590444, 0.04969394382759819, 0.04618618064324506, 0.04300281785004922, 0.040106954468623494, 0.017894348350362906, 0.016747646863604262, 0.015697057336370227, 0.014732694286609812, 0.013845872021549986, 0.013028935873409437, 0.0, 0.0]}\n",
            "Total hybrid plant rating calculated: 1396.0 MW\n"
          ]
        }
      ],
      "source": [
        "config = GreenHeartSimulationConfig(\n",
        "    filename_hopp_config,\n",
        "    filename_greenheart_config,\n",
        "    filename_turbine_config,\n",
        "    filename_floris_config,\n",
        "    verbose=True,\n",
        "    show_plots=False,\n",
        "    save_plots=False,\n",
        "    use_profast=True,\n",
        "    post_processing=False,\n",
        "    incentive_option=1,\n",
        "    plant_design_scenario=9,\n",
        "    output_level=7,\n",
        ")"
      ]
    },
    {
      "cell_type": "markdown",
      "metadata": {},
      "source": [
        "### Run the GreenHEART Simulation\n",
        "---\n",
        "The simulation runs a techno-economic analysis of a given plant configuration. Data and figures are output to a seperate folder."
      ]
    },
    {
      "cell_type": "code",
      "execution_count": 7,
      "metadata": {},
      "outputs": [
        {
          "name": "stderr",
          "output_type": "stream",
          "text": [
            "/Users/kbrunik/anaconda3/envs/greenheart-oct18/lib/python3.9/site-packages/openmdao/core/driver.py:769: OpenMDAOWarning:Driver: No matches for pattern '*_df' in recording_options['excludes'].\n"
          ]
        },
        {
          "name": "stdout",
          "output_type": "stream",
          "text": [
            "FLORIS is the system model...\n",
            "Simulating wind farm output in FLORIS...\n",
            "\n",
            "HOPP Results\n",
            "Hybrid Annual Energy:  {\"pv\": 145439345.21446475, \"wind\": 3919162140.8383026, \"battery\": 6749.688966750966, \"hybrid\": 4064608235.741742}\n",
            "Capacity factors:  {\"pv\": 21.58346447246623, \"wind\": 34.52106006573002, \"battery\": 0, \"hybrid\": 31.501738360458347}\n",
            "Real LCOE from HOPP:  {\"pv\": null, \"wind\": 0, \"battery\": null, \"hybrid\": null}\n",
            "Took 0.526 sec to run the create clusters\n",
            "Took 0.017 sec to run even_split_power function\n",
            "Took 0.406 sec to run the RUN function\n",
            "\n",
            "Electrolyzer Physics:\n",
            "H2 Produced Annually (tonnes):  72335.69907143162\n",
            "Max H2 hourly (tonnes):  21.228194940440048\n",
            "Max H2 daily (tonnes):  501.71701070591985\n",
            "Energy to electrolyzer (kWh):  4064493687.804799\n",
            "Energy per kg (kWh/kg):  53.26162591421412\n",
            "Max hourly based on est kg/kWh (kg):  22149.03797711039\n",
            "Max daily rough est (tonnes):  509.81546774911857\n",
            "Electrolyzer Life Average Capacity Factor:  0.38874092612205186\n",
            "\n",
            "Hydrogen Cost Results:\n",
            "Electrolyzer Total CAPEX $/kW:  1159.097536119984\n",
            "Electrolyzer O&M $/kW:  28.384469868872497\n",
            "Electrolyzer O&M $/kg:  0.455183062727819\n",
            "\n",
            "\n",
            "Desal Results\n",
            "Average feed_water_flowrat_m3perhr   0.0\n",
            "Average desal_capex_usd   0.0\n",
            "Average desal_opex_usd_per_year   0.0\n",
            "Average power_for_desal_kw   0.0\n",
            "Average fresh_water_capacity_m3_per_hour   0.0\n",
            "Average equipment_mass_kg   0.0\n",
            "Average equipment_footprint_m2   0.0\n",
            "\n",
            "\n",
            "\n",
            "Compressor Results:\n",
            "Total H2 Flowrate (kg/hr):  0.0\n",
            "Compressor_power (kW):  0.0\n",
            "Compressor capex [USD]:  0.0\n",
            "Compressor opex [USD/yr]:  0.0\n",
            "\n",
            "H2 Storage Results:\n",
            "H2 storage capex: $192,027,693\n",
            "H2 storage annual opex: $6,372,598/yr\n",
            "H2 storage capacity (tonnes):  4492.377616482982\n",
            "H2 storage cost $/kg of H2:  42.74522530463368\n",
            "\n",
            "Energy/Power Results:\n",
            "Supply (MWh):  4064608235.7417345\n",
            "Desal (kW):  0\n",
            "Transport compressor (kW):  0.0\n",
            "Storage compression, refrigeration, etc (kW):  0.0\n",
            "\n",
            "Platform Results\n",
            "topmass_kg 0.00\n",
            "toparea_m2 0.00\n",
            "platform_mass_tonnes 0.00\n",
            "capex 0.00\n",
            "opex 0.00\n",
            "\n",
            "CAPEX Breakdown\n",
            "wind 1423.01  M\n",
            "wave 0.00  M\n",
            "solar 99.10  M\n",
            "battery 37.00  M\n",
            "platform 0.00  M\n",
            "electrical_export_system 0.00  M\n",
            "desal 0.00  M\n",
            "electrolyzer 1344.55  M\n",
            "h2_pipe_array 0.00  M\n",
            "h2_transport_compressor 0.00  M\n",
            "h2_transport_pipeline 0.00  M\n",
            "h2_storage 201.75  M\n",
            "\n",
            "Total system CAPEX:  $3.11  B\n",
            "\n",
            "Annual OPEX Breakdown\n",
            "wind_and_electrical 41.28  M\n",
            "platform 0.00  M\n",
            "wave 0.00  M\n",
            "solar 2.01  M\n",
            "battery 0.93  M\n",
            "desal 0.00  M\n",
            "electrolyzer 32.93  M\n",
            "h2_pipe_array 0.00  M\n",
            "h2_transport_compressor 0.00  M\n",
            "h2_transport_pipeline 0.00  M\n",
            "h2_storage 6.70  M\n",
            "\n",
            "Total Annual OPEX:  $83.83  M\n",
            "{'wind_and_electrical': 41275125.281676605, 'platform': 0.0, 'wave': 0.0, 'solar': 2010879.6904289294, 'battery': 925014.4993779334, 'desal': 0.0, 'electrolyzer': 32925985.047892097, 'h2_pipe_array': 0.0, 'h2_transport_compressor': 0.0, 'h2_transport_pipeline': 0.0, 'h2_storage': 6695210.848824192}\n",
            "hybrid plant capacity factor:  0.31015800397267407\n",
            "\n",
            "ProFAST LCOE:  70.73 $/MWh\n",
            "\n",
            "LCOH grid only:  7.40 $/kg\n",
            "ProFAST grid only NPV:  -0.00\n",
            "ProFAST grid only IRR:  0.09480\n",
            "ProFAST grid only LCO:  7.40 $/kg\n",
            "ProFAST grid only Profit Index:  2.70\n",
            "ProFAST grid only payback period:  10\n",
            "\n",
            "ProFAST LCOH:  6.02 $/kg\n",
            "ProFAST NPV:  -0.00\n",
            "ProFAST IRR:  0.09480\n",
            "ProFAST LCO:  6.02 $/kg\n",
            "ProFAST Profit Index:  2.28\n",
            "ProFAST payback period:  9\n",
            "Investor NPV:  1464.96 M USD\n",
            "Investor MIRR:  0.08767 \n",
            "Investor ROI:  0.46129 \n"
          ]
        }
      ],
      "source": [
        "# for analysis\n",
        "prob, config = run_greenheart(config, run_only=True)\n",
        "\n",
        "# for optimization\n",
        "# prob, config = run_greenheart(config, run_only=False)"
      ]
    },
    {
      "cell_type": "markdown",
      "metadata": {},
      "source": [
        "### Key Output Values"
      ]
    },
    {
      "cell_type": "code",
      "execution_count": 8,
      "metadata": {},
      "outputs": [
        {
          "name": "stdout",
          "output_type": "stream",
          "text": [
            "LCOE:  [70.73009202] [$/MWh]\n",
            "LCOH:  [6.02493445] [$/kg]\n"
          ]
        }
      ],
      "source": [
        "lcoe = prob.get_val(\"lcoe\", units=\"USD/(MW*h)\")\n",
        "lcoh = prob.get_val(\"lcoh\", units=\"USD/kg\")\n",
        "\n",
        "print(\"LCOE: \", lcoe, \"[$/MWh]\")\n",
        "print(\"LCOH: \", lcoh, \"[$/kg]\")"
      ]
    }
  ],
  "metadata": {
    "kernelspec": {
      "display_name": "gh",
      "language": "python",
      "name": "python3"
    },
    "language_info": {
      "codemirror_mode": {
        "name": "ipython",
        "version": 3
      },
      "file_extension": ".py",
      "mimetype": "text/x-python",
      "name": "python",
      "nbconvert_exporter": "python",
      "pygments_lexer": "ipython3",
      "version": "3.9.20"
    }
<<<<<<< HEAD
   ],
   "source": [
    "lcoe = prob.get_val(\"lcoe\", units=\"USD/(MW*h)\")\n",
    "lcoh = prob.get_val(\"lcoh\", units=\"USD/kg\")\n",
    "\n",
    "print(\"LCOE: \", lcoe, \"[$/MWh]\")\n",
    "print(\"LCOH: \", lcoh, \"[$/kg]\")"
   ]
  }
 ],
 "metadata": {
  "kernelspec": {
   "display_name": "greenheart_lca_pr",
   "language": "python",
   "name": "python3"
  },
  "language_info": {
   "codemirror_mode": {
    "name": "ipython",
    "version": 3
   },
   "file_extension": ".py",
   "mimetype": "text/x-python",
   "name": "python",
   "nbconvert_exporter": "python",
   "pygments_lexer": "ipython3",
   "version": "3.11.10"
  }
 },
 "nbformat": 4,
 "nbformat_minor": 2
=======
  },
  "nbformat": 4,
  "nbformat_minor": 2
>>>>>>> eb884a30
}<|MERGE_RESOLUTION|>--- conflicted
+++ resolved
@@ -1,11 +1,35 @@
 {
-  "cells": [
-    {
-<<<<<<< HEAD
-     "name": "stdout",
-     "output_type": "stream",
-     "text": [
-      "/Users/dpotere/code_dev/Git/greenheart_lca_pr/GreenHEART/examples/log/hybrid_systems_2025-01-21T13.24.01.459093.log\n"
+ "cells": [
+  {
+   "cell_type": "markdown",
+   "metadata": {},
+   "source": [
+    "# Hybrid Plant with Wind, Solar, Battery, Hydrogen Example\n",
+    "---\n",
+    "In this example we will simulate a hybrid plant using the GreenHEART software. This software allows for the co-design and simulation of an integrated renewable energy and hydrogen production plant. \n",
+    "\n",
+    "This simulation starts with renewable energy generation using wind and solar PV technologies, which then can be stored in a battery or directly supplied to a PEM electrolyzer for hydrogen production. "
+   ]
+  },
+  {
+   "cell_type": "markdown",
+   "metadata": {},
+   "source": [
+    "### Import Required Modules\n",
+    "---\n",
+    "Begin by importing the necessary modules for the GreenHEART simulation."
+   ]
+  },
+  {
+   "cell_type": "code",
+   "execution_count": 1,
+   "metadata": {},
+   "outputs": [
+    {
+     "name": "stdout",
+     "output_type": "stream",
+     "text": [
+      "/Users/dpotere/code_dev/Git/greenheart_lca_pr/GreenHEART/examples/log/hybrid_systems_2025-01-22T11.42.47.522394.log\n"
      ]
     }
    ],
@@ -189,12 +213,12 @@
       "Simulating wind farm output in FLORIS...\n",
       "\n",
       "HOPP Results\n",
-      "Hybrid Annual Energy:  {\"pv\": 145439345.21446475, \"wind\": 3919162140.8383026, \"battery\": 6749.688966750966, \"hybrid\": 4064608235.741742}\n",
-      "Capacity factors:  {\"pv\": 21.58346447246623, \"wind\": 34.52106006573002, \"battery\": 0, \"hybrid\": 31.501738360458347}\n",
-      "Real LCOE from HOPP:  {\"pv\": null, \"wind\": 0, \"battery\": null, \"hybrid\": null}\n",
-      "Took 0.562 sec to run the create clusters\n",
+      "Hybrid Annual Energy: {\"pv\": 145439345.21446475, \"wind\": 3919162140.8383026, \"battery\": 6749.688966750966, \"hybrid\": 4064608235.741742}\n",
+      "Capacity factors: {\"pv\": 21.58346447246623, \"wind\": 34.52106006573002, \"battery\": 0, \"hybrid\": 31.501738360458347}\n",
+      "Real LCOE from HOPP: {\"pv\": null, \"wind\": 0, \"battery\": null, \"hybrid\": null}\n",
+      "Took 0.019 sec to run the create clusters\n",
       "Took 0.019 sec to run even_split_power function\n",
-      "Took 0.444 sec to run the RUN function\n",
+      "Took 0.398 sec to run the RUN function\n",
       "\n",
       "Electrolyzer Physics:\n",
       "H2 Produced Annually (tonnes):  72335.69907143162\n",
@@ -281,21 +305,21 @@
       "{'wind_and_electrical': 41275125.281676605, 'platform': 0.0, 'wave': 0.0, 'solar': 2010879.6904289294, 'battery': 925014.4993779334, 'desal': 0.0, 'electrolyzer': 32925985.047892097, 'h2_pipe_array': 0.0, 'h2_transport_compressor': 0.0, 'h2_transport_pipeline': 0.0, 'h2_storage': 6695210.848824192}\n",
       "hybrid plant capacity factor:  0.31015800397267407\n",
       "\n",
-      "ProFAST LCOE:  70.73 $/MWh\n",
-      "\n",
-      "LCOH grid only:  7.40 $/kg\n",
-      "ProFAST grid only NPV:  -0.00\n",
-      "ProFAST grid only IRR:  0.09480\n",
-      "ProFAST grid only LCO:  7.40 $/kg\n",
-      "ProFAST grid only Profit Index:  2.70\n",
-      "ProFAST grid only payback period:  10\n",
-      "\n",
-      "ProFAST LCOH:  6.02 $/kg\n",
-      "ProFAST NPV:  -0.00\n",
-      "ProFAST IRR:  0.09480\n",
-      "ProFAST LCO:  6.02 $/kg\n",
-      "ProFAST Profit Index:  2.28\n",
-      "ProFAST payback period:  9\n",
+      "ProFAST LCOE:  44.33 $/MWh\n",
+      "\n",
+      "LCOH grid only: 6.17 $/kg\n",
+      "ProFAST grid only NPV: 0.00\n",
+      "ProFAST grid only IRR: 0.09480\n",
+      "ProFAST grid only LCO: 6.17 $/kg\n",
+      "ProFAST grid only Profit Index: -0.04\n",
+      "ProFAST grid only payback period: 6\n",
+      "\n",
+      "ProFAST LCOH: 6.02 $/kg\n",
+      "ProFAST NPV: -0.00\n",
+      "ProFAST IRR: 0.09480\n",
+      "ProFAST LCO: 6.02 $/kg\n",
+      "ProFAST Profit Index: 2.28\n",
+      "ProFAST payback period: 9\n",
       "Investor NPV:  1464.96 M USD\n",
       "Investor MIRR:  0.08767 \n",
       "Investor ROI:  0.46129 \n"
@@ -326,380 +350,14 @@
    "execution_count": 7,
    "metadata": {},
    "outputs": [
-=======
-      "cell_type": "markdown",
-      "metadata": {},
-      "source": [
-        "# Hybrid Plant with Wind, Solar, Battery, Hydrogen Example\n",
-        "---\n",
-        "In this example we will simulate a hybrid plant using the GreenHEART software. This software allows for the co-design and simulation of an integrated renewable energy and hydrogen production plant. \n",
-        "\n",
-        "This simulation starts with renewable energy generation using wind and solar PV technologies, which then can be stored in a battery or directly supplied to a PEM electrolyzer for hydrogen production. "
-      ]
-    },
-    {
-      "cell_type": "markdown",
-      "metadata": {},
-      "source": [
-        "### Import Required Modules\n",
-        "---\n",
-        "Begin by importing the necessary modules for the GreenHEART simulation."
-      ]
-    },
-    {
-      "cell_type": "code",
-      "execution_count": 1,
-      "metadata": {},
-      "outputs": [
-        {
-          "name": "stdout",
-          "output_type": "stream",
-          "text": [
-            "/Users/kbrunik/github/GreenHEART/examples/log/hybrid_systems_2024-10-18T16.10.07.791662.log\n"
-          ]
-        }
-      ],
-      "source": [
-        "from greenheart.simulation.greenheart_simulation import GreenHeartSimulationConfig\n",
-        "from greenheart.tools.optimization.gc_run_greenheart import run_greenheart"
-      ]
-    },
-    {
-      "cell_type": "markdown",
-      "metadata": {},
-      "source": [
-        "### Load Simulation Input Files\n",
-        "---\n",
-        "Input files are in a YAML file format. Four YAML files are required for land-based analysis:\n",
-        "1. HOPP Configuration YAML\n",
-        "2. GreenHEART Configuration YAML\n",
-        "3. Wind Turbine Configuration YAML\n",
-        "4. FLORIS Configuration YAML"
-      ]
-    },
-    {
-      "cell_type": "markdown",
-      "metadata": {},
-      "source": [
-        "#### HOPP YAML Overview\n",
-        "\n",
-        "The HOPP YAML file includes information required for simulating the renewable energy generation at the plant. Such as:\n",
-        "\n",
-        "- **Analysis Location**: Specifies latitude, longitude, site boundaries, and resource files.\n",
-        "- **Generation Technologies**: Encompasses details on wind, solar PV, and battery storage systems.\n",
-        "- **General Generation Configuration Options**: Encompasses simulation options, battery dispatch strategies, and cost information."
-      ]
-    },
->>>>>>> eb884a30
-    {
-      "cell_type": "code",
-      "execution_count": 2,
-      "metadata": {},
-      "outputs": [],
-      "source": [
-        "filename_hopp_config = \"./inputs/plant/hopp_config.yaml\""
-      ]
-    },
-    {
-      "cell_type": "markdown",
-      "metadata": {},
-      "source": [
-        "#### GreenHEART YAML Overview\n",
-        "\n",
-        "The GreenHEART YAML file includes information required for simulating the renewable energy generation through the end product production (hydrogen, steel, ammonia). Such as:\n",
-        "\n",
-        "- **Plant Design Scenarios**: Specifies location and connection of individual components of plant.\n",
-        "- **Financial Parameters**: General financial parameters needed for calculating the levelized cost of product and other financial metrics.\n",
-        "- **Hydrogen Equipment Information**: Including electrolyzer specifications, compressor, pipeline, and H<sub>2</sub> storage information.\n",
-        "- **Policy Options**: Describes options to include [IRA](https://www.whitehouse.gov/wp-content/uploads/2022/12/Inflation-Reduction-Act-Guidebook.pdf) tax incentives policy in GreenHEART simulation."
-      ]
-    },
-    {
-      "cell_type": "code",
-      "execution_count": 3,
-      "metadata": {},
-      "outputs": [],
-      "source": [
-        "filename_greenheart_config = \"./inputs/plant/greenheart_config_onshore-hydrogen.yaml\""
-      ]
-    },
-    {
-      "cell_type": "markdown",
-      "metadata": {},
-      "source": [
-        "#### Wind Turbine and FLORIS YAML Overview\n",
-        "\n",
-        "The GreenHEART simulation runs a steady-state wake modeling tool ([FLORIS](https://www.nrel.gov/wind/floris.html)) to assess the wind farm's energy production. For accurate modeling within FLORIS, two configuration YAML files are required:\n",
-        "\n",
-        "- The **Wind Turbine YAML** file includes the description of the turbine including turbine rating rotor diameter, hub hight, and the power curve.\n",
-        "- The **FLORIS YAML** file includes atmospheric conditions and wake models used in simulation."
-      ]
-    },
-    {
-      "cell_type": "code",
-      "execution_count": 4,
-      "metadata": {},
-      "outputs": [],
-      "source": [
-        "turbine_model = \"lbw_6MW\"\n",
-        "filename_turbine_config = \"./inputs/turbines/\" + turbine_model + \".yaml\"\n",
-        "filename_floris_config = \"./inputs/floris/floris_input_\" + turbine_model + \".yaml\""
-      ]
-    },
-    {
-      "cell_type": "markdown",
-      "metadata": {},
-      "source": [
-        "### Create Full Configuration to Run GreenHEART Simulation\n",
-        "---\n",
-        "The class `GreenHeartSimulationConfig` reads in all the required YAML files described above, allows user to set additional settings while running the GreenHEART simulation, these include:\n",
-        "- **verbose**: If set to `True` additional information about the simulation will be printed as it runs.\n",
-        "- **show_plots**: If set to `True` the plots will pop up during the simulation.\n",
-        "- **save_plots**: If set to `True` the plots will be saved in a figures folder.\n",
-        "- **use_profast**: [ProFAST](https://github.com/NREL/ProFAST) is a financial analysis software that provides a quick and convenient in-depth financial analysis for production systems and services based on Generally Accepted Accounting Principles (GAAP) methodology.\n",
-        "- **incentive_options**: Can select IRA incentives options which are located in the `GreenHEART YAML`.\n",
-        "- **plant_design_scenario**: Can select the plant design scenario from options which are located in the `GreenHEART YAML`.\n",
-        "- **output_level**: Determines what information is returned from the simulation."
-      ]
-    },
-    {
-      "cell_type": "code",
-      "execution_count": 5,
-      "metadata": {},
-      "outputs": [
-        {
-          "name": "stdout",
-          "output_type": "stream",
-          "text": [
-            "\n",
-            "Turbine configuration:\n",
-            "turbine_type :  lbw_6MW\n",
-            "turbine_rating :  6.0\n",
-            "hub_height :  115.0\n",
-            "rotor_diameter :  196.0\n",
-            "TSR :  9.0\n",
-            "operation_model :  cosine-loss\n",
-            "power_thrust_table :  {'ref_air_density': 1.225, 'ref_tilt': 6.0, 'cosine_loss_exponent_yaw': 1.88, 'cosine_loss_exponent_tilt': 1.88, 'wind_speed': [0.0, 0.5, 1.0, 1.5, 2.0, 2.5, 3.0, 3.5, 4.0, 4.5, 5.0, 5.5, 6.0, 6.5, 7.0, 7.5, 8.0, 8.5, 9.0, 9.5, 10.0, 10.5, 11.0, 11.5, 12.0, 12.5, 13.0, 13.5, 14.0, 14.5, 15.0, 15.5, 16.0, 16.5, 17.0, 17.5, 18.0, 18.5, 19.0, 19.5, 20.0, 20.5, 21.0, 21.5, 22.0, 22.5, 23.0, 23.5, 24.0, 24.5, 25.0, 25.5, 50.0], 'power': [0.0, 0.0, 0.0, 0.0, 0.0, 0.0, 96.24651230523119, 259.8655834676017, 466.7955856533571, 719.4426800803637, 1020.2130323647901, 1383.5436169472148, 1804.622107344728, 2297.8854847039333, 2868.1460733155195, 3491.3422371404968, 4143.412363766887, 4766.60853153047, 5283.933537682093, 5644.857957214306, 5866.224936675051, 6000.970054119055, 6015.407027531671, 6015.407039825664, 6015.407045771687, 6015.407046797342, 6015.407030784196, 6015.4070299294835, 6015.407031726689, 6015.40703252596, 6015.407050262391, 6015.4070090467885, 6015.407054050846, 6015.406990635828, 6015.407017459927, 6015.40700637177, 6015.407073713843, 6015.407017596219, 6015.407023687774, 6015.406980032777, 6015.407089532948, 6015.4070933745315, 6015.407114130176, 6015.4070674790655, 6015.407052128898, 2887.395408450592, 2887.395433080161, 2887.395444013546, 2887.3953462044515, 2887.3953052175407, 2887.3953593623974, 0.0, 0.0], 'thrust_coefficient': [0.0, 0.0, 0.0, 0.0, 0.0, 0.0, 0.2701938462552998, 0.49876088677031816, 0.6410583756749411, 0.7304171026328261, 0.7820140738475616, 0.8219695127339289, 0.8352112145765765, 0.8400940247937402, 0.8379537129170351, 0.8101778683666324, 0.7672683998396476, 0.7083562153936742, 0.6350905785639259, 0.5551074611981718, 0.4788235519553873, 0.41244475217617255, 0.35190962095427364, 0.3029658154904963, 0.2632886841215642, 0.23060389109382756, 0.20333704601408872, 0.18035220902161636, 0.16080492837083768, 0.14405295244038488, 0.12959884155843146, 0.11705148949914825, 0.10609947180098464, 0.09649207076054334, 0.08802550386379156, 0.080532705961645, 0.07387566569120284, 0.0679395700022922, 0.0626283035300828, 0.05786092523660555, 0.05356890955590444, 0.04969394382759819, 0.04618618064324506, 0.04300281785004922, 0.040106954468623494, 0.017894348350362906, 0.016747646863604262, 0.015697057336370227, 0.014732694286609812, 0.013845872021549986, 0.013028935873409437, 0.0, 0.0]}\n",
-            "Total hybrid plant rating calculated: 1396.0 MW\n"
-          ]
-        }
-      ],
-      "source": [
-        "config = GreenHeartSimulationConfig(\n",
-        "    filename_hopp_config,\n",
-        "    filename_greenheart_config,\n",
-        "    filename_turbine_config,\n",
-        "    filename_floris_config,\n",
-        "    verbose=True,\n",
-        "    show_plots=False,\n",
-        "    save_plots=False,\n",
-        "    use_profast=True,\n",
-        "    post_processing=False,\n",
-        "    incentive_option=1,\n",
-        "    plant_design_scenario=9,\n",
-        "    output_level=7,\n",
-        ")"
-      ]
-    },
-    {
-      "cell_type": "markdown",
-      "metadata": {},
-      "source": [
-        "### Run the GreenHEART Simulation\n",
-        "---\n",
-        "The simulation runs a techno-economic analysis of a given plant configuration. Data and figures are output to a seperate folder."
-      ]
-    },
-    {
-      "cell_type": "code",
-      "execution_count": 7,
-      "metadata": {},
-      "outputs": [
-        {
-          "name": "stderr",
-          "output_type": "stream",
-          "text": [
-            "/Users/kbrunik/anaconda3/envs/greenheart-oct18/lib/python3.9/site-packages/openmdao/core/driver.py:769: OpenMDAOWarning:Driver: No matches for pattern '*_df' in recording_options['excludes'].\n"
-          ]
-        },
-        {
-          "name": "stdout",
-          "output_type": "stream",
-          "text": [
-            "FLORIS is the system model...\n",
-            "Simulating wind farm output in FLORIS...\n",
-            "\n",
-            "HOPP Results\n",
-            "Hybrid Annual Energy:  {\"pv\": 145439345.21446475, \"wind\": 3919162140.8383026, \"battery\": 6749.688966750966, \"hybrid\": 4064608235.741742}\n",
-            "Capacity factors:  {\"pv\": 21.58346447246623, \"wind\": 34.52106006573002, \"battery\": 0, \"hybrid\": 31.501738360458347}\n",
-            "Real LCOE from HOPP:  {\"pv\": null, \"wind\": 0, \"battery\": null, \"hybrid\": null}\n",
-            "Took 0.526 sec to run the create clusters\n",
-            "Took 0.017 sec to run even_split_power function\n",
-            "Took 0.406 sec to run the RUN function\n",
-            "\n",
-            "Electrolyzer Physics:\n",
-            "H2 Produced Annually (tonnes):  72335.69907143162\n",
-            "Max H2 hourly (tonnes):  21.228194940440048\n",
-            "Max H2 daily (tonnes):  501.71701070591985\n",
-            "Energy to electrolyzer (kWh):  4064493687.804799\n",
-            "Energy per kg (kWh/kg):  53.26162591421412\n",
-            "Max hourly based on est kg/kWh (kg):  22149.03797711039\n",
-            "Max daily rough est (tonnes):  509.81546774911857\n",
-            "Electrolyzer Life Average Capacity Factor:  0.38874092612205186\n",
-            "\n",
-            "Hydrogen Cost Results:\n",
-            "Electrolyzer Total CAPEX $/kW:  1159.097536119984\n",
-            "Electrolyzer O&M $/kW:  28.384469868872497\n",
-            "Electrolyzer O&M $/kg:  0.455183062727819\n",
-            "\n",
-            "\n",
-            "Desal Results\n",
-            "Average feed_water_flowrat_m3perhr   0.0\n",
-            "Average desal_capex_usd   0.0\n",
-            "Average desal_opex_usd_per_year   0.0\n",
-            "Average power_for_desal_kw   0.0\n",
-            "Average fresh_water_capacity_m3_per_hour   0.0\n",
-            "Average equipment_mass_kg   0.0\n",
-            "Average equipment_footprint_m2   0.0\n",
-            "\n",
-            "\n",
-            "\n",
-            "Compressor Results:\n",
-            "Total H2 Flowrate (kg/hr):  0.0\n",
-            "Compressor_power (kW):  0.0\n",
-            "Compressor capex [USD]:  0.0\n",
-            "Compressor opex [USD/yr]:  0.0\n",
-            "\n",
-            "H2 Storage Results:\n",
-            "H2 storage capex: $192,027,693\n",
-            "H2 storage annual opex: $6,372,598/yr\n",
-            "H2 storage capacity (tonnes):  4492.377616482982\n",
-            "H2 storage cost $/kg of H2:  42.74522530463368\n",
-            "\n",
-            "Energy/Power Results:\n",
-            "Supply (MWh):  4064608235.7417345\n",
-            "Desal (kW):  0\n",
-            "Transport compressor (kW):  0.0\n",
-            "Storage compression, refrigeration, etc (kW):  0.0\n",
-            "\n",
-            "Platform Results\n",
-            "topmass_kg 0.00\n",
-            "toparea_m2 0.00\n",
-            "platform_mass_tonnes 0.00\n",
-            "capex 0.00\n",
-            "opex 0.00\n",
-            "\n",
-            "CAPEX Breakdown\n",
-            "wind 1423.01  M\n",
-            "wave 0.00  M\n",
-            "solar 99.10  M\n",
-            "battery 37.00  M\n",
-            "platform 0.00  M\n",
-            "electrical_export_system 0.00  M\n",
-            "desal 0.00  M\n",
-            "electrolyzer 1344.55  M\n",
-            "h2_pipe_array 0.00  M\n",
-            "h2_transport_compressor 0.00  M\n",
-            "h2_transport_pipeline 0.00  M\n",
-            "h2_storage 201.75  M\n",
-            "\n",
-            "Total system CAPEX:  $3.11  B\n",
-            "\n",
-            "Annual OPEX Breakdown\n",
-            "wind_and_electrical 41.28  M\n",
-            "platform 0.00  M\n",
-            "wave 0.00  M\n",
-            "solar 2.01  M\n",
-            "battery 0.93  M\n",
-            "desal 0.00  M\n",
-            "electrolyzer 32.93  M\n",
-            "h2_pipe_array 0.00  M\n",
-            "h2_transport_compressor 0.00  M\n",
-            "h2_transport_pipeline 0.00  M\n",
-            "h2_storage 6.70  M\n",
-            "\n",
-            "Total Annual OPEX:  $83.83  M\n",
-            "{'wind_and_electrical': 41275125.281676605, 'platform': 0.0, 'wave': 0.0, 'solar': 2010879.6904289294, 'battery': 925014.4993779334, 'desal': 0.0, 'electrolyzer': 32925985.047892097, 'h2_pipe_array': 0.0, 'h2_transport_compressor': 0.0, 'h2_transport_pipeline': 0.0, 'h2_storage': 6695210.848824192}\n",
-            "hybrid plant capacity factor:  0.31015800397267407\n",
-            "\n",
-            "ProFAST LCOE:  70.73 $/MWh\n",
-            "\n",
-            "LCOH grid only:  7.40 $/kg\n",
-            "ProFAST grid only NPV:  -0.00\n",
-            "ProFAST grid only IRR:  0.09480\n",
-            "ProFAST grid only LCO:  7.40 $/kg\n",
-            "ProFAST grid only Profit Index:  2.70\n",
-            "ProFAST grid only payback period:  10\n",
-            "\n",
-            "ProFAST LCOH:  6.02 $/kg\n",
-            "ProFAST NPV:  -0.00\n",
-            "ProFAST IRR:  0.09480\n",
-            "ProFAST LCO:  6.02 $/kg\n",
-            "ProFAST Profit Index:  2.28\n",
-            "ProFAST payback period:  9\n",
-            "Investor NPV:  1464.96 M USD\n",
-            "Investor MIRR:  0.08767 \n",
-            "Investor ROI:  0.46129 \n"
-          ]
-        }
-      ],
-      "source": [
-        "# for analysis\n",
-        "prob, config = run_greenheart(config, run_only=True)\n",
-        "\n",
-        "# for optimization\n",
-        "# prob, config = run_greenheart(config, run_only=False)"
-      ]
-    },
-    {
-      "cell_type": "markdown",
-      "metadata": {},
-      "source": [
-        "### Key Output Values"
-      ]
-    },
-    {
-      "cell_type": "code",
-      "execution_count": 8,
-      "metadata": {},
-      "outputs": [
-        {
-          "name": "stdout",
-          "output_type": "stream",
-          "text": [
-            "LCOE:  [70.73009202] [$/MWh]\n",
-            "LCOH:  [6.02493445] [$/kg]\n"
-          ]
-        }
-      ],
-      "source": [
-        "lcoe = prob.get_val(\"lcoe\", units=\"USD/(MW*h)\")\n",
-        "lcoh = prob.get_val(\"lcoh\", units=\"USD/kg\")\n",
-        "\n",
-        "print(\"LCOE: \", lcoe, \"[$/MWh]\")\n",
-        "print(\"LCOH: \", lcoh, \"[$/kg]\")"
-      ]
+    {
+     "name": "stdout",
+     "output_type": "stream",
+     "text": [
+      "LCOE:  [44.32573184] [$/MWh]\n",
+      "LCOH:  [6.02493445] [$/kg]\n"
+     ]
     }
-  ],
-  "metadata": {
-    "kernelspec": {
-      "display_name": "gh",
-      "language": "python",
-      "name": "python3"
-    },
-    "language_info": {
-      "codemirror_mode": {
-        "name": "ipython",
-        "version": 3
-      },
-      "file_extension": ".py",
-      "mimetype": "text/x-python",
-      "name": "python",
-      "nbconvert_exporter": "python",
-      "pygments_lexer": "ipython3",
-      "version": "3.9.20"
-    }
-<<<<<<< HEAD
    ],
    "source": [
     "lcoe = prob.get_val(\"lcoe\", units=\"USD/(MW*h)\")\n",
@@ -731,9 +389,4 @@
  },
  "nbformat": 4,
  "nbformat_minor": 2
-=======
-  },
-  "nbformat": 4,
-  "nbformat_minor": 2
->>>>>>> eb884a30
 }