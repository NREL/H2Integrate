--- conflicted
+++ resolved
@@ -457,11 +457,7 @@
 
     for i in all_args:
         dataframe_result = run_hybrid_calc(*i)
-<<<<<<< HEAD
         save_all_runs = pd.concat([save_all_runs, dataframe_result])
-=======
-        save_all_runs.append(dataframe_result)
->>>>>>> 3d53f843
 
     return pd.concat(save_all_runs)
 
