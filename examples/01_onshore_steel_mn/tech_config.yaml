--- conflicted
+++ resolved
@@ -73,7 +73,6 @@
         lcoh: 7.37
         installation_time: 36 # months
         inflation_rate: 0.0 # 0 for nominal analysis
-<<<<<<< HEAD
         # Feedstock parameters (flattened)
         excess_oxygen: 395
         lime_unitcost: 122.1
@@ -164,97 +163,4 @@
           "capital gains tax rate": 0.15
           "leverage after tax nominal discount rate": 0.10893
           "debt equity ratio of initial financing": 0.624788
-          "debt interest rate": 0.050049
-=======
-        feedstocks:
-          oxygen_market_price: 0.0 # 0.03 $/kgO2 if `o2_heat_integration` == 1
-          unused_oxygen: 395
-          lime_unitcost: 122.1
-          carbon_unitcost: 236.97
-          electricity_cost: 48.92
-          iron_ore_pellet_unitcost: 207.35
-          oxygen_market_price: 0.03
-          raw_water_unitcost: 0.59289
-          iron_ore_consumption: 1.62927
-          raw_water_consumption: 0.80367
-          lime_consumption: 0.01812
-          carbon_consumption: 0.0538
-          hydrogen_consumption: 0.06596
-          natural_gas_consumption: 0.71657
-          electricity_consumption: 0.5502
-          slag_disposal_unitcost: 37.63
-          slag_production: 0.17433
-          maintenance_materials_unitcost: 7.72
-          natural_gas_prices:
-            "2035": 3.76232
-            "2036": 3.776032
-            "2037": 3.812906
-            "2038": 3.9107960000000004
-            "2039": 3.865776
-            "2040": 3.9617400000000003
-            "2041": 4.027136
-            "2042": 4.017166
-            "2043": 3.9715339999999997
-            "2044": 3.924314
-            "2045": 3.903287
-            "2046": 3.878192
-            "2047": 3.845413
-            "2048": 3.813366
-            "2049": 3.77735
-            "2050": 3.766164
-            "2051": 3.766164
-            "2052": 3.766164
-            "2053": 3.766164
-            "2054": 3.766164
-            "2055": 3.766164
-            "2056": 3.766164
-            "2057": 3.766164
-            "2058": 3.766164
-            "2059": 3.766164
-            "2060": 3.766164
-            "2061": 3.766164
-            "2062": 3.766164
-            "2063": 3.766164
-            "2064": 3.766164
-        finances:
-          # plant_life: 30
-          grid_prices:
-            "2035": 89.42320514456621
-            "2036": 89.97947569251141
-            "2037": 90.53574624045662
-            "2038": 91.09201678840184
-            "2039": 91.64828733634704
-            "2040": 92.20455788429224
-            "2041": 89.87291235917809
-            "2042": 87.54126683406393
-            "2043": 85.20962130894978
-            "2044": 82.87797578383562
-            "2045": 80.54633025872147
-            "2046": 81.38632144593608
-            "2047": 82.22631263315068
-            "2048": 83.0663038203653
-            "2049": 83.90629500757991
-            "2050": 84.74628619479452
-            "2051": 84.74628619479452
-            "2052": 84.74628619479452
-            "2053": 84.74628619479452
-            "2054": 84.74628619479452
-            "2055": 84.74628619479452
-            "2056": 84.74628619479452
-            "2057": 84.74628619479452
-            "2058": 84.74628619479452
-            "2059": 84.74628619479452
-            "2060": 84.74628619479452
-            "2061": 84.74628619479452
-            "2062": 84.74628619479452
-            "2063": 84.74628619479452
-            "2064": 84.74628619479452
-
-          # Additional parameters passed to ProFAST
-          financial_assumptions:
-            "total income tax rate": 0.2574
-            "capital gains tax rate": 0.15
-            "leverage after tax nominal discount rate": 0.10893
-            "debt equity ratio of initial financing": 0.624788
-            "debt interest rate": 0.050049
->>>>>>> 9a7859a7
+          "debt interest rate": 0.050049