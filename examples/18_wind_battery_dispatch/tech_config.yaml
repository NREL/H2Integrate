--- conflicted
+++ resolved
@@ -52,11 +52,7 @@
       model: "pysam_battery"
     model_inputs:
       shared_parameters:
-<<<<<<< HEAD
-        rated_commodity_capacity: 50000
-=======
         rated_resource_capacity: 100000 #50000
->>>>>>> 1339426b
         max_capacity: 1000000
         n_control_window: 24
         n_horizon_window: 48
