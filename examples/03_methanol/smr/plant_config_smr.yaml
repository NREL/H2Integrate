name: "plant_config"
description: "This plant is located west of the Wolf Hollow II NGCC power plant in Texas"

site:
  latitude: 32.34
  longitude: -98.27

  # array of polygons defining boundaries with x/y coords
  boundaries: [
    {
      x: [0.0, 1000.0, 1000.0, 0.0],
      y: [0.0, 0.0, 100.0, 1000.0],
    },
    {
      x: [2000.0, 2500.0, 2000.0],
      y: [2000.0, 2000.0, 2500.0],
    }
  ]

# array of arrays containing left-to-right technology
# interconnections; can support bidirectional connections
# with the reverse definition.
# this will naturally grow as we mature the interconnected tech
technology_interconnections: [
]

plant:
  plant_life: 30
<<<<<<< HEAD
  grid_connection: False # option, can be turned on or off
  ppa_price: 0.027498168 # based off correlations of LBNL PPA data
  hybrid_electricity_estimated_cf: 0.492 #should equal 1 if grid_connection = True

finance_parameters:
  finance_model: "ProFastComp"
  profast_inputs:
    params:
      analysis_start_year: 2032
      installation_time: 36 # months
      inflation_rate: 0.0 # 0 for nominal analysis
      discount_rate: 0.09 # nominal return based on 2024 ATB basline workbook for land-based wind
      debt_equity_ratio: 2.62 # 2024 ATB uses 72.4% debt for land-based wind
      property_tax_and_insurance: 0.03 # https://www.house.mn.gov/hrd/issinfo/clsrates.aspx and https://www.nrel.gov/docs/fy25osti/91775.pdf
      total_income_tax_rate: 0.308 # 0.257 tax rate in 2024 atb baseline workbook, value here is based on federal (21%) and state in MN (9.8)
      capital_gains_tax_rate: 0.15 # H2FAST default
      sales_tax_rate: 0.07375 # total state and local sales tax in St. Louis County https://taxmaps.state.mn.us/salestax/
      debt_interest_rate: 0.07 # based on 2024 ATB nominal interest rate for land-based wind
      debt_type: "Revolving debt" # can be "Revolving debt" or "One time loan". Revolving debt is H2FAST default and leads to much lower LCOH
      loan_period_if_used: 0 # H2FAST default, not used for revolving debt
      cash_onhand_months: 1 # H2FAST default
      admin_expense: 0.00 # percent of sales H2FAST default
    capital_items:
      depr_type: "MACRS" # can be "MACRS" or "Straight line"
      depr_period: 5 # 5  years - for clean energy facilities as specified by the IRS MACRS schedule https://www.irs.gov/publications/p946#en_US_2020_publink1000107507
      refurb: [0.]
  options:
    commodity_type: "methanol"
  cost_adjustment_parameters:
    cost_year_adjustment_inflation: 0.025 # used to adjust modeled costs to target_dollar_year
    target_dollar_year: 2022
=======
  ppa_price: 0.027498168 # based off correlations of LBNL PPA data
>>>>>>> fe193c37
<|MERGE_RESOLUTION|>--- conflicted
+++ resolved
@@ -26,8 +26,6 @@
 
 plant:
   plant_life: 30
-<<<<<<< HEAD
-  grid_connection: False # option, can be turned on or off
   ppa_price: 0.027498168 # based off correlations of LBNL PPA data
   hybrid_electricity_estimated_cf: 0.492 #should equal 1 if grid_connection = True
 
@@ -57,7 +55,4 @@
     commodity_type: "methanol"
   cost_adjustment_parameters:
     cost_year_adjustment_inflation: 0.025 # used to adjust modeled costs to target_dollar_year
-    target_dollar_year: 2022
-=======
-  ppa_price: 0.027498168 # based off correlations of LBNL PPA data
->>>>>>> fe193c37
+    target_dollar_year: 2022