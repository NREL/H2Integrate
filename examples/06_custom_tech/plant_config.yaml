--- conflicted
+++ resolved
@@ -53,14 +53,7 @@
   administrative_expense_percent_of_sales: 0.00 # percent of sales H2FAST default
   depreciation_method: "MACRS" # can be "MACRS" or "Straight line" - MACRS may be better and can reduce LCOH by more than $1/kg and is spec'd in the IRS MACRS schedule https://www.irs.gov/publications/p946#en_US_2020_publink1000107507
   depreciation_period: 5 # years - for clean energy facilities as specified by the IRS MACRS schedule https://www.irs.gov/publications/p946#en_US_2020_publink1000107507
-<<<<<<< HEAD
   depreciation_period_electrolyzer: 7 # based on PEM Electrolysis H2A Production Case Study Documentation estimate of 7 years. also see https://www.irs.gov/publications/p946#en_US_2020_publink1000107507
-=======
-  depreciation_period_electrolyzer: 7 # based on PEM Electrolysis H2A Production Case Study Documentation estimate of 7 years. also see https://www.irs.gov/publications/p946#en_US_2020_publink1000107507
-  discount_years:
-    wind: 2019
-    paper_mill: 2024
   cost_adjustment_parameters:
     cost_year_adjustment_inflation: 0.025 # used to adjust modeled costs to target_dollar_year
-    target_dollar_year: 2022
->>>>>>> 5b7d2741
+    target_dollar_year: 2022