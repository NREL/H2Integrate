from pathlib import Path

<<<<<<< HEAD
from plot_ammonia_synloop import plot_ammonia

from h2integrate.tools.run_cases import mod_tech_config, load_tech_config_cases
=======
from h2integrate.tools.run_cases import modify_tech_config, load_tech_config_cases
>>>>>>> 9a7859a7
from h2integrate.core.h2integrate_model import H2IntegrateModel


# Create a H2Integrate model
model = H2IntegrateModel("12_ammonia_synloop.yaml")

# Load cases
<<<<<<< HEAD
case_file = Path("test_inputs.csv")
cases = load_tech_config_cases(case_file)

# Modify and run the model for Haber Bosch Big
case = cases["Haber Bosch Big"]
model = mod_tech_config(model, case)
model.run()
model.post_process()
plot_ammonia(model.prob.model)

# Modify and run the model for Haber Bosch Small
case = cases["Haber Bosch Small"]
model = mod_tech_config(model, case)
model.run()
model.post_process()
plot_ammonia(model.prob.model)
=======
case_file = Path("hb_inputs.csv")
cases = load_tech_config_cases(case_file)

# Modify and run the model for different cases
caselist = [
    "Haber Bosch Big",
    "Haber Bosch Small",
]
for casename in caselist:
    case = cases[casename]
    model = modify_tech_config(model, case)
    model.run()
    model.post_process()
>>>>>>> 9a7859a7
<|MERGE_RESOLUTION|>--- conflicted
+++ resolved
@@ -1,12 +1,6 @@
 from pathlib import Path
 
-<<<<<<< HEAD
-from plot_ammonia_synloop import plot_ammonia
-
-from h2integrate.tools.run_cases import mod_tech_config, load_tech_config_cases
-=======
 from h2integrate.tools.run_cases import modify_tech_config, load_tech_config_cases
->>>>>>> 9a7859a7
 from h2integrate.core.h2integrate_model import H2IntegrateModel
 
 
@@ -14,24 +8,6 @@
 model = H2IntegrateModel("12_ammonia_synloop.yaml")
 
 # Load cases
-<<<<<<< HEAD
-case_file = Path("test_inputs.csv")
-cases = load_tech_config_cases(case_file)
-
-# Modify and run the model for Haber Bosch Big
-case = cases["Haber Bosch Big"]
-model = mod_tech_config(model, case)
-model.run()
-model.post_process()
-plot_ammonia(model.prob.model)
-
-# Modify and run the model for Haber Bosch Small
-case = cases["Haber Bosch Small"]
-model = mod_tech_config(model, case)
-model.run()
-model.post_process()
-plot_ammonia(model.prob.model)
-=======
 case_file = Path("hb_inputs.csv")
 cases = load_tech_config_cases(case_file)
 
@@ -44,5 +20,4 @@
     case = cases[casename]
     model = modify_tech_config(model, case)
     model.run()
-    model.post_process()
->>>>>>> 9a7859a7
+    model.post_process()