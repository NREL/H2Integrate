--- conflicted
+++ resolved
@@ -50,20 +50,15 @@
       group: default
     model_inputs:
       performance_parameters:
-<<<<<<< HEAD
-        rating: 1500.
-=======
         electrolyzer_rating_mw_for_h2_storage_sizing: 640
->>>>>>> 9a7859a7
         size_capacity_from_demand:
           flag: True # If True, then storage is sized to provide steady-state storage
         capacity_from_max_on_turbine_storage: False # if True, then days of storage is ignored and storage capacity is based on how much h2 storage fits on the turbines in the plant using Kottenstete 2003.
         type: "lined_rock_cavern" # can be one of ["none", "pipe", "turbine", "pressure_vessel", "salt_cavern", "lined_rock_cavern"]
         days: 0 #how many days worth of production we should be able to store (this is ignored if `capacity_from_max_on_turbine_storage` is set to True)
       control_parameters:
-<<<<<<< HEAD
-        resource_name: "hydrogen"
-        resource_rate_units: "kg/h"
+        commodity_name: "hydrogen"
+        commodity_units: "kg/h"
         max_capacity: 10000000.0  # kg
         max_charge_percent: 1.0  # percent as decimal
         min_charge_percent: 0.1  # percent as decimal
@@ -73,10 +68,6 @@
         charge_efficiency: 1.0 # percent as decimal
         discharge_efficiency: 1.0 # percent as decimal
         demand_profile: 10000.  # Example: 10 time steps with 5000 kg/time step demand. Scalar indicates constant demand, array-like indicates dynamic demand
-=======
-        commodity_name: "hydrogen"
-        commodity_units: "kg/h"
->>>>>>> 9a7859a7
   ammonia:
     performance_model:
       model: "synloop_ammonia_performance"
