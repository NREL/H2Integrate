--- conflicted
+++ resolved
@@ -6,29 +6,6 @@
   longitude: -98.27
   year: 2013
 
-<<<<<<< HEAD
-=======
-  # array of polygons defining boundaries with x/y coords
-  boundaries: [
-    {
-      x: [0.0, 1000.0, 1000.0, 0.0],
-      y: [0.0, 0.0, 100.0, 1000.0],
-    },
-    {
-      x: [2000.0, 2500.0, 2000.0],
-      y: [2000.0, 2000.0, 2500.0],
-    }
-  ]
-  resources:
-    solar_resource:
-      resource_model: "goes_aggregated_solar_v4_api"
-      resource_parameters:
-        resource_year: 2013
-        resource_dir: "../11_hybrid_energy_plant/tech_inputs/weather/solar"
-        resource_filename: "30.6617_-101.7096_psmv3_60_2013.csv"
-
-
->>>>>>> 953e4dc4
 # array of arrays containing left-to-right technology
 # interconnections; can support bidirectional connections
 # with the reverse definition.
