name: "plant_config"
description: "This plant is located in Texas"

site:
  latitude: 32.34
  longitude: -98.27

  # array of polygons defining boundaries with x/y coords
  boundaries: [
    {
      x: [0.0, 1000.0, 1000.0, 0.0],
      y: [0.0, 0.0, 100.0, 1000.0],
    },
    {
      x: [2000.0, 2500.0, 2000.0],
      y: [2000.0, 2000.0, 2500.0],
    }
  ]
<<<<<<< HEAD

=======
>>>>>>> a75b1bee

# array of arrays containing left-to-right technology
# interconnections; can support bidirectional connections
# with the reverse definition.
# in this example the natural gas combined cycle plant is behind-the-meter
# and not connected to additional technologies.
# hence the empty array.
technology_interconnections: [
<<<<<<< HEAD
    ["ng_feedstock", "natural_gas_plant", "natural_gas", "pipe"], #connect NG feedstock to NG plant
=======
    ["ng_feedstock", "natural_gas_plant", "natural_gas", "pipe"],
>>>>>>> a75b1bee
]

plant:
  plant_life: 30
  simulation:
    n_timesteps: 8760

finance_parameters:
  finance_groups:
    commodity: "electricity"
    finance_model: "ProFastComp"
    model_inputs:
      params:
        analysis_start_year: 2032
        installation_time: 36
        inflation_rate: 0.0
        discount_rate: 0.09
        debt_equity_ratio: 2.62
        property_tax_and_insurance: 0.03
        total_income_tax_rate: 0.308
        capital_gains_tax_rate: 0.15
        sales_tax_rate: 0.07375
        debt_interest_rate: 0.07
        debt_type: "Revolving debt"
        loan_period_if_used: 0
        cash_onhand_months: 1
        admin_expense: 0.00
      capital_items:
          depr_type: "MACRS"
          depr_period: 5
          refurb: [0.]
  cost_adjustment_parameters:
    cost_year_adjustment_inflation: 0.025
    target_dollar_year: 2022<|MERGE_RESOLUTION|>--- conflicted
+++ resolved
@@ -16,10 +16,6 @@
       y: [2000.0, 2000.0, 2500.0],
     }
   ]
-<<<<<<< HEAD
-
-=======
->>>>>>> a75b1bee
 
 # array of arrays containing left-to-right technology
 # interconnections; can support bidirectional connections
@@ -28,11 +24,7 @@
 # and not connected to additional technologies.
 # hence the empty array.
 technology_interconnections: [
-<<<<<<< HEAD
-    ["ng_feedstock", "natural_gas_plant", "natural_gas", "pipe"], #connect NG feedstock to NG plant
-=======
     ["ng_feedstock", "natural_gas_plant", "natural_gas", "pipe"],
->>>>>>> a75b1bee
 ]
 
 plant:
