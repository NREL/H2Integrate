name: "technology_config"
description: "This hybrid plant produces iron"

technologies:
  grid_feedstock: #electricity feedstock for iron ore
    performance_model:
      model: "feedstock_performance"
    cost_model:
      model: "feedstock_cost"
    model_inputs:
      shared_parameters:
        feedstock_type: "electricity"
        units: "MW"
      performance_parameters:
        rated_capacity: 30. # MW, need 27.913 MW per timestep for iron ore
      cost_parameters:
        cost_year: 2022
        price: 58.02 #USD/MW
        annual_cost: 0.
        start_up_cost: 0.

  mine_feedstock: #iron ore feedstock
    performance_model:
      model: "feedstock_performance"
    cost_model:
      model: "feedstock_cost"
    model_inputs:
      shared_parameters:
        feedstock_type: "crude_ore"
        units: "t/h"
      performance_parameters:
<<<<<<< HEAD
        rated_capacity: 2000. # t/h
=======
        rated_capacity: 2000. # need 828.50385048 t/h
>>>>>>> e11fc1f6
      cost_parameters:
        cost_year: 2022
        price: 0.0
        annual_cost: 0.
        start_up_cost: 0.

  iron_mine:
    performance_model:
      model: "iron_mine_performance_martin"
    cost_model:
      model: "iron_mine_cost_martin"
    model_inputs:
      shared_parameters:
        mine: "Northshore"
        taconite_pellet_type: "drg"
        max_ore_production_rate_tonnes_per_hr: 221.2592636 #516.0497610311598

  iron_transport:
    performance_model:
      model: "iron_transport_performance"
    cost_model:
      model: "iron_transport_cost"
    model_inputs:
      performance_parameters:
        find_closest_ship_site: False
        shipment_site: "Chicago"
      cost_parameters:
        transport_year: 2022
        cost_year: 2022

  natural_gas_feedstock:
    performance_model:
      model: "feedstock_performance"
    cost_model:
      model: "feedstock_cost"
    model_inputs:
      shared_parameters:
        feedstock_type: "natural_gas"
        units: "MMBtu"
      performance_parameters:
        rated_capacity: 1270. # need 1268.934 MMBtu at each timestep
      cost_parameters:
        cost_year: 2022
        price: 4.0 #USD 4.0/MMBtu
        annual_cost: 0.
        start_up_cost: 0.

  water_feedstock: #for iron reduction
    performance_model:
      model: "feedstock_performance"
    cost_model:
      model: "feedstock_cost"
    model_inputs:
      shared_parameters:
        feedstock_type: "water"
        units: "galUS" #galUS/h
      performance_parameters:
        rated_capacity: 40000. # need 38710.49649 galUS/h
      cost_parameters:
        cost_year: 2022
        price: 0.0016700004398318847 # cost is USD0.441167535/t, converted to USD/gal
        annual_cost: 0.
        start_up_cost: 0.

  catalyst_feedstock: #for NG iron reduction
    performance_model:
      model: "feedstock_performance"
    cost_model:
      model: "feedstock_cost"
    model_inputs:
      shared_parameters:
        feedstock_type: "reformer_catalyst"
        units: "(m**3)" #m**3/h
      performance_parameters:
        rated_capacity: 0.001 # need 0.00056546 m**3/h
      cost_parameters:
        cost_year: 2022
        price: 17515.14 #USD 17515.14/m**3
        annual_cost: 0.
        start_up_cost: 0.

  dri_grid_feedstock: #electricity feedstock for iron dri
    performance_model:
      model: "feedstock_performance"
    cost_model:
      model: "feedstock_cost"
    model_inputs:
      shared_parameters:
        feedstock_type: "electricity"
        units: "kW"
      performance_parameters:
        rated_capacity: 27000. # need 26949.46472431 kW
      cost_parameters:
        cost_year: 2022
        price: 0.05802 #USD/kW
        annual_cost: 0.
        start_up_cost: 0.

  iron_plant:
    performance_model:
      model: "ng_dri_performance_rosner"
    cost_model:
      model: "ng_dri_cost_rosner"
    model_inputs:
      shared_parameters:
        pig_iron_production_rate_tonnes_per_hr: 161.8829908675799 #equivalent to 1418095 t/yr
      performance_parameters:
        water_density: 1000 #kg/m3
      cost_parameters:
        skilled_labor_cost: 40.85 #2022 USD/hr
        unskilled_labor_cost: 30.0 #2022 USD/hr

  eaf_grid_feedstock: #electricity feedstock for EAF
    performance_model:
      model: "feedstock_performance"
    cost_model:
      model: "feedstock_cost"
    model_inputs:
      shared_parameters:
        feedstock_type: "electricity"
        units: "kW"
      performance_parameters:
        rated_capacity: 56650. # need 56642.327357 kW
      cost_parameters:
        cost_year: 2022
        price: 0.05802 #USD/kW
        annual_cost: 0.
        start_up_cost: 0.

  eaf_water_feedstock: #for EAF
    performance_model:
      model: "feedstock_performance"
    cost_model:
      model: "feedstock_cost"
    model_inputs:
      shared_parameters:
        feedstock_type: "water"
        units: "galUS" #galUS/h
      performance_parameters:
        rated_capacity: 10000. # need 9083.687924154146 galUS/h
      cost_parameters:
        cost_year: 2022
        price: 0.0016700004398318847 # cost is USD 0.441167535/t, converted to USD/gal
        annual_cost: 0.
        start_up_cost: 0.

  eaf_natural_gas_feedstock:
    performance_model:
      model: "feedstock_performance"
    cost_model:
      model: "feedstock_cost"
    model_inputs:
      shared_parameters:
        feedstock_type: "natural_gas"
        units: "MMBtu"
      performance_parameters:
        rated_capacity: 280. # need 276.5242929731515 MMBtu at each timestep
      cost_parameters:
        cost_year: 2022
        price: 4.0 #USD 4.0/MMBtu
        annual_cost: 0.
        start_up_cost: 0.

  steel_plant:
    performance_model:
      model: "ng_eaf_performance_rosner"
    cost_model:
      model: "ng_eaf_cost_rosner"
    model_inputs:
      shared_parameters:
        steel_production_rate_tonnes_per_hr: 135.8187214611872 #equivalent to 1189772 t/yr
      performance_parameters:
        water_density: 1000 #kg/m3
      cost_parameters:
        skilled_labor_cost: 40.85 #2022 USD/hr
        unskilled_labor_cost: 30.0 #2022 USD/hr<|MERGE_RESOLUTION|>--- conflicted
+++ resolved
@@ -29,11 +29,7 @@
         feedstock_type: "crude_ore"
         units: "t/h"
       performance_parameters:
-<<<<<<< HEAD
-        rated_capacity: 2000. # t/h
-=======
         rated_capacity: 2000. # need 828.50385048 t/h
->>>>>>> e11fc1f6
       cost_parameters:
         cost_year: 2022
         price: 0.0
