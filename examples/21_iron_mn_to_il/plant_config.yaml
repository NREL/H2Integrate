--- conflicted
+++ resolved
@@ -23,9 +23,9 @@
 # this will naturally grow as we mature the interconnected tech
 technology_interconnections: [
   # connect feedstocks to iron mine
+  # connect feedstocks to iron mine
   ["grid_feedstock","iron_mine","electricity","cable"],
   ["mine_feedstock","iron_mine","crude_ore","pipe"],
-<<<<<<< HEAD
   # connect iron mine to iron transport
   #TODO: update after updated transport model is integrated
   ["iron_mine","ore_splitter","iron_ore","pipe"],
@@ -36,10 +36,6 @@
   ["finance_subgroup_iron_ore","ore_feedstock",["price_iron_ore","price"]],
   # connect feedstocks to iron plant
   ["ore_feedstock","iron_plant","iron_ore","pipe"],
-=======
-  # connect feedstocks to iron plant
-  ["iron_mine","iron_plant","iron_ore","iron_transport"],
->>>>>>> 07fe061a
   ["dri_grid_feedstock","iron_plant","electricity","cable"],
   ["catalyst_feedstock","iron_plant","reformer_catalyst","pipe"],
   ["water_feedstock","iron_plant","water","pipe"],
@@ -49,10 +45,7 @@
   ["eaf_water_feedstock","steel_plant","water","pipe"],
   ["eaf_natural_gas_feedstock","steel_plant","natural_gas","pipe"],
   ["iron_plant","steel_plant","pig_iron","pipe"],
-<<<<<<< HEAD
   # ["iron_transport","iron_plant","iron_transport_cost"],
-=======
->>>>>>> 07fe061a
 ]
 
 plant:
@@ -92,17 +85,12 @@
       commodity: "iron_ore"
       commodity_stream: "iron_mine"
       technologies: ["iron_mine", "grid_feedstock", "mine_feedstock"]
+      technologies: ["iron_mine", "grid_feedstock", "mine_feedstock"]
     pig_iron:
       commodity: "pig_iron"
       commodity_stream: "iron_plant"
       technologies:
-<<<<<<< HEAD
       - "ore_feedstock"
-=======
-      - "iron_mine"
-      - "grid_feedstock"
-      - "mine_feedstock"
->>>>>>> 07fe061a
       - "iron_transport"
       - "iron_plant"
       - "dri_grid_feedstock"
@@ -113,13 +101,7 @@
       commodity: "steel"
       commodity_stream: "steel_plant"
       technologies:
-<<<<<<< HEAD
       - "ore_feedstock"
-=======
-      - "iron_mine"
-      - "grid_feedstock"
-      - "mine_feedstock"
->>>>>>> 07fe061a
       - "iron_transport"
       - "iron_plant"
       - "dri_grid_feedstock"
