--- conflicted
+++ resolved
@@ -1299,8 +1299,6 @@
         assert pytest.approx(lcoe, rel=1e-4) == 91.7057887
 
 
-<<<<<<< HEAD
-=======
 def test_natural_geoh2(subtests):
     os.chdir(EXAMPLE_DIR / "04_geo_h2")
 
@@ -1399,7 +1397,6 @@
         assert pytest.approx(adjusted_opex, rel=1e-6) == 215100.7857875
 
 
->>>>>>> 07fe061a
 def test_21_iron_dri_eaf_example(subtests):
     os.chdir(EXAMPLE_DIR / "21_iron_mn_to_il")
 
@@ -1413,16 +1410,8 @@
 
     with subtests.test("Value check on LCOP"):
         lcop = h2i.model.get_val("finance_subgroup_pig_iron.LCOP", units="USD/t")[0]
-<<<<<<< HEAD
         assert pytest.approx(lcop, rel=1e-4) == 353.63339139124
 
     with subtests.test("Value check on LCOS"):
         lcos = h2i.model.get_val("finance_subgroup_steel.LCOS", units="USD/t")[0]
-        assert pytest.approx(lcos, rel=1e-4) == 524.2665698971817
-=======
-        assert pytest.approx(lcop, rel=1e-4) == 353.99805215243265
-
-    with subtests.test("Value check on LCOS"):
-        lcos = h2i.model.get_val("finance_subgroup_steel.LCOS", units="USD/t")[0]
-        assert pytest.approx(lcos, rel=1e-4) == 524.8228189073025
->>>>>>> 07fe061a
+        assert pytest.approx(lcos, rel=1e-4) == 524.2665698971817