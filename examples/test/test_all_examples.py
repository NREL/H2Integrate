--- conflicted
+++ resolved
@@ -1299,7 +1299,6 @@
         assert pytest.approx(lcoe, rel=1e-4) == 91.7057887
 
 
-<<<<<<< HEAD
 def test_natural_geoh2(subtests):
     os.chdir(EXAMPLE_DIR / "04_geo_h2")
 
@@ -1396,7 +1395,7 @@
             "finance_subgroup_default.opex_adjusted_geoh2_well_subsurface"
         )
         assert pytest.approx(adjusted_opex, rel=1e-6) == 215100.7857875
-=======
+        
 def test_21_iron_dri_eaf_example(subtests):
     os.chdir(EXAMPLE_DIR / "21_iron_mn_to_il")
 
@@ -1414,5 +1413,4 @@
 
     with subtests.test("Value check on LCOS"):
         lcos = h2i.model.get_val("finance_subgroup_steel.LCOS", units="USD/t")[0]
-        assert pytest.approx(lcos, rel=1e-4) == 524.8228189073025
->>>>>>> e11fc1f6
+        assert pytest.approx(lcos, rel=1e-4) == 524.8228189073025