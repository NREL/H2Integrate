from __future__ import annotations
from math import *
from typing import Type

import numpy as np
import matplotlib.pyplot as plt
from shapely.geometry import (
    MultiPolygon,
    Point,
    Polygon,
    )
from shapely.geometry.base import BaseGeometry

from hopp.log import opt_logger as logger
from hopp.layout.layout_tools import (
    clamp,
    make_polygon_from_bounds,
    )
from hopp.layout.wind_layout_tools import (
    get_best_grid,
    get_evenly_spaced_points_along_border,
    subtract_turbine_exclusion_zone
    )

from tools.optimization import (
    Candidate,
    ProblemParametrization
    )

<<<<<<< HEAD
from hopp.layout.pv_layout_tools import find_best_solar_size
from hybrid_optimization_problem import (
=======
from hybrid.layout.pv_layout_tools import find_best_solar_size
from examples.optimization.layout_opt.hybrid_optimization_problem import (
>>>>>>> 3d53f843
    HybridOptimizationProblem,
    HybridSimulationVariables,
    )
from hopp.layout.plot_tools import plot_shape


class HybridCandidate(Candidate):
    """
    Parameter inputs to be optimized for a HybridOptimizationProblem
    """
    
    def __init__(self,
                 border_spacing: float = 0.0,
                 border_offset: float = 0.0,
                 grid_angle: float = 0.0,
                 grid_aspect_power: float = 0.0,
                 row_phase_offset: float = 0.0,
                 solar_x_position: float = 0.0,
                 solar_y_position: float = 0.0,
                 solar_aspect_power: float = 0.0,
                 solar_gcr: float = 0.0,
                 solar_s_buffer: float = 0.0,
                 solar_x_buffer: float = 0.0,
                 ) -> None:
        """
        :param border_spacing: spacing along border = (1 + border_spacing) * min spacing
        :param border_offset: turbine border spacing offset as ratio of border spacing  (0, 1)
        :param grid_angle: turbine inner grid rotation (0, pi) [radians]
        :param grid_aspect_power: grid aspect ratio [cols / rows] = 2^grid_aspect_power
        :param row_phase_offset: inner grid phase offset (0,1)  (20% suggested)
        :param solar_x_position: ratio of solar's x coords to site width (0, 1)
        :param solar_y_position: ratio of solar's y coords to site height (0, 1)
        :param solar_aspect_power: aspect ratio of solar to site width = 2^solar_aspect_power
        :param solar_gcr: gcr ratio of solar patch
        :param solar_s_buffer: south side buffer ratio (0, 1)
        :param solar_x_buffer: east and west side buffer ratio (0, 1)
        """
        super().__init__()
        self.border_spacing: float = border_spacing
        self.border_offset: float = border_offset
        self.grid_angle: float = grid_angle
        self.grid_aspect_power: float = grid_aspect_power
        self.row_phase_offset: float = row_phase_offset
        self.solar_x_position: float = solar_x_position
        self.solar_y_position: float = solar_y_position
        self.solar_aspect_power: float = solar_aspect_power
        self.solar_gcr: float = solar_gcr
        self.solar_s_buffer: float = solar_s_buffer
        self.solar_x_buffer: float = solar_x_buffer


class HybridParametrization(ProblemParametrization):
    """
    Parametrizes the Hybrid (solar plus wind) layout optimization problem using the Boundary Grid Method
    """
    
    def __init__(self,
                 inner_problem: HybridOptimizationProblem,
                 ) -> None:
        """
        The site must be a Polygon (i.e. a single polygon)
        :param inner_problem: wind layout optimization problem
        """
        super().__init__(inner_problem, HybridOptimizationProblem, HybridCandidate)
        logger.info("Created HybridOptimizationProblemBGRM")
    
    def get_losses(self,
                   candidate: HybridCandidate,
                   ):
        """
        Returns inner problem performance of parametrized candidate
        :param candidate:
        :return: performance
        """
        conforming_candidate, conformation_penalty, _ = self.make_conforming_candidate_and_get_penalty(candidate)
        penalty, inner_candidate = self.make_inner_candidate_from_parameters(conforming_candidate)
        score, evaluation, wind_score, solar_score, wake_losses, gcr_losses, flicker_losses = \
            self.inner_problem.compute_objective(inner_candidate[0])
        score -= penalty
        score -= conformation_penalty
        return score, evaluation, wind_score, solar_score, wake_losses, gcr_losses, flicker_losses

    def get_prior_params(self,
                         distribution_type: Type
                         ) -> dict:
        """
        Returns the parameters for each parameter's distribution for a given distribution type
        :param distribution_type: str identifier ("Gaussian", "Bernoulli", ...)
        :return: dictionary of parameters
        """

        if distribution_type.__name__ == "Gaussian":
            priors = {
                "border_spacing":     {
                    "mu":    5,
                    "sigma": 5
                    },
                "border_offset":      {
                    "mu":    0.5,
                    "sigma": 2
                    },
                "grid_angle":         {
                    "mu":    pi / 2,
                    "sigma": pi,
                    },
                "grid_aspect_power":  {
                    "mu":    0,
                    "sigma": 3
                    },
                "row_phase_offset":   {
                    "mu":    0.5,
                    "sigma": .5
                    },
                "solar_x_position":   {
                    "mu":    .5,
                    "sigma": .5
                    },
                "solar_y_position":   {
                    "mu":    .5,
                    "sigma": .5
                    },
                "solar_aspect_power": {
                    "mu":    0,
                    "sigma": 3
                    },
                "solar_gcr":          {
                    "mu":    .5,
                    "sigma": .5
                    },
                "solar_s_buffer":     {
                    "mu":    4,
                    "sigma": 4
                    },
                "solar_x_buffer":     {
                    "mu":    4,
                    "sigma": 4
                    }
                }
            return priors
        else:
            raise NotImplementedError
    
    def make_inner_candidate_from_parameters(
            self,
            parameters: HybridCandidate,
            ) -> tuple[float, tuple[HybridSimulationVariables, Polygon, BaseGeometry]]:
        """
        Transforms parameters into inner problem candidate (i.e. a set of wind turbine coordinates)

        1. Place the section of solar panels
            -> height and width; x and y position; east, west and south buffers

        2. Place turbines according to Wind BGMD

        :param parameters:
        :return: candidate to hybrid layout problem
        """
        logger.info("Starting inner candidate: {}".format(vars(parameters)))
        
        '''
        - x or y position does not change actual solar placement
            - want to get a solution with x and y as centered as possible
                - get bounds of solar placement and bounds of solar region
                    - compute distance from most centered point

        - larger buffer has no effect because it goes out of bounds
            - want a solution with the smallest buffer possible
            - get bounds of buffer region and buffer in bounds
                - compute distance from smallest buffer possible
        '''
        
        penalty = 0.0
        max_num_turbines: int = self.inner_problem.num_turbines
        
        site_shape = self.inner_problem.site_info.polygon
        min_spacing = self.inner_problem.min_spacing
        
        # place solar area
        site_sw_bound = np.array([site_shape.bounds[0], site_shape.bounds[1]])
        site_ne_bound = np.array([site_shape.bounds[2], site_shape.bounds[3]])
        site_bounds_size = site_ne_bound - site_sw_bound
        
        solar_center = site_sw_bound + site_bounds_size * \
                       np.array([parameters.solar_x_position, parameters.solar_y_position])
        
        # place solar
        max_solar_width = self.inner_problem.module_width * self.inner_problem.max_num_modules \
                          / self.inner_problem.min_strand_length
        
        solar_aspect = np.exp(parameters.solar_aspect_power)
        solar_x_size, num_modules, strands, solar_region, solar_bounds = \
            find_best_solar_size(
                self.inner_problem.max_num_modules,
                self.inner_problem.min_strand_length,
                site_shape,
                solar_center,
                0.0,
                self.inner_problem.module_width,
                self.inner_problem.module_height,
                parameters.solar_gcr,
                solar_aspect,
                self.inner_problem.module_width,
                max_solar_width,
                )
        
        solar_x_buffer_length = min_spacing * (1 + parameters.solar_x_buffer)
        solar_s_buffer_length = min_spacing * (1 + parameters.solar_s_buffer)
        solar_buffer_shape = make_polygon_from_bounds(
            solar_bounds[0] - np.array([solar_x_buffer_length, solar_s_buffer_length]),
            solar_bounds[1] + np.array([solar_x_buffer_length, 0]))
        
        def get_bounds_center(shape):
            bounds = shape.bounds
            return Point(.5 * (bounds[0] + bounds[2]), .5 * (bounds[1] + bounds[3]))
        
        def get_excess_buffer_penalty(buffer, solar_region, bounding_shape):
            penalty = 0.0
            buffer_intersection = buffer.intersection(bounding_shape)
            
            shape_center = get_bounds_center(buffer)
            intersection_center = get_bounds_center(buffer_intersection)
            
            shape_center_delta = \
                np.abs(np.array(shape_center.coords) - np.array(intersection_center.coords)) / site_bounds_size
            shape_center_penalty = np.sum(shape_center_delta ** 2)
            penalty += shape_center_penalty
            
            bounds = buffer.bounds
            intersection_bounds = buffer_intersection.bounds
            
            west_excess = intersection_bounds[0] - bounds[0]
            south_excess = intersection_bounds[1] - bounds[1]
            east_excess = bounds[2] - intersection_bounds[2]
            north_excess = bounds[3] - intersection_bounds[3]
            
            solar_bounds = solar_region.bounds
            actual_aspect = (solar_bounds[3] - solar_bounds[1]) / \
                            (solar_bounds[2] - solar_bounds[0])
            
            aspect_error = fabs(np.log(actual_aspect) - np.log(solar_aspect))
            penalty += aspect_error ** 2
            
            # excess buffer, minus minimum size
            # excess buffer is how much extra there is, but we must not penalise minimum sizes
            #
            # excess_x_buffer = max(0.0, es - min_spacing)
            # excess_y_buffer = max(0.0, min(ee, ew) - min_spacing)
            
            # if buffer has excess, then we need to penalize any excess buffer length beyond the minimum
            
            minimum_s_buffer = max(solar_s_buffer_length - south_excess, min_spacing)
            excess_x_buffer = (solar_s_buffer_length - minimum_s_buffer) / min_spacing
            penalty += excess_x_buffer ** 2
            
            minimum_w_buffer = max(solar_x_buffer_length - west_excess, min_spacing)
            minimum_e_buffer = max(solar_x_buffer_length - east_excess, min_spacing)
            excess_y_buffer = (solar_x_buffer_length - max(minimum_w_buffer, minimum_e_buffer)) / min_spacing
            penalty += excess_y_buffer ** 2

            return penalty
        
        penalty += get_excess_buffer_penalty(solar_buffer_shape, solar_region, site_shape)
        
        solar_buffer_region = site_shape.intersection(solar_buffer_shape)
        wind_shape = site_shape.difference(solar_buffer_shape)  # compute valid wind layout shape
        
        # place border turbines
        turbine_positions: list[Point] = []
        if not isinstance(wind_shape, MultiPolygon):
            wind_shape = MultiPolygon([wind_shape, ])
        
        border_spacing = (parameters.border_spacing + 1) * min_spacing
        for bounding_shape in wind_shape.geoms:
            turbine_positions.extend(
                get_evenly_spaced_points_along_border(
                    bounding_shape.exterior,
                    border_spacing,
                    parameters.border_offset,
                    max_num_turbines - len(turbine_positions),
                    ))
        
        valid_wind_shape = subtract_turbine_exclusion_zone(min_spacing, wind_shape, turbine_positions)
        
        # place interior grid turbines
        max_num_interior_turbines = max_num_turbines - len(turbine_positions)
        grid_aspect = np.exp(parameters.grid_aspect_power)
        intrarow_spacing, grid_sites = get_best_grid(
            valid_wind_shape,
            wind_shape.centroid,
            parameters.grid_angle,
            grid_aspect,
            parameters.row_phase_offset,
            min_spacing * 10000,
            min_spacing,
            max_num_interior_turbines,
            )
        turbine_positions.extend(grid_sites)
        
        inner_candidate = self.inner_problem.candidate_type(turbine_positions,
                                                            ((parameters.solar_gcr, num_modules, strands),))

        return penalty, (inner_candidate, solar_buffer_shape, solar_region)
    
    def make_conforming_candidate_and_get_penalty(self,
                                                  candidate: HybridCandidate
                                                  ) -> tuple[HybridCandidate, float, float]:
        """
        Modifies a candidate's parameters so that it falls within range
        :param candidate: optimization candidate
        :return: conforming candidate, parameter error values
        """
        conforming_candidate = HybridCandidate()
        
        parameter_error: float = 0.0
        
        conforming_candidate.border_spacing, parameter_error = \
            clamp(candidate.border_spacing,
                  parameter_error,
                  0.0,
                  100)
        conforming_candidate.border_offset, parameter_error = \
            clamp(candidate.border_offset, parameter_error, 0.0, 1.0)
        conforming_candidate.grid_angle, parameter_error = \
            clamp(candidate.grid_angle, parameter_error, 0, pi)
        conforming_candidate.grid_aspect_power, parameter_error = \
            clamp(candidate.grid_aspect_power, parameter_error, -4, 4)
        conforming_candidate.row_phase_offset, parameter_error = \
            clamp(candidate.row_phase_offset, parameter_error, 0.0, 1.0)
        conforming_candidate.solar_x_position, parameter_error = \
            clamp(candidate.solar_x_position, parameter_error, 0.0, 1.0)
        conforming_candidate.solar_y_position, parameter_error = \
            clamp(candidate.solar_y_position, parameter_error, 0.0, 1.0)
        conforming_candidate.solar_gcr, parameter_error = \
            clamp(candidate.solar_gcr, parameter_error, .2, .9)
        conforming_candidate.solar_aspect_power, parameter_error = \
            clamp(candidate.solar_aspect_power, parameter_error, -4, 4)
        conforming_candidate.solar_s_buffer, parameter_error = \
            clamp(candidate.solar_s_buffer, parameter_error, 0.0, 9.0)
        conforming_candidate.solar_x_buffer, parameter_error = \
            clamp(candidate.solar_x_buffer, parameter_error, 0.0, 9.0)
        
        return conforming_candidate, parameter_error, parameter_error ** 2
    
    def plot_candidate(
            self,
            parameters: HybridCandidate,
            figure,
            axes,
            turbine_color,
            solar_color,
            border_color=(0, 0, 0),
            alpha=1.0,
            linewidth=4.0,
            ) -> None:
        penalty, (inner_candidate, solar_buffer_shape, solar_bounds_shape) = \
            self.make_inner_candidate_from_parameters(parameters)
        
        site_shape = self.inner_problem.site_info.polygon
        plot_shape(figure, axes, site_shape, '--', color=border_color, alpha=.95, linewidth=linewidth / 2)
        
        turb_pos_x = inner_candidate.turb_pos_x
        turb_pos_y = inner_candidate.turb_pos_y
        
        for n in range(len(turb_pos_x)):
            x, y = turb_pos_x[n], turb_pos_y[n]
            circle = plt.Circle(
                (x, y),
                linewidth * 10,
                color=turbine_color,
                alpha=alpha,
                fill=True,
                linewidth=linewidth,
                )
            axes.add_artist(circle)
            # axes.plot(x, y, '+', color=turbine_color, alpha=alpha, linewidth=linewidth)
            # circle = plt.Circle(
            #     (x, y),
            #     self.inner_problem.min_spacing,
            #     color=turbine_color,
            #     alpha=alpha,
            #     fill=False,
            #     linewidth=linewidth,
            #     )
            # axes.add_artist(circle)
        
        # plot_turbines(inner_candidate.turb_pos_x, inner_candidate.turb_pos_y, turbine_color, 1.0)
        # plot_solar_strands(figure, axes, inner_candidate.solar_areas, '-', color=solar_color, alpha=alpha)
        
        plot_shape(figure, axes, solar_bounds_shape, '-', color=solar_color, alpha=alpha)
        plot_shape(figure, axes, solar_buffer_shape, '--', color=solar_color, alpha=alpha)
        
        # plot_shape(solar_s_buffer_shape, '--', **kwargs)
        # plot_shape(solar_shape, '-', **kwargs)<|MERGE_RESOLUTION|>--- conflicted
+++ resolved
@@ -27,13 +27,8 @@
     ProblemParametrization
     )
 
-<<<<<<< HEAD
 from hopp.layout.pv_layout_tools import find_best_solar_size
 from hybrid_optimization_problem import (
-=======
-from hybrid.layout.pv_layout_tools import find_best_solar_size
-from examples.optimization.layout_opt.hybrid_optimization_problem import (
->>>>>>> 3d53f843
     HybridOptimizationProblem,
     HybridSimulationVariables,
     )
