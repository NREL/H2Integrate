--- conflicted
+++ resolved
@@ -202,14 +202,8 @@
     hopp_results = {
         "hopp_interface": hi,
         "hybrid_plant": hi.system,
-<<<<<<< HEAD
-        "combined_hybrid_power_production_hopp": hi.system.grid._system_model.Outputs.system_pre_interconnect_kwac[
-            0:8759
-        ],
-=======
         "combined_hybrid_power_production_hopp": \
             hi.system.grid._system_model.Outputs.system_pre_interconnect_kwac[0:8760],
->>>>>>> 9071f72f
         "combined_hybrid_curtailment_hopp": hi.system.grid.generation_curtailed,
         "energy_shortfall_hopp": hi.system.grid.missed_load,
         "annual_energies": hi.system.annual_energies,
