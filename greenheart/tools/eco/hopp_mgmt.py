import copy 
import numpy as np
import matplotlib.pyplot as plt
import os

from hopp.simulation.technologies.sites import SiteInfo
from hopp.simulation.technologies.sites import flatirons_site as sample_site
from hopp.simulation.hopp_interface import HoppInterface

# Function to set up the HOPP model
def setup_hopp(
    hopp_config, 
    eco_config,
    orbit_config,
    turbine_config,
    orbit_project,
    floris_config,
    show_plots=False,
    save_plots=False,
):
    hopp_site = SiteInfo(**hopp_config["site"], desired_schedule=[eco_config["electrolyzer"]["rating"]]*8760)

    # adjust mean wind speed if desired
    wind_data = hopp_site.wind_resource._data['data']
    wind_speed = [W[2] for W in wind_data]
    if eco_config["site"]["mean_windspeed"]:
        if np.average(wind_speed) != eco_config["site"]["mean_windspeed"]:
            wind_speed += eco_config["site"]["mean_windspeed"] - np.average(wind_speed)
            for i in np.arange(0, len(wind_speed)):
                # make sure we don't have negative wind speeds after correction
                hopp_site.wind_resource._data['data'][i][2] = np.maximum(wind_speed[i], 0)
    else:
        eco_config["site"]["mean_windspeed"] = np.average(wind_speed)

    ################ set up HOPP technology inputs
    hopp_technologies = {}
    if hopp_config["site"]["wind"]:
        if hopp_config["technologies"]["wind"]["model_name"] == "floris":
            floris_config["farm"]["layout_x"] = (
                orbit_project.phases["ArraySystemDesign"].turbines_x.flatten() * 1e3
            )  # ORBIT gives coordinates in km
            floris_config["farm"]["layout_y"] = (
                orbit_project.phases["ArraySystemDesign"].turbines_y.flatten() * 1e3
            )  # ORBIT gives coordinates in km

            # remove things from turbine_config file that can't be used in FLORIS and set the turbine info in the floris config file
            floris_config["farm"]["turbine_type"] = [
                {
                    x: turbine_config[x]
                    for x in turbine_config
                    if x
                    not in {
                        "turbine_rating",
                        "rated_windspeed",
                        "tower",
                        "nacelle",
                        "blade",
                    }
                }
            ]

            hopp_technologies["wind"] = {
                "turbine_rating_kw": turbine_config["turbine_rating"] * 1000,
                "floris_config": floris_config,  # if not specified, use default SAM models
            }

        elif hopp_config["technologies"]["wind"]["model_name"] == "sam":
            hopp_technologies["wind"] = {
                    "turbine_rating_kw": turbine_config["turbine_rating"] * 1000,  # convert from MW to kW
                    "hub_height": turbine_config["hub_height"],
                    "rotor_diameter": turbine_config["rotor_diameter"],
                }
        else:
            raise(ValueError("Wind model '%s' not available. Please choose one of ['floris', 'sam']") % (hopp_config["technologies"]["wind"]["model_name"]))

        hopp_technologies["wind"].update({"num_turbines": orbit_config["plant"]["num_turbines"]})

        for key in hopp_technologies["wind"]:
            if key in hopp_config["technologies"]["wind"]:
                hopp_config["technologies"]["wind"][key] = hopp_technologies["wind"][key]
            else:
                hopp_config["technologies"]["wind"].update(hopp_technologies["wind"][key])
    
    if show_plots or save_plots:
        # plot wind resource if desired
        print("\nPlotting Wind Resource")
        wind_speed = [W[2] for W in hopp_site.wind_resource._data["data"]]
        plt.figure(figsize=(9, 6))
        plt.plot(wind_speed)
        plt.title(
            "Wind Speed (m/s) for selected location \n {} \n Average Wind Speed (m/s) {}".format(
                "Gulf of Mexico", np.round(np.average(wind_speed), decimals=3)
            )
        )

        if show_plots:
            plt.show()
        if save_plots:
            savedir = "figures/"
            if not os.path.exists(savedir):
                os.mkdir(savedir)
            plt.savefig("average_wind_speed.png", bbox_inches="tight")
        print("\n")

    ################ return all the inputs for hopp
    return hopp_config, hopp_site

# Function to run hopp from provided inputs from setup_hopp()
def run_hopp(hopp_config, hopp_site, project_lifetime, verbose=False):
    
    hopp_config_internal = copy.deepcopy(hopp_config)

    if "wave" in hopp_config_internal["technologies"].keys():
        wave_cost_dict = hopp_config_internal["technologies"]["wave"].pop("cost_inputs")

<<<<<<< HEAD
    if "battery" in hopp_config_internal["technologies"].keys():
        hopp_config_internal["site"].update({"desired_schedule": hopp_site.desired_schedule})

=======
    # hopp_config_internal["site"].update({"desired_schedule": hopp_site.desired_schedule})
>>>>>>> 341bb707
    hi = HoppInterface(hopp_config_internal)
    hi.system.site = hopp_site

    # hi.system.setup_cost_calculator()

    if "wave" in hi.system.technologies.keys():
        hi.system.wave.create_mhk_cost_calculator(wave_cost_dict)

    hi.simulate(project_life=project_lifetime)

    # store results for later use
    hopp_results = {
        "hopp_interface": hi,
        "hybrid_plant": hi.system,
        "combined_hybrid_power_production_hopp": hi.system.grid._system_model.Outputs.system_pre_interconnect_kwac[0:8759],
        "combined_pv_wind_curtailment_hopp": hi.system.grid.generation_curtailed,
        "energy_shortfall_hopp": hi.system.grid.missed_load,
        "annual_energies": hi.system.annual_energies,
        "hybrid_npv": hi.system.net_present_values.hybrid,
        "npvs": hi.system.net_present_values,
        "lcoe": hi.system.lcoe_real,
        "lcoe_nom": hi.system.lcoe_nom,
    }
    if verbose:
        print("\nHOPP Results")
        print("Hybrid Annual Energy: ", hopp_results["annual_energies"])
        print("Capacity factors: ", hi.system.capacity_factors)
        print("Real LCOE from HOPP: ", hi.system.lcoe_real)

    return hopp_results<|MERGE_RESOLUTION|>--- conflicted
+++ resolved
@@ -113,13 +113,9 @@
     if "wave" in hopp_config_internal["technologies"].keys():
         wave_cost_dict = hopp_config_internal["technologies"]["wave"].pop("cost_inputs")
 
-<<<<<<< HEAD
     if "battery" in hopp_config_internal["technologies"].keys():
         hopp_config_internal["site"].update({"desired_schedule": hopp_site.desired_schedule})
-
-=======
-    # hopp_config_internal["site"].update({"desired_schedule": hopp_site.desired_schedule})
->>>>>>> 341bb707
+        
     hi = HoppInterface(hopp_config_internal)
     hi.system.site = hopp_site
 
