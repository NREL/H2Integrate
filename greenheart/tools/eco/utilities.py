from __future__ import annotations

import copy
<<<<<<< HEAD
import warnings
=======
from pathlib import Path
>>>>>>> eb884a30

import numpy as np
import ORBIT as orbit
import pandas as pd
import numpy_financial as npf
import matplotlib.pyplot as plt
import matplotlib.ticker as ticker
<<<<<<< HEAD

import ORBIT as orbit

from hopp.simulation.technologies.resource.wind_resource import WindResource
from hopp.simulation.technologies.resource.cambium_data import CambiumData
from hopp.simulation.technologies.resource.greet_data import GREETData

from hopp.simulation import HoppInterface

=======
import matplotlib.patches as patches
>>>>>>> eb884a30
from hopp.utilities import load_yaml
from hopp.simulation import HoppInterface
from hopp.tools.dispatch import plot_tools

from .finance import adjust_orbit_costs


"""
This function returns the ceiling of a/b (rounded to the nearest greater integer).
The function was copied from https://stackoverflow.com/a/17511341/5128616
"""


def ceildiv(a, b):
    return -(a // -b)


def convert_relative_to_absolute_path(config_filepath, resource_filepath):
    if resource_filepath == "":
        return ""
    else:
        abs_config_filepath = Path(config_filepath).absolute().parent
        return abs_config_filepath / resource_filepath


# Function to load inputs
def get_inputs(
    filename_hopp_config,
    filename_greenheart_config,
    filename_orbit_config,
    filename_turbine_config,
    filename_floris_config=None,
    verbose=False,
    show_plots=False,
    save_plots=False,
):
    ############### load turbine inputs from yaml

    # load turbine inputs
    turbine_config = load_yaml(filename_turbine_config)

    # load hopp inputs
    hopp_config = load_yaml(filename_hopp_config)

    # load eco inputs
    greenheart_config = load_yaml(filename_greenheart_config)

    # convert relative filepath to absolute for HOPP ingestion
    hopp_config["site"]["solar_resource_file"] = convert_relative_to_absolute_path(
        filename_hopp_config, hopp_config["site"]["solar_resource_file"]
    )
    hopp_config["site"]["wind_resource_file"] = convert_relative_to_absolute_path(
        filename_hopp_config, hopp_config["site"]["wind_resource_file"]
    )
    hopp_config["site"]["wave_resource_file"] = convert_relative_to_absolute_path(
        filename_hopp_config, hopp_config["site"]["wave_resource_file"]
    )
    hopp_config["site"]["grid_resource_file"] = convert_relative_to_absolute_path(
        filename_hopp_config, hopp_config["site"]["grid_resource_file"]
    )

    ################ load plant inputs from yaml
    if filename_orbit_config is not None:
        orbit_config = orbit.load_config(filename_orbit_config)

        # print plant inputs if desired
        if verbose:
            print("\nPlant configuration:")
            for key in orbit_config.keys():
                print(key, ": ", orbit_config[key])

        # check that orbit and hopp inputs are compatible
        if (
            orbit_config["plant"]["capacity"]
            != hopp_config["technologies"]["wind"]["num_turbines"]
            * hopp_config["technologies"]["wind"]["turbine_rating_kw"]
            * 1e-3
        ):
            raise (ValueError("Provided ORBIT and HOPP wind plant capacities do not match"))

    # update floris_config file with correct input from other files
    # load floris inputs
    if (
        hopp_config["technologies"]["wind"]["model_name"] == "floris"
    ):  # TODO replace elements of the file
        if filename_floris_config is None:
            raise (ValueError("floris input file must be specified."))
        else:
            floris_config = load_yaml(filename_floris_config)
            floris_config.update({"farm": {"turbine_type": turbine_config}})
    else:
        floris_config = None

    # print turbine inputs if desired
    if verbose:
        print("\nTurbine configuration:")
        for key in turbine_config.keys():
            print(key, ": ", turbine_config[key])

    ############## provide custom layout for ORBIT and FLORIS if desired
    if filename_orbit_config is not None:
        if orbit_config["plant"]["layout"] == "custom":
            # generate ORBIT config from floris layout
            for i, x in enumerate(floris_config["farm"]["layout_x"]):
                floris_config["farm"]["layout_x"][i] = x + 400

            layout_config, layout_data_location = convert_layout_from_floris_for_orbit(
                floris_config["farm"]["layout_x"],
                floris_config["farm"]["layout_y"],
                save_config=True,
            )

            # update orbit_config with custom layout
            # orbit_config = orbit.core.library.extract_library_data(
            #     orbit_config, additional_keys=layout_config
            # )
            orbit_config["array_system_design"]["location_data"] = layout_data_location

    # if hybrid plant, adjust hybrid plant capacity to include all technologies
    total_hybrid_plant_capacity_mw = 0.0
    for tech in hopp_config["technologies"].keys():
        if tech == "grid":
            continue
        elif tech == "wind":
            total_hybrid_plant_capacity_mw += (
                hopp_config["technologies"][tech]["num_turbines"]
                * hopp_config["technologies"][tech]["turbine_rating_kw"]
                * 1e-3
            )
        elif tech == "pv":
            total_hybrid_plant_capacity_mw += (
                hopp_config["technologies"][tech]["system_capacity_kw"] * 1e-3
            )
        elif tech == "wave":
            total_hybrid_plant_capacity_mw += (
                hopp_config["technologies"][tech]["num_devices"]
                * hopp_config["technologies"][tech]["device_rating_kw"]
                * 1e-3
            )

    # initialize dict for hybrid plant
    if filename_orbit_config is not None:
        if total_hybrid_plant_capacity_mw != orbit_config["plant"]["capacity"]:
            orbit_hybrid_electrical_export_config = copy.deepcopy(orbit_config)
            orbit_hybrid_electrical_export_config["plant"]["capacity"] = (
                total_hybrid_plant_capacity_mw
            )
            # allow orbit to set num_turbines later based on the new hybrid capacity and
            # turbinerating
            orbit_hybrid_electrical_export_config["plant"].pop("num_turbines")
        else:
            orbit_hybrid_electrical_export_config = {}

    if verbose:
        print(f"Total hybrid plant rating calculated: {total_hybrid_plant_capacity_mw} MW")

    if filename_orbit_config is None:
        orbit_config = None
        orbit_hybrid_electrical_export_config = {}

    ############## return all inputs

    return (
        hopp_config,
        greenheart_config,
        orbit_config,
        turbine_config,
        floris_config,
        orbit_hybrid_electrical_export_config,
    )


def convert_layout_from_floris_for_orbit(turbine_x, turbine_y, save_config=False):
    turbine_x_km = (np.array(turbine_x) * 1e-3).tolist()
    turbine_y_km = (np.array(turbine_y) * 1e-3).tolist()

    # initialize dict with data for turbines
    turbine_dict = {
        "id": list(range(0, len(turbine_x))),
        "substation_id": ["OSS"] * len(turbine_x),
        "name": list(range(0, len(turbine_x))),
        "longitude": turbine_x_km,
        "latitude": turbine_y_km,
        "string": [0] * len(turbine_x),  # can be left empty
        "order": [0] * len(turbine_x),  # can be left empty
        "cable_length": [0] * len(turbine_x),
        "bury_speed": [0] * len(turbine_x),
    }
    string_counter = -1
    order_counter = 0
    for i in range(0, len(turbine_x)):
        if turbine_x[i] - 400 == 0:
            string_counter += 1
            order_counter = 0

        turbine_dict["order"][i] = order_counter
        turbine_dict["string"][i] = string_counter

        order_counter += 1

    # initialize dict with substation information
    substation_dict = {
        "id": "OSS",
        "substation_id": "OSS",
        "name": "OSS",
        "longitude": np.min(turbine_x_km) - 200 * 1e-3,
        "latitude": np.average(turbine_y_km),
        "string": "",  # can be left empty
        "order": "",  # can be left empty
        "cable_length": "",
        "bury_speed": "",
    }

    # combine turbine and substation dicts
    for key in turbine_dict.keys():
        # turbine_dict[key].append(substation_dict[key])
        turbine_dict[key].insert(0, substation_dict[key])

    # add location data
    file_name = "osw_cable_layout"
    save_location = Path("./input/project/plant/").resolve()
    # turbine_dict["array_system_design"]["location_data"] = data_location
    if save_config:
        if not save_location.exists():
            save_location.mkdir(parents=True)
        # create pandas data frame
        df = pd.DataFrame.from_dict(turbine_dict)

        # df.drop("index")
        df.set_index("id")

        # save to csv
        df.to_csv(save_location / f"{file_name}.csv", index=False)

    return turbine_dict, file_name


def visualize_plant(
    hopp_config,
    greenheart_config,
    turbine_config,
    wind_cost_outputs,
    hopp_results,
    platform_results,
    desal_results,
    h2_storage_results,
    electrolyzer_physics_results,
    design_scenario,
    colors,
    plant_design_number,
    show_plots=False,
    save_plots=False,
    output_dir="./output/",
):
    if isinstance(output_dir, str):
        output_dir = Path(output_dir).resolve()
    # save plant sizing to dict
    component_areas = {}

    plt.rcParams.update({"font.size": 7})

    if hopp_config["technologies"]["wind"]["model_name"] != "floris":
        msg = (
            f"`visualize_plant()` only works with the 'floris' wind model, `model_name`"
            f" {hopp_config['technologies']['wind']['model_name']} has been specified"
        )
        raise NotImplementedError(msg)

    # set colors
    turbine_rotor_color = colors[0]
    turbine_tower_color = colors[1]
    pipe_color = colors[2]
    cable_color = colors[8]
    electrolyzer_color = colors[4]
    desal_color = colors[9]
    h2_storage_color = colors[6]
    substation_color = colors[7]
    equipment_platform_color = colors[1]
    compressor_color = colors[0]
    if hopp_config["site"]["solar"]:
        solar_color = colors[2]
    if hopp_config["site"]["wave"]:
        wave_color = colors[8]
    battery_color = colors[8]

    # set hatches
    solar_hatch = "//"
    wave_hatch = "\\\\"
    battery_hatch = "+"
    electrolyzer_hatch = "///"
    desalinator_hatch = "xxxx"

    # Views
    # offshore plant, onshore plant, offshore platform, offshore turbine

    # get plant location

    # get shore location

    # get cable/pipe locations
    if design_scenario["wind_location"] == "offshore":
        # ORBIT gives coordinates in km, convert to m for (val / 1e3)

        cable_array_points = (
            wind_cost_outputs.orbit_project.phases["ArraySystemDesign"].coordinates * 1e3
        )
        pipe_array_points = (
            wind_cost_outputs.orbit_project.phases["ArraySystemDesign"].coordinates * 1e3
        )

        # get turbine tower base diameter
        tower_base_diameter = wind_cost_outputs.orbit_project.config["turbine"]["tower"][
            "section_diameters"
        ][0]  # in m
        tower_base_radius = tower_base_diameter / 2.0

        # get turbine locations
        turbine_x = (
            wind_cost_outputs.orbit_project.phases["ArraySystemDesign"].turbines_x.flatten() * 1e3
        )
        turbine_x = turbine_x[~np.isnan(turbine_x)]
        turbine_y = (
            wind_cost_outputs.orbit_project.phases["ArraySystemDesign"].turbines_y.flatten() * 1e3
        )
        turbine_y = turbine_y[~np.isnan(turbine_y)]

        # get offshore substation location and dimensions (treated as center)
        substation_x = wind_cost_outputs.orbit_project.phases["ArraySystemDesign"].oss_x * 1e3
        substation_y = wind_cost_outputs.orbit_project.phases["ArraySystemDesign"].oss_y * 1e3

        # [m] just based on a large substation
        # (https://www.windpowerengineering.com/making-modern-offshore-substation/)
        # since the dimensions are not available in ORBIT
        substation_side_length = 20

        # get equipment platform location and dimensions
        equipment_platform_area = platform_results["toparea_m2"]
        equipment_platform_side_length = np.sqrt(equipment_platform_area)

        # [m] (treated as center)
        equipment_platform_x = (
            substation_x - substation_side_length - equipment_platform_side_length / 2
        )
        equipment_platform_y = substation_y

        # get platform equipment dimensions
        if design_scenario["electrolyzer_location"] == "turbine":
            # equipment_footprint_m2
            desal_equipment_area = desal_results["per_turb_equipment_footprint_m2"]
        elif design_scenario["electrolyzer_location"] == "platform":
            desal_equipment_area = desal_results["equipment_footprint_m2"]
        else:
            desal_equipment_area = 0

        desal_equipment_side = np.sqrt(desal_equipment_area)

        # get pipe points
        np.array([substation_x - 1000, substation_x])
        np.array([substation_y, substation_y])

        # get cable points

    else:
        turbine_x = np.array(
            hopp_config["technologies"]["wind"]["floris_config"]["farm"]["layout_x"]
        )
        turbine_y = np.array(
            hopp_config["technologies"]["wind"]["floris_config"]["farm"]["layout_y"]
        )
        cable_array_points = []

    # wind farm area
    turbine_length_x = np.max(turbine_x) - np.min(turbine_x)
    turbine_length_y = np.max(turbine_y) - np.min(turbine_y)
    turbine_area = turbine_length_x * turbine_length_y

    # compressor side # not sized
    compressor_area = 25
    compressor_side = np.sqrt(compressor_area)

    # get turbine rotor diameter
    rotor_diameter = turbine_config["rotor_diameter"]  # in m
    rotor_radius = rotor_diameter / 2.0

    # set onshore substation dimensions
    onshore_substation_x_side_length = 127.25  # [m] based on 1 acre area https://www.power-technology.com/features/making-space-for-power-how-much-land-must-renewables-use/
    onshore_substation_y_side_length = 31.8  # [m] based on 1 acre area https://www.power-technology.com/features/making-space-for-power-how-much-land-must-renewables-use/
    onshore_substation_area = onshore_substation_x_side_length * onshore_substation_y_side_length

    if greenheart_config["h2_storage"]["type"] == "pressure_vessel":
        h2_storage_area = h2_storage_results["tank_footprint_m2"]
        h2_storage_side = np.sqrt(h2_storage_area)
    else:
        h2_storage_side = 0
        h2_storage_area = 0

    electrolyzer_area = electrolyzer_physics_results["equipment_footprint_m2"]
    if design_scenario["electrolyzer_location"] == "turbine":
        electrolyzer_area /= hopp_config["technologies"]["wind"]["num_turbines"]

    electrolyzer_side = np.sqrt(electrolyzer_area)

    # set onshore origin
    onshorex = 50
    onshorey = 50

    wind_buffer = np.min(turbine_x) - (onshorey + 2 * rotor_diameter + electrolyzer_side)
    if "pv" in hopp_config["technologies"].keys():
        wind_buffer -= np.sqrt(hopp_results["hybrid_plant"].pv.footprint_area)
    if "battery" in hopp_config["technologies"].keys():
        wind_buffer -= np.sqrt(hopp_results["hybrid_plant"].battery.footprint_area)
    if wind_buffer < 50:
        onshorey += wind_buffer - 50

    if design_scenario["wind_location"] == "offshore":
        origin_x = substation_x
        origin_y = substation_y
    else:
        origin_x = 0.0
        origin_y = 0.0

    ## create figure
    if design_scenario["wind_location"] == "offshore":
        fig, ax = plt.subplots(2, 2, figsize=(10, 6))
        ax_index_plant = (0, 0)
        ax_index_detail = (1, 0)
        ax_index_wind_plant = (0, 1)
        ax_index_turbine_detail = (1, 1)
    else:
        fig, ax = plt.subplots(1, 2, figsize=(10, 6))
        ax_index_plant = 0
        ax_index_wind_plant = 0
        ax_index_detail = 1
        ax_index_turbine_detail = False

    # plot the stuff

    # onshore plant | offshore plant
    # platform/substation | turbine

    ## add turbines
    def add_turbines(ax, turbine_x, turbine_y, radius, color):
        i = 0
        for x, y in zip(turbine_x, turbine_y):
            if i == 0:
                rlabel = "Wind Turbine Rotor"
                i += 1
            else:
                rlabel = None
            turbine_patch = patches.Circle(
                (x, y),
                radius=radius,
                color=color,
                fill=False,
                label=rlabel,
                zorder=10,
            )
            ax.add_patch(turbine_patch)

    add_turbines(ax[ax_index_wind_plant], turbine_x, turbine_y, rotor_radius, turbine_rotor_color)
    component_areas["turbine_area_m2"] = turbine_area
    # turbine_patch01_tower = patches.Circle((x, y), radius=tower_base_radius, color=turbine_tower_color, fill=False, label=tlabel, zorder=10)  # noqa: E501
    # ax[0, 1].add_patch(turbine_patch01_tower)
    if design_scenario["wind_location"] == "onshore":
        add_turbines(ax[ax_index_detail], turbine_x, turbine_y, rotor_radius, turbine_rotor_color)

    if ax_index_turbine_detail:
        # turbine_patch11_rotor = patches.Circle((turbine_x[0], turbine_y[0]), radius=rotor_radius, color=turbine_rotor_color, fill=False, label=None, zorder=10)  # noqa: E501
        tlabel = "Wind Turbine Tower"
        turbine_patch11_tower = patches.Circle(
            (turbine_x[0], turbine_y[0]),
            radius=tower_base_radius,
            color=turbine_tower_color,
            fill=False,
            label=tlabel,
            zorder=10,
        )
        # ax[1, 1].add_patch(turbine_patch11_rotor)
        ax[ax_index_turbine_detail].add_patch(turbine_patch11_tower)

    # add pipe array
    if design_scenario["transportation"] == "hvdc+pipeline" or (
        design_scenario["h2_storage_location"] != "turbine"
        and design_scenario["electrolyzer_location"] == "turbine"
    ):
        i = 0
        for point_string in pipe_array_points:
            if i == 0:
                label = "Array Pipes"
                i += 1
            else:
                label = None
            ax[0, 1].plot(
                point_string[:, 0],
                point_string[:, 1] - substation_side_length / 2,
                ":",
                color=pipe_color,
                zorder=0,
                linewidth=1,
                label=label,
            )
            ax[1, 0].plot(
                point_string[:, 0],
                point_string[:, 1] - substation_side_length / 2,
                ":",
                color=pipe_color,
                zorder=0,
                linewidth=1,
                label=label,
            )
            ax[1, 1].plot(
                point_string[:, 0],
                point_string[:, 1] - substation_side_length / 2,
                ":",
                color=pipe_color,
                zorder=0,
                linewidth=1,
                label=label,
            )

    ## add cables
    if (len(cable_array_points) > 1) and (
        design_scenario["h2_storage_location"] != "turbine"
        or design_scenario["transportation"] == "hvdc+pipeline"
    ):
        i = 0
        for point_string in cable_array_points:
            if i == 0:
                label = "Array Cables"
                i += 1
            else:
                label = None
            ax[0, 1].plot(
                point_string[:, 0],
                point_string[:, 1] + substation_side_length / 2,
                "-",
                color=cable_color,
                zorder=0,
                linewidth=1,
                label=label,
            )
            ax[1, 0].plot(
                point_string[:, 0],
                point_string[:, 1] + substation_side_length / 2,
                "-",
                color=cable_color,
                zorder=0,
                linewidth=1,
                label=label,
            )
            ax[1, 1].plot(
                point_string[:, 0],
                point_string[:, 1] + substation_side_length / 2,
                "-",
                color=cable_color,
                zorder=0,
                linewidth=1,
                label=label,
            )

    ## add offshore substation
    if design_scenario["wind_location"] == "offshore" and (
        design_scenario["h2_storage_location"] != "turbine"
        or design_scenario["transportation"] == "hvdc+pipeline"
    ):
        substation_patch01 = patches.Rectangle(
            (
                substation_x - substation_side_length,
                substation_y - substation_side_length / 2,
            ),
            substation_side_length,
            substation_side_length,
            fill=True,
            color=substation_color,
            label="Substation*",
            zorder=11,
        )
        substation_patch10 = patches.Rectangle(
            (
                substation_x - substation_side_length,
                substation_y - substation_side_length / 2,
            ),
            substation_side_length,
            substation_side_length,
            fill=True,
            color=substation_color,
            label="Substation*",
            zorder=11,
        )
        ax[0, 1].add_patch(substation_patch01)
        ax[1, 0].add_patch(substation_patch10)

        component_areas["offshore_substation_area_m2"] = substation_side_length**2

    ## add equipment platform
    if design_scenario["wind_location"] == "offshore" and (
        design_scenario["h2_storage_location"] == "platform"
        or design_scenario["electrolyzer_location"] == "platform"
    ):  # or design_scenario["transportation"] == "pipeline":
        equipment_platform_patch01 = patches.Rectangle(
            (
                equipment_platform_x - equipment_platform_side_length / 2,
                equipment_platform_y - equipment_platform_side_length / 2,
            ),
            equipment_platform_side_length,
            equipment_platform_side_length,
            color=equipment_platform_color,
            fill=True,
            label="Equipment Platform",
            zorder=1,
        )
        equipment_platform_patch10 = patches.Rectangle(
            (
                equipment_platform_x - equipment_platform_side_length / 2,
                equipment_platform_y - equipment_platform_side_length / 2,
            ),
            equipment_platform_side_length,
            equipment_platform_side_length,
            color=equipment_platform_color,
            fill=True,
            label="Equipment Platform",
            zorder=1,
        )
        ax[0, 1].add_patch(equipment_platform_patch01)
        ax[1, 0].add_patch(equipment_platform_patch10)

        component_areas["equipment_platform_area_m2"] = equipment_platform_area

    ## add hvdc cable
    if (
        design_scenario["transportation"] == "hvdc"
        or design_scenario["transportation"] == "hvdc+pipeline"
    ):
        ax[0, 0].plot(
            [onshorex + onshore_substation_x_side_length, 1000],
            [48, 48],
            "--",
            color=cable_color,
            label="HVDC Cable",
        )
        ax[0, 1].plot(
            [-5000, substation_x],
            [substation_y - 100, substation_y - 100],
            "--",
            color=cable_color,
            label="HVDC Cable",
            zorder=0,
        )
        ax[1, 0].plot(
            [-5000, substation_x],
            [substation_y - 2, substation_y - 2],
            "--",
            color=cable_color,
            label="HVDC Cable",
            zorder=0,
        )

    ## add onshore substation
    if (
        design_scenario["transportation"] == "hvdc"
        or design_scenario["transportation"] == "hvdc+pipeline"
    ):
        onshore_substation_patch00 = patches.Rectangle(
            (
                onshorex + 0.2 * onshore_substation_y_side_length,
                onshorey - onshore_substation_y_side_length * 1.2,
            ),
            onshore_substation_x_side_length,
            onshore_substation_y_side_length,
            fill=True,
            color=substation_color,
            label="Substation*",
            zorder=11,
        )
        ax[0, 0].add_patch(onshore_substation_patch00)

        component_areas["onshore_substation_area_m2"] = onshore_substation_area

    ## add transport pipeline
    if design_scenario["transportation"] == "colocated":
        # add hydrogen pipeline to end use
        linetype = "-."
        label = "Pipeline to Storage/End-Use"
        linewidth = 1.0

        ax[ax_index_plant].plot(
            [onshorex, -10000],
            [onshorey, onshorey],
            linetype,
            color=pipe_color,
            label=label,
            linewidth=linewidth,
            zorder=0,
        )

        ax[ax_index_detail].plot(
            [onshorex, -10000],
            [onshorey, onshorey],
            linetype,
            color=pipe_color,
            label=label,
            linewidth=linewidth,
            zorder=0,
        )
    if (
        design_scenario["transportation"] == "pipeline"
        or design_scenario["transportation"] == "hvdc+pipeline"
        or (
            design_scenario["transportation"] == "hvdc"
            and design_scenario["h2_storage_location"] == "platform"
        )
    ):
        linetype = "-."
        label = "Transport Pipeline"
        linewidth = 1.0

        ax[ax_index_plant].plot(
            [onshorex, 1000],
            [onshorey + 2, onshorey + 2],
            linetype,
            color=pipe_color,
            label=label,
            linewidth=linewidth,
            zorder=0,
        )

        if design_scenario["wind_location"] == "offshore":
            ax[ax_index_wind_plant].plot(
                [-5000, substation_x],
                [substation_y + 100, substation_y + 100],
                linetype,
                linewidth=linewidth,
                color=pipe_color,
                label=label,
                zorder=0,
            )
            ax[ax_index_detail].plot(
                [-5000, substation_x],
                [substation_y + 2, substation_y + 2],
                linetype,
                linewidth=linewidth,
                color=pipe_color,
                label=label,
                zorder=0,
            )

            if (
                design_scenario["transportation"] == "hvdc"
                or design_scenario["transportation"] == "hvdc+pipeline"
            ) and design_scenario["h2_storage_location"] == "platform":
                h2cx = onshorex - compressor_side
                h2cy = onshorey - compressor_side + 2
                h2cax = ax[ax_index_plant]
            else:
                h2cx = substation_x - substation_side_length
                h2cy = substation_y
                h2cax = ax[ax_index_detail]

        if design_scenario["wind_location"] == "onshore":
            compressor_patch01 = patches.Rectangle(
                (origin_x, origin_y),
                compressor_side,
                compressor_side,
                color=compressor_color,
                fill=None,
                label="Transport Compressor*",
                hatch="+++",
                zorder=20,
            )
            ax[ax_index_plant].add_patch(compressor_patch01)

        compressor_patch10 = patches.Rectangle(
            (h2cx, h2cy),
            compressor_side,
            compressor_side,
            color=compressor_color,
            fill=None,
            label="Transport Compressor*",
            hatch="+++",
            zorder=20,
        )
        h2cax.add_patch(compressor_patch10)

        component_areas["compressor_area_m2"] = compressor_area

    ## add plant components
    if design_scenario["electrolyzer_location"] == "onshore":
        electrolyzer_x = onshorex
        electrolyzer_y = onshorey
        electrolyzer_patch = patches.Rectangle(
            (electrolyzer_x, electrolyzer_y),
            electrolyzer_side,
            electrolyzer_side,
            color=electrolyzer_color,
            fill=None,
            label="Electrolyzer",
            zorder=20,
            hatch=electrolyzer_hatch,
        )
        ax[ax_index_plant].add_patch(electrolyzer_patch)
        component_areas["electrolyzer_area_m2"] = electrolyzer_area

        if design_scenario["wind_location"] == "onshore":
            electrolyzer_patch = patches.Rectangle(
                (onshorex - h2_storage_side, onshorey + 4),
                electrolyzer_side,
                electrolyzer_side,
                color=electrolyzer_color,
                fill=None,
                label="Electrolyzer",
                zorder=20,
                hatch=electrolyzer_hatch,
            )
            ax[ax_index_detail].add_patch(electrolyzer_patch)

    elif design_scenario["electrolyzer_location"] == "platform":
        dx = equipment_platform_x - equipment_platform_side_length / 2
        dy = equipment_platform_y - equipment_platform_side_length / 2
        e_side_y = equipment_platform_side_length
        e_side_x = electrolyzer_area / e_side_y
        d_side_y = equipment_platform_side_length
        d_side_x = desal_equipment_area / d_side_y
        electrolyzer_x = dx + d_side_x
        electrolyzer_y = dy

        electrolyzer_patch = patches.Rectangle(
            (electrolyzer_x, electrolyzer_y),
            e_side_x,
            e_side_y,
            color=electrolyzer_color,
            fill=None,
            zorder=20,
            label="Electrolyzer",
            hatch=electrolyzer_hatch,
        )
        ax[ax_index_detail].add_patch(electrolyzer_patch)
        desal_patch = patches.Rectangle(
            (dx, dy),
            d_side_x,
            d_side_y,
            color=desal_color,
            zorder=21,
            fill=None,
            label="Desalinator",
            hatch=desalinator_hatch,
        )
        ax[ax_index_detail].add_patch(desal_patch)
        component_areas["desalination_area_m2"] = desal_equipment_area

    elif design_scenario["electrolyzer_location"] == "turbine":
        electrolyzer_patch11 = patches.Rectangle(
            (turbine_x[0], turbine_y[0] + tower_base_radius),
            electrolyzer_side,
            electrolyzer_side,
            color=electrolyzer_color,
            fill=None,
            zorder=20,
            label="Electrolyzer",
            hatch=electrolyzer_hatch,
        )
        ax[ax_index_turbine_detail].add_patch(electrolyzer_patch11)
        desal_patch11 = patches.Rectangle(
            (turbine_x[0] - desal_equipment_side, turbine_y[0] + tower_base_radius),
            desal_equipment_side,
            desal_equipment_side,
            color=desal_color,
            zorder=21,
            fill=None,
            label="Desalinator",
            hatch=desalinator_hatch,
        )
        ax[ax_index_turbine_detail].add_patch(desal_patch11)
        component_areas["desalination_area_m2"] = desal_equipment_area
        i = 0
        for x, y in zip(turbine_x, turbine_y):
            if i == 0:
                elable = "Electrolyzer"
                dlabel = "Desalinator"
            else:
                elable = None
                dlabel = None
            electrolyzer_patch01 = patches.Rectangle(
                (x, y + tower_base_radius),
                electrolyzer_side,
                electrolyzer_side,
                color=electrolyzer_color,
                fill=None,
                zorder=20,
                label=elable,
                hatch=electrolyzer_hatch,
            )
            desal_patch01 = patches.Rectangle(
                (x - desal_equipment_side, y + tower_base_radius),
                desal_equipment_side,
                desal_equipment_side,
                color=desal_color,
                zorder=21,
                fill=None,
                label=dlabel,
                hatch=desalinator_hatch,
            )
            ax[ax_index_wind_plant].add_patch(electrolyzer_patch01)
            ax[ax_index_wind_plant].add_patch(desal_patch01)
            i += 1

    h2_storage_hatch = "\\\\\\"
    if design_scenario["h2_storage_location"] == "onshore" and (
        greenheart_config["h2_storage"]["type"] != "none"
    ):
        h2_storage_patch = patches.Rectangle(
            (onshorex - h2_storage_side, onshorey - h2_storage_side - 2),
            h2_storage_side,
            h2_storage_side,
            color=h2_storage_color,
            fill=None,
            label="H$_2$ Storage",
            hatch=h2_storage_hatch,
        )
        ax[ax_index_plant].add_patch(h2_storage_patch)
        component_areas["h2_storage_area_m2"] = h2_storage_area

        if design_scenario["wind_location"] == "onshore":
            h2_storage_patch = patches.Rectangle(
                (onshorex - h2_storage_side, onshorey - h2_storage_side - 2),
                h2_storage_side,
                h2_storage_side,
                color=h2_storage_color,
                fill=None,
                label="H$_2$ Storage",
                hatch=h2_storage_hatch,
            )
            ax[ax_index_detail].add_patch(h2_storage_patch)
            component_areas["h2_storage_area_m2"] = h2_storage_area
    elif design_scenario["h2_storage_location"] == "platform" and (
        greenheart_config["h2_storage"]["type"] != "none"
    ):
        s_side_y = equipment_platform_side_length
        s_side_x = h2_storage_area / s_side_y
        sx = equipment_platform_x - equipment_platform_side_length / 2
        sy = equipment_platform_y - equipment_platform_side_length / 2
        if design_scenario["electrolyzer_location"] == "platform":
            sx += equipment_platform_side_length - s_side_x

        h2_storage_patch = patches.Rectangle(
            (sx, sy),
            s_side_x,
            s_side_y,
            color=h2_storage_color,
            fill=None,
            label="H$_2$ Storage",
            hatch=h2_storage_hatch,
        )
        ax[ax_index_detail].add_patch(h2_storage_patch)
        component_areas["h2_storage_area_m2"] = h2_storage_area

    elif design_scenario["h2_storage_location"] == "turbine":
        if greenheart_config["h2_storage"]["type"] == "turbine":
            h2_storage_patch = patches.Circle(
                (turbine_x[0], turbine_y[0]),
                radius=tower_base_diameter / 2,
                color=h2_storage_color,
                fill=None,
                label="H$_2$ Storage",
                hatch=h2_storage_hatch,
            )
            ax[ax_index_turbine_detail].add_patch(h2_storage_patch)
            component_areas["h2_storage_area_m2"] = h2_storage_area
            i = 0
            for x, y in zip(turbine_x, turbine_y):
                if i == 0:
                    slable = "H$_2$ Storage"
                else:
                    slable = None
                h2_storage_patch = patches.Circle(
                    (x, y),
                    radius=tower_base_diameter / 2,
                    color=h2_storage_color,
                    fill=None,
                    label=None,
                    hatch=h2_storage_hatch,
                )
                ax[ax_index_wind_plant].add_patch(h2_storage_patch)
        elif greenheart_config["h2_storage"]["type"] == "pressure_vessel":
            h2_storage_side = np.sqrt(h2_storage_area / greenheart_config["plant"]["num_turbines"])
            h2_storage_patch = patches.Rectangle(
                (
                    turbine_x[0] - h2_storage_side - desal_equipment_side,
                    turbine_y[0] + tower_base_radius,
                ),
                width=h2_storage_side,
                height=h2_storage_side,
                color=h2_storage_color,
                fill=None,
                label="H$_2$ Storage",
                hatch=h2_storage_hatch,
            )
            ax[ax_index_turbine_detail].add_patch(h2_storage_patch)
            component_areas["h2_storage_area_m2"] = h2_storage_area
            for i in range(zip(turbine_x, turbine_y)):
                if i == 0:
                    slable = "H$_2$ Storage"
                else:
                    slable = None
                h2_storage_patch = patches.Rectangle(
                    (
                        turbine_x[i] - h2_storage_side - desal_equipment_side,
                        turbine_y[i] + tower_base_radius,
                    ),
                    width=h2_storage_side,
                    height=h2_storage_side,
                    color=h2_storage_color,
                    fill=None,
                    label=slable,
                    hatch=h2_storage_hatch,
                )
                ax[ax_index_wind_plant].add_patch(h2_storage_patch)

    ## add battery
    if "battery" in hopp_config["technologies"].keys():
        component_areas["battery_area_m2"] = hopp_results["hybrid_plant"].battery.footprint_area
        if design_scenario["battery_location"] == "onshore":
            battery_side_y = np.sqrt(hopp_results["hybrid_plant"].battery.footprint_area)
            battery_side_x = battery_side_y

            batteryx = electrolyzer_x

            batteryy = electrolyzer_y + electrolyzer_side + 10

            battery_patch = patches.Rectangle(
                (batteryx, batteryy),
                battery_side_x,
                battery_side_y,
                color=battery_color,
                fill=None,
                label="Battery Array",
                hatch=battery_hatch,
            )
            ax[ax_index_plant].add_patch(battery_patch)

            if design_scenario["wind_location"] == "onshore":
                battery_patch = patches.Rectangle(
                    (batteryx, batteryy),
                    battery_side_x,
                    battery_side_y,
                    color=battery_color,
                    fill=None,
                    label="Battery Array",
                    hatch=battery_hatch,
                )
                ax[ax_index_detail].add_patch(battery_patch)

        elif design_scenario["battery_location"] == "platform":
            battery_side_y = equipment_platform_side_length
            battery_side_x = hopp_results["hybrid_plant"].battery.footprint_area / battery_side_y

            batteryx = equipment_platform_x - equipment_platform_side_length / 2
            batteryy = equipment_platform_y - equipment_platform_side_length / 2

            battery_patch = patches.Rectangle(
                (batteryx, batteryy),
                battery_side_x,
                battery_side_y,
                color=battery_color,
                fill=None,
                label="Battery Array",
                hatch=battery_hatch,
            )
            ax[ax_index_detail].add_patch(battery_patch)

    else:
        battery_side_y = 0.0
        battery_side_x = 0.0

    ## add solar
    if hopp_config["site"]["solar"]:
        component_areas["pv_area_m2"] = hopp_results["hybrid_plant"].pv.footprint_area
        if design_scenario["pv_location"] == "offshore":
            solar_side_y = equipment_platform_side_length
            solar_side_x = hopp_results["hybrid_plant"].pv.footprint_area / solar_side_y

            solarx = equipment_platform_x - equipment_platform_side_length / 2
            solary = equipment_platform_y - equipment_platform_side_length / 2

            solar_patch = patches.Rectangle(
                (solarx, solary),
                solar_side_x,
                solar_side_y,
                color=solar_color,
                fill=None,
                label="Solar Array",
                hatch=solar_hatch,
            )
            ax[ax_index_detail].add_patch(solar_patch)
        else:
            solar_side_y = np.sqrt(hopp_results["hybrid_plant"].pv.footprint_area)
            solar_side_x = hopp_results["hybrid_plant"].pv.footprint_area / solar_side_y

            solarx = electrolyzer_x

            solary = electrolyzer_y + electrolyzer_side + 10

            if "battery" in hopp_config["technologies"].keys():
                solary += battery_side_y + 10

            solar_patch = patches.Rectangle(
                (solarx, solary),
                solar_side_x,
                solar_side_y,
                color=solar_color,
                fill=None,
                label="Solar Array",
                hatch=solar_hatch,
            )

            ax[ax_index_plant].add_patch(solar_patch)

            solar_patch = patches.Rectangle(
                (solarx, solary),
                solar_side_x,
                solar_side_y,
                color=solar_color,
                fill=None,
                label="Solar Array",
                hatch=solar_hatch,
            )

            ax[ax_index_detail].add_patch(solar_patch)
    else:
        solar_side_x = 0.0
        solar_side_y = 0.0

    ## add wave
    if hopp_config["site"]["wave"]:
        # get wave generation area geometry
        num_devices = hopp_config["technologies"]["wave"]["num_devices"]
        distance_to_shore = (
            hopp_config["technologies"]["wave"]["cost_inputs"]["distance_to_shore"] * 1e3
        )
        number_rows = hopp_config["technologies"]["wave"]["cost_inputs"]["number_rows"]
        device_spacing = hopp_config["technologies"]["wave"]["cost_inputs"]["device_spacing"]
        row_spacing = hopp_config["technologies"]["wave"]["cost_inputs"]["row_spacing"]

        # calculate wave generation area dimenstions
        wave_side_y = device_spacing * np.ceil(num_devices / number_rows)
        wave_side_x = row_spacing * (number_rows)
        wave_area = wave_side_x * wave_side_y
        component_areas["wave_area_m2"] = wave_area

        # generate wave generation patch
        wavex = substation_x - wave_side_x
        wavey = substation_y + distance_to_shore
        wave_patch = patches.Rectangle(
            (wavex, wavey),
            wave_side_x,
            wave_side_y,
            color=wave_color,
            fill=None,
            label="Wave Array",
            hatch=wave_hatch,
            zorder=1,
        )
        ax[ax_index_wind_plant].add_patch(wave_patch)

        # add electrical transmission for wave
        wave_export_cable_coords_x = [substation_x, substation_x]
        wave_export_cable_coords_y = [substation_y, substation_y + distance_to_shore]

        ax[ax_index_wind_plant].plot(
            wave_export_cable_coords_x,
            wave_export_cable_coords_y,
            cable_color,
            zorder=0,
        )
        ax[ax_index_detail].plot(
            wave_export_cable_coords_x,
            wave_export_cable_coords_y,
            cable_color,
            zorder=0,
        )

    if design_scenario["wind_location"] == "offshore":
        allpoints = cable_array_points.flatten()
    else:
        allpoints = turbine_x

    allpoints = allpoints[~np.isnan(allpoints)]

    if design_scenario["wind_location"] == "offshore":
        roundto = -2
        ax[ax_index_plant].set(
            xlim=[
                round(np.min(onshorex - 100), ndigits=roundto),
                round(
                    np.max(onshorex + onshore_substation_x_side_length + electrolyzer_side + 200),
                    ndigits=roundto,
                ),
            ],
            ylim=[
                round(np.min(onshorey - 100), ndigits=roundto),
                round(
                    np.max(onshorey + battery_side_y + electrolyzer_side + solar_side_y + 100),
                    ndigits=roundto,
                ),
            ],
        )
        ax[ax_index_plant].set(aspect="equal")
    else:
        roundto = -3
        ax[ax_index_plant].set(
            xlim=[
                round(np.min(allpoints - 6000), ndigits=roundto),
                round(np.max(allpoints + 6000), ndigits=roundto),
            ],
            ylim=[
                round(np.min(onshorey - 1000), ndigits=roundto),
                round(np.max(turbine_y + 4000), ndigits=roundto),
            ],
        )
        ax[ax_index_plant].autoscale()
        ax[ax_index_plant].set(aspect="equal")
        ax[ax_index_plant].xaxis.set_major_locator(ticker.MultipleLocator(2000))
        ax[ax_index_plant].yaxis.set_major_locator(ticker.MultipleLocator(1000))

    roundto = -3
    ax[ax_index_wind_plant].set(
        xlim=[
            round(np.min(allpoints - 6000), ndigits=roundto),
            round(np.max(allpoints + 6000), ndigits=roundto),
        ],
        ylim=[
            round((np.min([np.min(turbine_y), onshorey]) - 1000), ndigits=roundto),
            round(np.max(turbine_y + 4000), ndigits=roundto),
        ],
    )
    # ax[ax_index_wind_plant].autoscale()
    ax[ax_index_wind_plant].set(aspect="equal")
    ax[ax_index_wind_plant].xaxis.set_major_locator(ticker.MultipleLocator(5000))
    ax[ax_index_wind_plant].yaxis.set_major_locator(ticker.MultipleLocator(1000))

    if design_scenario["wind_location"] == "offshore":
        roundto = -2
        ax[ax_index_detail].set(
            xlim=[
                round(origin_x - 400, ndigits=roundto),
                round(origin_x + 100, ndigits=roundto),
            ],
            ylim=[
                round(origin_y - 200, ndigits=roundto),
                round(origin_y + 200, ndigits=roundto),
            ],
        )
        ax[ax_index_detail].set(aspect="equal")
    else:
        roundto = -2

        if "pv" in hopp_config["technologies"].keys():
            xmax = round(np.max([onshorex + 510, solarx + solar_side_x + 100]), ndigits=roundto)
            ymax = round(solary + solar_side_y + 100, ndigits=roundto)
        else:
            xmax = round(np.max([onshorex + 510, 100]), ndigits=roundto)
            ymax = round(100, ndigits=roundto)
        ax[ax_index_detail].set(
            xlim=[
                round(onshorex - 10, ndigits=roundto),
                xmax,
            ],
            ylim=[
                round(onshorey - 200, ndigits=roundto),
                ymax,
            ],
        )
        ax[ax_index_detail].set(aspect="equal")

    if design_scenario["wind_location"] == "offshore":
        tower_buffer0 = 10
        tower_buffer1 = 10
        roundto = -1
        ax[ax_index_turbine_detail].set(
            xlim=[
                round(
                    turbine_x[0] - tower_base_radius - tower_buffer0 - 50,
                    ndigits=roundto,
                ),
                round(
                    turbine_x[0] + tower_base_radius + 3 * tower_buffer1,
                    ndigits=roundto,
                ),
            ],
            ylim=[
                round(
                    turbine_y[0] - tower_base_radius - 2 * tower_buffer0,
                    ndigits=roundto,
                ),
                round(
                    turbine_y[0] + tower_base_radius + 4 * tower_buffer1,
                    ndigits=roundto,
                ),
            ],
        )
        ax[ax_index_turbine_detail].set(aspect="equal")
        ax[ax_index_turbine_detail].xaxis.set_major_locator(ticker.MultipleLocator(10))
        ax[ax_index_turbine_detail].yaxis.set_major_locator(ticker.MultipleLocator(10))
        # ax[0,1].legend(frameon=False)
        # ax[0,1].axis('off')

    if design_scenario["wind_location"] == "offshore":
        labels = [
            "(a) Onshore plant",
            "(b) Offshore plant",
            "(c) Equipment platform and substation",
            "(d) NW-most wind turbine",
        ]
    else:
        labels = ["(a) Full plant", "(b) Non-wind plant detail"]
    for axi, label in zip(ax.flatten(), labels):
        axi.legend(frameon=False, ncol=2)  # , ncol=2, loc="best")
        axi.set(xlabel="Easting (m)", ylabel="Northing (m)")
        axi.set_title(label, loc="left")
        # axi.spines[['right', 'top']].set_visible(False)

    ## save the plot
    plt.tight_layout()
    savepaths = [
        output_dir / "figures/layout",
        output_dir / "data",
    ]
    if save_plots:
        for savepath in savepaths:
            if not savepath.exists():
                savepath.mkdir(parents=True)
        plt.savefig(savepaths[0] / f"plant_layout_{plant_design_number}.png", transparent=True)

        df = pd.DataFrame([component_areas])
        df.to_csv(
            savepaths[1] / "fcomponent_areas_layout_{plant_design_number}.csv",
            index=False,
        )

    if show_plots:
        plt.show()
    else:
        plt.close()


def save_energy_flows(
    hybrid_plant: HoppInterface.system,
    electrolyzer_physics_results,
    solver_results,
    hours,
    h2_storage_results,
<<<<<<< HEAD
    simulation_length=8760, 
    output_dir="./output/",
):
=======
    ax=None,
    simulation_length=8760,
    output_dir="./output/",
):
    if isinstance(output_dir, str):
        output_dir = Path(output_dir).resolve()
    if ax is None:
        fig, ax = plt.subplots(1)
>>>>>>> eb884a30

    output = {}
    if hybrid_plant.pv:
        solar_plant_power = np.array(hybrid_plant.pv.generation_profile[0:simulation_length])
        output.update({"pv generation [kW]": solar_plant_power})
    if hybrid_plant.wind:
        wind_plant_power = np.array(hybrid_plant.wind.generation_profile[0:simulation_length])
        output.update({"wind generation [kW]": wind_plant_power})
    if hybrid_plant.wave:
        wave_plant_power = np.array(hybrid_plant.wave.generation_profile[0:simulation_length])
        output.update({"wave generation [kW]": wave_plant_power})
    if hybrid_plant.battery:
        battery_power_out_mw = hybrid_plant.battery.outputs.P
        output.update(
            {"battery discharge [kW]": [(int(p > 0)) * p * 1e3 for p in battery_power_out_mw]}
        )  # convert from MW to kW and extract only discharging
        output.update(
            {"battery charge [kW]": [-(int(p < 0)) * p * 1e3 for p in battery_power_out_mw]}
        )  # convert from MW to kW and extract only charging
        output.update({"battery state of charge [%]": hybrid_plant.battery.outputs.dispatch_SOC})

    output.update({"total accessory power required [kW]": solver_results[0]})
<<<<<<< HEAD
    output.update({"grid energy usage hourly [kW]": solver_results[1]})
    output.update({"desal energy hourly [kW]": [solver_results[2]]*simulation_length})
    output.update({"electrolyzer energy hourly [kW]": electrolyzer_physics_results["power_to_electrolyzer_kw"]})
    output.update({"electrolyzer bop energy hourly [kW]":solver_results[5]})
    output.update({"transport compressor energy hourly [kW]": [solver_results[3]]*simulation_length})
    output.update({"storage energy hourly [kW]": [solver_results[4]]*simulation_length})
    output.update({"h2 production hourly [kg]": electrolyzer_physics_results["H2_Results"]["Hydrogen Hourly Production [kg/hr]"]})
=======
    output.update({"grid energy usage hourly [kW]": [solver_results[1]] * simulation_length})
    output.update({"desal energy hourly [kW]": [solver_results[2]] * simulation_length})
    output.update(
        {
            "electrolyzer energy hourly [kW]": electrolyzer_physics_results[
                "power_to_electrolyzer_kw"
            ]
        }
    )
    output.update({"electrolyzer bop energy hourly [kW]": solver_results[5]})
    output.update(
        {"transport compressor energy hourly [kW]": [solver_results[3]] * simulation_length}
    )
    output.update({"storage energy hourly [kW]": [solver_results[4]] * simulation_length})
    output.update(
        {
            "h2 production hourly [kg]": electrolyzer_physics_results["H2_Results"][
                "Hydrogen Hourly Production [kg/hr]"
            ]
        }
    )
>>>>>>> eb884a30
    if "hydrogen_storage_soc" in h2_storage_results:
        output.update({"hydrogen storage SOC [kg]": h2_storage_results["hydrogen_storage_soc"]})

    df = pd.DataFrame.from_dict(output)

    filepath = output_dir / "data/production"

    if not filepath.exists():
        filepath.mkdir(parents=True)

    df.to_csv(filepath / "energy_flows.csv")

    return output

def calculate_lca(
    hopp_results,
    electrolyzer_physics_results,
    hopp_config,
    greenheart_config,
    total_accessory_power_renewable_kw,
    total_accessory_power_grid_kw,
    plant_design_scenario_number,
    incentive_option_number,
    ):
    """
    Function to perform Life Cycle Assessment (LCA) of the simulated system. 
    Calculates Scope 1, 2, and 3 average emissions over the lifetime of the plant in kg CO2e per unit mass of product produced.
    CO2e or carbon dioxide equivalent is a metric for the global warming potential of different greenhouse gases (GHGs) by converting their emissions to the equivalent amount of CO2.
    Leverages ANL's GREET model to determine emission intensity (EI), efficiency, feedstock consumption, and energy consumption values of various processes
    Leverages NREL's Cambium API to determine future grid generation mixes and emissions intensities of grid electricity consumption

    Args:
        hopp_results (dict): results from the hopp simulation
        electrolyzer_physics_results (dict): results of the electrolysis simulation
        hopp_config (dict): HOPP configuration inputs based on input files
        greenheart_config (GreenHeartSimulationConfig): all inputs to the greenheart simulation
        total_accessory_power_renewable_kw (numpy.ndarray): Total electricity to electrolysis peripherals from renewable power (kWh) with shape = (8760,)
        total_accessory_power_grid_kw (numpy.ndarray): Total electricity to electrolysis peripherals from grid power (kWh) with shape = (8760,)
        plant_design_scenario_number (int): plant design scenario number
        incentive_option_number (int): incentive option number
    
    Returns:
        lca_df (pandas.DataFrame): Pandas DataFrame containing average emissions intensities over lifetime of plant and other relevant data
    """

    # Load relevant config and results data from HOPP and GreenHEART:
    site_latitude = hopp_config["site"]["data"]["lat"]
    site_longitude = hopp_config["site"]["data"]["lon"]
    project_lifetime = greenheart_config['project_parameters']['project_lifetime']                                      # system lifetime (years)
    plant_design_scenario = greenheart_config["plant_design"]["scenario%s" % (plant_design_scenario_number)]            # plant design scenario number 
    tax_incentive_option = greenheart_config["policy_parameters"]["option%s" % (incentive_option_number)]               # tax incentive option number
    wind_annual_energy_kwh = hopp_results['annual_energies']['wind']                                                    # annual energy from wind (kWh)
    solar_pv_annual_energy_kwh = hopp_results['annual_energies']['pv']                                                  # annual energy from solar (kWh)
    battery_annual_energy_kwh = hopp_results['annual_energies']['battery']                                              # annual energy from battery (kWh)
    battery_system_capacity_kwh = hopp_results['hybrid_plant'].battery.system_capacity_kwh                              # battery rated capacity (kWh)
    wind_turbine_rating_MW = (hopp_config["technologies"]["wind"]["turbine_rating_kw"] / 1000)                          # wind turbine rating (MW)
    wind_model = hopp_config["technologies"]["wind"]["model_name"]                                                      # wind model used in analysis

    # Determine which renewables are present in system and define renewables_case string for output file
    renewable_technologies_modeled = []
    for tech in hopp_config['technologies'].keys():
        if tech != 'grid':
            renewable_technologies_modeled.append(tech)
    if len(renewable_technologies_modeled) > 1:
        renewables_case = '+'.join(renewable_technologies_modeled)
    elif len(renewable_technologies_modeled) == 1:
        renewables_case = str(renewable_technologies_modeled[0])
    else:
        renewables_case = 'No-ren'    

    # Determine grid case and define grid_case string for output file
    # NOTE: original LCA project code calculations were created with functionality for a hybrid-grid case, however this functionality was removed during prior HOPP refactors
    # NOTE: In future, update logic below to include 'hybrid-grid' case. Possibly look at input config yamls and technologies present for this logic?(pending modular framework):
        # if only grid present -> grid-only?
        # if any renewables + grid present -> hybrid-grid?
        # if only renewables present -> off-grid?
    if greenheart_config["project_parameters"]["grid_connection"]:
        if greenheart_config["electrolyzer"]["sizing"]["hydrogen_dmd"] is not None:
            grid_case = "grid-only"
        else:
            grid_case = "off-grid"
    else:
        grid_case = "off-grid"
    
    # Capture electrolyzer configuration variables / strings for output files
    if greenheart_config["electrolyzer"]["include_degradation_penalty"]:
        electrolyzer_degradation = "True"
    else:
        electrolyzer_degradation = "False"
    if plant_design_scenario['transportation'] == 'colocated':
        electrolyzer_centralization = "Centralized"
    else:
        electrolyzer_centralization = "Distributed"
    electrolyzer_optimized = greenheart_config["electrolyzer"]["pem_control_type"]
    electrolyzer_type = greenheart_config['lca_config']['electrolyzer_type']
    number_of_electrolyzer_clusters = int(ceildiv(greenheart_config["electrolyzer"]["rating"], greenheart_config["electrolyzer"]["cluster_rating_MW"]))
    
    # Calculate average annual and lifetime h2 production
    h2_annual_prod_kg = np.array(electrolyzer_physics_results['H2_Results']['Life: Annual H2 production [kg/year]'])    # Lifetime Average Annual H2 production accounting for electrolyzer degradation (kg H2/year)
    h2_lifetime_prod_kg = h2_annual_prod_kg * project_lifetime                                                          # Lifetime H2 production accounting for electrolyzer degradation (kg H2)

    # Calculate energy to electrolyzer and peripherals when hybrid-grid case
    if grid_case == "hybrid-grid":
        energy_shortfall_hopp = hopp_results['energy_shortfall_hopp']                                                   # Total electricity to electrolyzer and peripherals from grid power (kWh) when hybrid-grid, shape = (8760*project_lifetime,)
        energy_shortfall_hopp.shape = (project_lifetime,8760)                                                           # Reshaped to be annual power (project_lifetime, 8760)
        annual_energy_to_electrolyzer_and_peripherals_from_grid = np.mean(energy_shortfall_hopp, axis=0)                # Lifetime Average Annual electricity to electrolyzer and peripherals from grid power when hybrid-grid case, shape = (8760,)
    
    # Calculate energy to electrolyzer and peripherals when grid-only case
    if grid_case == "grid-only":
        energy_to_electrolyzer = electrolyzer_physics_results['power_to_electrolyzer_kw']                               # Total electricity to electrolyzer from grid power (kWh) when grid-only case, shape = (8760,)
        energy_to_peripherals = total_accessory_power_renewable_kw + total_accessory_power_grid_kw                      # Total electricity to peripherals from grid power (kWh) when grid-only case, shape = (8760,)
        annual_energy_to_electrolyzer_and_peripherals_from_grid = energy_to_electrolyzer + energy_to_peripherals        # Average Annual electricity to electrolyzer and peripherals from grid power when grid-only case, shape = (8760,)

    # Create dataframe for electrolyzer + peripherals grid power profiles if system is grid connected
    if grid_case in ("grid-only", "hybrid-grid"):
        electrolyzer_grid_profile_data_dict = {'Energy to electrolysis from grid (kWh)': annual_energy_to_electrolyzer_and_peripherals_from_grid}
        electrolyzer_grid_profile_df = pd.DataFrame(data=electrolyzer_grid_profile_data_dict)
        electrolyzer_grid_profile_df = electrolyzer_grid_profile_df.reset_index().rename(columns={'index':'Interval'})
        electrolyzer_grid_profile_df['Interval'] = electrolyzer_grid_profile_df['Interval']+1
        electrolyzer_grid_profile_df = electrolyzer_grid_profile_df.set_index('Interval')

    # Instantiate lists that define technologies / processes and LCA scopes, used to dynamically define key value pairs in dictionaries to store data
    processes = ["electrolysis",
                 "smr",
                 "smr_ccs",
                 "atr",
                 "atr_ccs",
                 "NH3_electrolysis",
                 "NH3_smr",
                 "NH3_smr_ccs",
                 "NH3_atr",
                 "NH3_atr_ccs",
                 "steel_electrolysis",
                 "steel_smr",
                 "steel_smr_ccs",
                 "steel_atr",
                 "steel_atr_ccs"]
    
    scopes = ["Scope3", "Scope2", "Scope1", "Total"]

    # Instantiate dictionary of numpy objects (np.nan -> converts to np.float when assigned value) to hold EI values per cambium year
    EI_values = {
        f"{process}_{scope}_EI": globals().get(f"{process}_{scope}_EI", np.nan)
        for process in processes
        for scope in scopes
    }

    # Instantiate dictionary of lists to hold EI time series (ts) data for all cambium years (EI_values for each cambium year are appended to corresponding lists)
    ts_EI_data = {
        f"{process}_{scope}_EI": []
        for process in processes
        for scope in scopes
    }
    
    ## GREET Data
    # Define conversions
    g_to_kg  = 0.001            # 1 g = 0.001 kg
    MT_to_kg = 1000             # 1 metric tonne = 1000 kg
    kWh_to_MWh = 0.001          # 1 kWh = 0.001 MWh
    MWh_to_kWh = 1000           # 1 MWh = 1000 kWh
    gal_H2O_to_MT = 0.00378541  # 1 US gallon of H2O = 0.00378541 metric tonnes (1 gal = 3.78541 liters, 1 liter H2O = 1 kg, 1000 kg = 1 metric tonne)

    # Instantiate GreetData class object, parse greet if not already parsed, return class object and load data dictionary
    greet_data = GREETData(greet_year=2023)
    greet_data_dict = greet_data.data

    #------------------------------------------------------------------------------
    # Natural Gas
    #------------------------------------------------------------------------------
    NG_combust_EI = greet_data_dict['NG_combust_EI']                                        # GHG Emissions Intensity of Natural Gas combustion in a utility / industrial large boiler (g CO2e/MJ Natural Gas combusted)
    NG_supply_EI = greet_data_dict['NG_supply_EI']                                          # GHG Emissions Intensity of supplying Natural Gas to processes as a feedstock or process fuel (g CO2e/MJ Natural Gas consumed)

    #------------------------------------------------------------------------------
    # Water
    #------------------------------------------------------------------------------
    if greenheart_config['lca_config']['feedstock_water_type'] == 'desal':
        H2O_supply_EI = greet_data_dict['desal_H2O_supply_EI']                              # GHG Emissions Intensity of reverse osmosis desalination and supply of that water to processes (kg CO2e/gal H2O).
    elif greenheart_config['lca_config']['feedstock_water_type'] == 'ground':
        H2O_supply_EI = greet_data_dict['ground_H2O_supply_EI']                             # GHG Emissions Intensity of ground water and supply of that water to processes (kg CO2e/gal H2O).
    elif greenheart_config['lca_config']['feedstock_water_type'] == 'surface':
        H2O_supply_EI = greet_data_dict['surface_H2O_supply_EI']                            # GHG Emissions Intensity of surface water and supply of that water to processes (kg CO2e/gal H2O).
    #------------------------------------------------------------------------------
    # Lime
    #------------------------------------------------------------------------------
    lime_supply_EI = greet_data_dict['lime_supply_EI']                                      # GHG Emissions Intensity of supplying Lime to processes accounting for limestone mining, lime production, lime processing, and lime transportation assuming 20 miles transport via Diesel engines (kg CO2e/kg lime)
    #------------------------------------------------------------------------------
    # Renewable infrastructure embedded emission intensities
    #------------------------------------------------------------------------------
    # NOTE: HOPP/GreenHEART version at time of dev can only model PEM electrolysis
    if electrolyzer_type == 'pem':
        ely_stack_capex_EI = greet_data_dict['pem_ely_stack_capex_EI']                      # PEM electrolyzer CAPEX emissions (kg CO2e/kg H2)
        ely_stack_and_BoP_capex_EI = greet_data_dict['pem_ely_stack_and_BoP_capex_EI']      # PEM electrolyzer stack CAPEX + Balance of Plant emissions (kg CO2e/kg H2)
    elif electrolyzer_type == 'alkaline':
        ely_stack_capex_EI = greet_data_dict['alk_ely_stack_capex_EI']                      # Alkaline electrolyzer CAPEX emissions (kg CO2e/kg H2)
        ely_stack_and_BoP_capex_EI = greet_data_dict['alk_ely_stack_and_BoP_capex_EI']      # Alkaline electrolyzer stack CAPEX + Balance of Plant emissions (kg CO2e/kg H2)
    elif electrolyzer_type == 'soec':
        ely_stack_capex_EI = greet_data_dict['soec_ely_stack_capex_EI']                     # SOEC electrolyzer CAPEX emissions (kg CO2e/kg H2)
        ely_stack_and_BoP_capex_EI = greet_data_dict['soec_ely_stack_and_BoP_capex_EI']     # SOEC electrolyzer stack CAPEX + Balance of Plant emissions (kg CO2e/kg H2)
    wind_capex_EI = greet_data_dict['wind_capex_EI']                                        # Wind CAPEX emissions (g CO2e/kWh)
    solar_pv_capex_EI = greet_data_dict['solar_pv_capex_EI']                                # Solar PV CAPEX emissions (g CO2e/kWh)
    battery_EI = greet_data_dict['battery_LFP_EI']                                          # LFP Battery embodied emissions (g CO2e/kWh)
    nuclear_BWR_capex_EI = greet_data_dict['nuclear_BWR_capex_EI']                          # Nuclear Boiling Water Reactor (BWR) CAPEX emissions (g CO2e/kWh)
    nuclear_PWR_capex_EI = greet_data_dict['nuclear_PWR_capex_EI']                          # Nuclear Pressurized Water Reactor (PWR) CAPEX emissions (g CO2e/kWh)
    coal_capex_EI = greet_data_dict['coal_capex_EI']                                        # Coal CAPEX emissions (g CO2e/kWh)
    gas_capex_EI = greet_data_dict['gas_capex_EI']                                          # Natural Gas Combined Cycle (NGCC) CAPEX emissions (g CO2e/kWh)
    hydro_capex_EI = greet_data_dict['hydro_capex_EI']                                      # Hydro CAPEX emissions (g CO2e/kWh)
    bio_capex_EI = greet_data_dict['bio_capex_EI']                                          # Biomass CAPEX emissions (g CO2e/kWh)
    geothermal_egs_capex_EI = greet_data_dict['geothermal_egs_capex_EI']                    # Geothermal EGS CAPEX emissions (g CO2e/kWh)
    geothermal_binary_capex_EI = greet_data_dict['geothermal_binary_capex_EI']              # Geothermal Binary CAPEX emissions (g CO2e/kWh)
    geothermal_flash_capex_EI = greet_data_dict['geothermal_flash_capex_EI']                # Geothermal Flash CAPEX emissions (g CO2e/kWh)

    #------------------------------------------------------------------------------
    # Steam methane reforming (SMR) and Autothermal Reforming (ATR) - Incumbent H2 production processes
    #------------------------------------------------------------------------------
    smr_HEX_eff = greet_data_dict['smr_HEX_eff']                                            # SMR Heat exchange efficiency (%)
    # SMR without CCS
    smr_steam_prod = greet_data_dict['smr_steam_prod']                                      # Steam exported for SMR w/out CCS (MJ/kg H2)
    smr_NG_consume = greet_data_dict['smr_NG_consume']                                      # Natural gas consumption for SMR w/out CCS accounting for efficiency, NG as feed and process fuel for SMR and steam production (MJ-LHV/kg H2)
    smr_electricity_consume = greet_data_dict['smr_electricity_consume']                    # Electricity consumption for SMR w/out CCS accounting for efficiency, electricity as a process fuel (kWh/kg H2)
    # SMR with CCS
    smr_ccs_steam_prod = greet_data_dict['smr_ccs_steam_prod']                              # Steam exported for SMR with CCS (MJ/kg H2)
    smr_ccs_perc_capture = greet_data_dict['smr_ccs_perc_capture']                          # CCS rate for SMR (%)
    smr_ccs_NG_consume = greet_data_dict['smr_ccs_NG_consume']                              # Natural gas consumption for SMR with CCS accounting for efficiency, NG as feed and process fuel for SMR and steam production (MJ-LHV/kg H2)
    smr_ccs_electricity_consume = greet_data_dict['smr_ccs_electricity_consume']            # SMR via NG w/ CCS WTG Total Energy consumption (kWh/kg H2)
    # ATR without CCS
    atr_NG_consume = greet_data_dict['atr_NG_consume']                                      # Natural gas consumption for ATR w/out CCS accounting for efficiency, NG as feed and process fuel for SMR and steam production (MJ-LHV/kg H2)
    atr_electricity_consume = greet_data_dict['atr_electricity_consume']                    # Electricity consumption for ATR w/out CCS accounting for efficiency, electricity as a process fuel (kWh/kg H2)
    # ATR with CCS
    atr_ccs_perc_capture = greet_data_dict['atr_ccs_perc_capture']                          # CCS rate for ATR (%)
    atr_ccs_NG_consume = greet_data_dict['atr_ccs_NG_consume']                              # Natural gas consumption for ATR with CCS accounting for efficiency, NG as feed and process fuel for SMR and steam production (MJ-LHV/kg H2)
    atr_ccs_electricity_consume = greet_data_dict['atr_ccs_electricity_consume']            # Electricity consumption for ATR with CCS accounting for efficiency, electricity as a process fuel (kWh/kg H2)

    #------------------------------------------------------------------------------
    # Hydrogen production via water electrolysis
    #------------------------------------------------------------------------------
    if electrolyzer_type == 'pem':
        ely_H2O_consume = greet_data_dict['pem_ely_H2O_consume']                            # H2O consumption for H2 production in PEM electrolyzer (gal H20/kg H2)
    elif electrolyzer_type == 'alkaline':
        ely_H2O_consume = greet_data_dict['alk_ely_H2O_consume']                            # H2O consumption for H2 production in Alkaline electrolyzer (gal H20/kg H2)
    elif electrolyzer_type == 'soec':
        ely_H2O_consume = greet_data_dict['soec_ely_H2O_consume']                           # H2O consumption for H2 production in High Temp SOEC electrolyzer (gal H20/kg H2)
    #------------------------------------------------------------------------------
    # Ammonia (NH3)
    #------------------------------------------------------------------------------
    NH3_NG_consume = greet_data_dict['NH3_NG_consume']                                      # Natural gas consumption for combustion in the Haber-Bosch process / Boiler for Ammonia production (MJ/metric tonne NH3) 
    NH3_H2_consume = greet_data_dict['NH3_H2_consume']                                      # Gaseous Hydrogen consumption for Ammonia production, based on chemical balance and is applicable for all NH3 production pathways (kg H2/kg NH3)
    NH3_electricity_consume = greet_data_dict['NH3_electricity_consume']                    # Total Electrical Energy consumption for Ammonia production (kWh/kg NH3)

    #------------------------------------------------------------------------------
    # Steel
    #------------------------------------------------------------------------------
    # Values agnostic of DRI-EAF config
    # NOTE: in future if accounting for different iron ore mining, pelletizing processes, and production processes, then add if statement to check greenheart_config for iron production type (DRI, electrowinning, etc)
    iron_ore_mining_EI_per_MT_steel = greet_data_dict['DRI_iron_ore_mining_EI_per_MT_steel']                # GHG Emissions Intensity of Iron ore mining for use in DRI-EAF Steel production (kg CO2e/metric tonne steel produced)
    iron_ore_mining_EI_per_MT_ore = greet_data_dict['DRI_iron_ore_mining_EI_per_MT_ore']                    # GHG Emissions Intensity of Iron ore mining for use in DRI-EAF Steel production (kg CO2e/metric tonne iron ore)
    iron_ore_pelletizing_EI_per_MT_steel = greet_data_dict['DRI_iron_ore_pelletizing_EI_per_MT_steel']      # GHG Emissions Intensity of Iron ore pelletizing for use in DRI-EAF Steel production (kg CO2e/metric tonne steel produced)
    iron_ore_pelletizing_EI_per_MT_ore = greet_data_dict['DRI_iron_ore_pelletizing_EI_per_MT_ore']          # GHG Emissions Intensity of Iron ore pelletizing for use in DRI-EAF Steel production (kg CO2e/metric tonne iron ore)

    # NOTE: in future if accounting for different steel productin processes (DRI-EAF vs XYZ), then add if statement to check greenheart_config for steel production process and update HOPP > greet_data.py with specific variables for each process
    steel_H2O_consume = greet_data_dict['steel_H2O_consume']                                # Total H2O consumption for DRI-EAF Steel production w/ 83% H2 and 0% scrap, accounts for water used in iron ore mining, pelletizing, DRI, and EAF (metric tonne H2O/metric tonne steel production)
    steel_H2_consume = greet_data_dict['steel_H2_consume']                                  # Hydrogen consumption for DRI-EAF Steel production w/ 83% H2 regardless of scrap (metric tonnes H2/metric tonne steel production)
    steel_NG_consume = greet_data_dict['steel_NG_consume']                                  # Natural gas consumption for DRI-EAF Steel production accounting for DRI with 83% H2, and EAF + LRF (GJ/metric tonne steel)
    steel_electricity_consume = greet_data_dict['steel_electricity_consume']                # Total Electrical Energy consumption for DRI-EAF Steel production accounting for DRI with 83% H2 and EAF + LRF (MWh/metric tonne steel production)
    steel_iron_ore_consume = greet_data_dict['steel_iron_ore_consume']                      # Iron ore consumption for DRI-EAF Steel production (metric tonne iron ore/metric tonne steel production)
    steel_lime_consume = greet_data_dict['steel_lime_consume']                              # Lime consumption for DRI-EAF Steel production (metric tonne lime/metric tonne steel production)

    ## Cambium
    # Define cambium_year
    # NOTE: at time of dev hopp logic for LCOH = atb_year + 2yr + install_period(3yrs) = 5 years
    cambium_year = (greenheart_config['project_parameters']['atb_year'] + 5)                
    # Pull / download cambium data files
    cambium_data = CambiumData(lat = site_latitude,
                               lon = site_longitude,
                               year = cambium_year,
                               project_uuid = greenheart_config["lca_config"]["cambium"]["project_uuid"],
                               scenario = greenheart_config["lca_config"]["cambium"]["scenario"],
                               location_type = greenheart_config["lca_config"]["cambium"]["location_type"],
                               time_type = greenheart_config["lca_config"]["cambium"]["time_type"],
                               )

    # Read in Cambium data file for each year available
    # NOTE: Additional LRMER values for CO2, CH4, and NO2 are available through the cambium call, but not used in this analysis
    for resource_file in cambium_data.resource_files:
        # Read in csv file to a dataframe, update column names and indexes
        cambium_data_df = pd.read_csv(resource_file,
                                      index_col= None,
                                      header = 0, 
                                      usecols = ['lrmer_co2e_c','lrmer_co2e_p','lrmer_co2e',\
                                                 'generation','battery_MWh','biomass_MWh','beccs_MWh','canada_MWh','coal_MWh','coal-ccs_MWh','csp_MWh','distpv_MWh',\
                                                 'gas-cc_MWh','gas-cc-ccs_MWh','gas-ct_MWh','geothermal_MWh','hydro_MWh','nuclear_MWh','o-g-s_MWh','phs_MWh','upv_MWh','wind-ons_MWh','wind-ofs_MWh']
                                    )
        cambium_data_df = cambium_data_df.reset_index().rename(columns = {'index':'Interval',
                                                                          'lrmer_co2e_c':'LRMER CO2 equiv. combustion (kg-CO2e/MWh)',
                                                                          'lrmer_co2e_p':'LRMER CO2 equiv. precombustion (kg-CO2e/MWh)',
                                                                          'lrmer_co2e':'LRMER CO2 equiv. total (kg-CO2e/MWh)'})
        cambium_data_df['Interval'] = cambium_data_df['Interval']+1
        cambium_data_df = cambium_data_df.set_index('Interval')

        if grid_case in ("grid-only", "hybrid-grid"):
            # Calculate consumption and emissions factor for electrolysis powered by the grid
            combined_data_df = pd.concat([electrolyzer_grid_profile_df, cambium_data_df], axis=1)
            electrolysis_grid_electricity_consume = combined_data_df['Energy to electrolysis from grid (kWh)'].sum()                                                                                # Total energy to the electrolyzer from the grid (kWh)
            electrolysis_scope3_grid_emissions = ((combined_data_df['Energy to electrolysis from grid (kWh)'] / 1000) * combined_data_df['LRMER CO2 equiv. precombustion (kg-CO2e/MWh)']).sum()     # Scope 3 Electrolysis Emissions from grid electricity consumption (kg CO2e)
            electrolysis_scope2_grid_emissions = ((combined_data_df['Energy to electrolysis from grid (kWh)'] / 1000) * combined_data_df['LRMER CO2 equiv. combustion (kg-CO2e/MWh)']).sum()        # Scope 2 Electrolysis Emissions from grid electricity consumption (kg CO2e)

        # Calculate annual percentages of nuclear, geothermal, hydropower, wind, solar, battery, and fossil fuel power in cambium grid mix (%)
        generation_annual_total_MWh = cambium_data_df['generation'].sum()
        generation_annual_nuclear_fraction = cambium_data_df['nuclear_MWh'].sum() / generation_annual_total_MWh
        generation_annual_coal_oil_fraction = (cambium_data_df['coal_MWh'].sum() + cambium_data_df['coal-ccs_MWh'].sum() + cambium_data_df['o-g-s_MWh'].sum()) / generation_annual_total_MWh
        generation_annual_gas_fraction = (cambium_data_df['gas-cc_MWh'].sum() + cambium_data_df['gas-cc-ccs_MWh'].sum() + cambium_data_df['gas-ct_MWh'].sum()) / generation_annual_total_MWh
        generation_annual_bio_fraction = (cambium_data_df['biomass_MWh'].sum() + cambium_data_df['beccs_MWh'].sum()) / generation_annual_total_MWh
        generation_annual_geothermal_fraction = cambium_data_df['geothermal_MWh'].sum() / generation_annual_total_MWh
        generation_annual_hydro_fraction = (cambium_data_df['hydro_MWh'].sum() + cambium_data_df['phs_MWh'].sum()) / generation_annual_total_MWh
        generation_annual_wind_fraction = (cambium_data_df['wind-ons_MWh'].sum() + cambium_data_df['wind-ofs_MWh'].sum()) / generation_annual_total_MWh
        generation_annual_solar_fraction = (cambium_data_df['upv_MWh'].sum() + cambium_data_df['distpv_MWh'].sum() + cambium_data_df['csp_MWh'].sum()) / generation_annual_total_MWh
        generation_annual_battery_fraction = (cambium_data_df['battery_MWh'].sum()) / generation_annual_total_MWh
        nuclear_PWR_fraction = 0.655            # % of grid nuclear power from PWR, calculated from USNRC data based on type and rated capacity https://www.nrc.gov/reactors/operating/list-power-reactor-units.html
        nuclear_BWR_fraction = 0.345            # % of grid nuclear power from BWR, calculated from USNRC data based on type and rated capacity https://www.nrc.gov/reactors/operating/list-power-reactor-units.html
        geothermal_binary_fraction = 0.28       # % of grid geothermal power from binary, average from EIA data and NREL Geothermal prospector https://www.eia.gov/todayinenergy/detail.php?id=44576#
        geothermal_flash_fraction = 0.72        # % of grid geothermal power from flash, average from EIA data and NREL Geothermal prospector https://www.eia.gov/todayinenergy/detail.php?id=44576#

        # Calculate Grid Imbedded Emissions Intensity accounting for cambium grid mix of power sources (kg CO2e/kwh)
        grid_capex_EI = (generation_annual_nuclear_fraction * nuclear_PWR_fraction * nuclear_PWR_capex_EI) + (generation_annual_nuclear_fraction * nuclear_BWR_fraction * nuclear_BWR_capex_EI) + (generation_annual_coal_oil_fraction * coal_capex_EI) + (generation_annual_gas_fraction * gas_capex_EI) + (generation_annual_bio_fraction * bio_capex_EI)\
                        + (generation_annual_geothermal_fraction * geothermal_binary_fraction * geothermal_binary_capex_EI) + (generation_annual_geothermal_fraction * geothermal_flash_fraction * geothermal_flash_capex_EI) + (generation_annual_hydro_fraction * hydro_capex_EI) + (generation_annual_wind_fraction * wind_capex_EI) + (generation_annual_solar_fraction * solar_pv_capex_EI)\
                        + (generation_annual_battery_fraction * battery_EI) * g_to_kg 

        #NOTE: current config assumes SMR, ATR, NH3, and Steel processes are always grid powered / grid connected, electricity needed for these processes does not come from renewables
        #NOTE: this is reflective of the current state of modeling these systems in HOPP / GreenHEART at time of dev and should be updated to allow renewables in the future
        if 'hybrid-grid' in grid_case:
            ## H2 production via electrolysis
            # Calculate grid-connected electrolysis emissions (kg CO2e/kg H2), future cases should reflect targeted electrolyzer electricity usage
            EI_values['electrolysis_Scope3_EI'] = ely_stack_and_BoP_capex_EI + (ely_H2O_consume * H2O_supply_EI) + ((electrolysis_scope3_grid_emissions + (wind_capex_EI * g_to_kg * wind_annual_energy_kwh) + (solar_pv_capex_EI * g_to_kg * solar_pv_annual_energy_kwh) + (grid_capex_EI * electrolysis_grid_electricity_consume)) / h2_annual_prod_kg)
            EI_values['electrolysis_Scope2_EI'] = (electrolysis_scope2_grid_emissions / h2_annual_prod_kg) 
            EI_values['electrolysis_Scope1_EI'] = 0
            EI_values['electrolysis_Total_EI']  = EI_values['electrolysis_Scope1_EI'] + EI_values['electrolysis_Scope2_EI'] + EI_values['electrolysis_Scope3_EI']

            # Calculate ammonia emissions via hybrid grid electrolysis (kg CO2e/kg NH3)
            EI_values['NH3_electrolysis_Scope3_EI'] = (NH3_H2_consume * EI_values['electrolysis_Total_EI']) + (NH3_NG_consume * NG_supply_EI * g_to_kg/MT_to_kg) + (NH3_electricity_consume * kWh_to_MWh * cambium_data_df['LRMER CO2 equiv. precombustion (kg-CO2e/MWh)'].mean()) + (NH3_electricity_consume * grid_capex_EI)
            EI_values['NH3_electrolysis_Scope2_EI'] = NH3_electricity_consume * kWh_to_MWh * cambium_data_df['LRMER CO2 equiv. combustion (kg-CO2e/MWh)'].mean()
            EI_values['NH3_electrolysis_Scope1_EI'] = (NH3_NG_consume * NG_combust_EI * g_to_kg/MT_to_kg)
            EI_values['NH3_electrolysis_Total_EI']  = EI_values['NH3_electrolysis_Scope1_EI'] + EI_values['NH3_electrolysis_Scope2_EI'] + EI_values['NH3_electrolysis_Scope3_EI']

            # Calculate steel emissions via hybrid grid electrolysis (kg CO2e/metric tonne steel)
            EI_values['steel_electrolysis_Scope3_EI'] = (steel_H2_consume * MT_to_kg * EI_values['electrolysis_Total_EI']) + (steel_lime_consume * lime_supply_EI * MT_to_kg) + (steel_iron_ore_consume * iron_ore_mining_EI_per_MT_ore) + (steel_iron_ore_consume * iron_ore_pelletizing_EI_per_MT_ore) + (steel_NG_consume * NG_supply_EI) + (steel_H2O_consume * (H2O_supply_EI / gal_H2O_to_MT)) + (steel_electricity_consume * cambium_data_df['LRMER CO2 equiv. precombustion (kg-CO2e/MWh)'].mean()) + (steel_electricity_consume * MWh_to_kWh * grid_capex_EI)
            EI_values['steel_electrolysis_Scope2_EI'] = steel_electricity_consume * cambium_data_df['LRMER CO2 equiv. combustion (kg-CO2e/MWh)'].mean()
            EI_values['steel_electrolysis_Scope1_EI'] = (steel_NG_consume * NG_combust_EI)
            EI_values['steel_electrolysis_Total_EI']  = EI_values['steel_electrolysis_Scope1_EI'] + EI_values['steel_electrolysis_Scope2_EI'] + EI_values['steel_electrolysis_Scope3_EI']

        if 'grid-only' in grid_case:
            ## H2 production via electrolysis
            # Calculate grid-connected electrolysis emissions (kg CO2e/kg H2)
            EI_values['electrolysis_Scope3_EI'] = ely_stack_and_BoP_capex_EI + (ely_H2O_consume * H2O_supply_EI) + ((electrolysis_scope3_grid_emissions + (grid_capex_EI * electrolysis_grid_electricity_consume))/h2_annual_prod_kg)
            EI_values['electrolysis_Scope2_EI'] = (electrolysis_scope2_grid_emissions / h2_annual_prod_kg) 
            EI_values['electrolysis_Scope1_EI'] = 0
            EI_values['electrolysis_Total_EI'] = EI_values['electrolysis_Scope1_EI'] + EI_values['electrolysis_Scope2_EI'] + EI_values['electrolysis_Scope3_EI']

            # Calculate ammonia emissions via grid only electrolysis (kg CO2e/kg NH3)
            EI_values['NH3_electrolysis_Scope3_EI'] = (NH3_H2_consume * EI_values['electrolysis_Total_EI']) + (NH3_NG_consume * NG_supply_EI * g_to_kg/MT_to_kg) + (NH3_electricity_consume * kWh_to_MWh * cambium_data_df['LRMER CO2 equiv. precombustion (kg-CO2e/MWh)'].mean()) + (NH3_electricity_consume * grid_capex_EI)
            EI_values['NH3_electrolysis_Scope2_EI'] = NH3_electricity_consume * kWh_to_MWh * cambium_data_df['LRMER CO2 equiv. combustion (kg-CO2e/MWh)'].mean()
            EI_values['NH3_electrolysis_Scope1_EI'] = (NH3_NG_consume * NG_combust_EI * g_to_kg/MT_to_kg)
            EI_values['NH3_electrolysis_Total_EI']  = EI_values['NH3_electrolysis_Scope1_EI'] + EI_values['NH3_electrolysis_Scope2_EI'] + EI_values['NH3_electrolysis_Scope3_EI']

            # Calculate steel emissions via grid only electrolysis (kg CO2e/metric tonne steel)
            EI_values['steel_electrolysis_Scope3_EI'] = (steel_H2_consume * MT_to_kg * EI_values['electrolysis_Total_EI']) + (steel_lime_consume * lime_supply_EI * MT_to_kg) + (steel_iron_ore_consume * iron_ore_mining_EI_per_MT_ore) + (steel_iron_ore_consume * iron_ore_pelletizing_EI_per_MT_ore) + (steel_NG_consume * NG_supply_EI) + (steel_H2O_consume * (H2O_supply_EI / gal_H2O_to_MT))  + (steel_electricity_consume * cambium_data_df['LRMER CO2 equiv. precombustion (kg-CO2e/MWh)'].mean()) + (steel_electricity_consume * MWh_to_kWh * grid_capex_EI)
            EI_values['steel_electrolysis_Scope2_EI'] = steel_electricity_consume * cambium_data_df['LRMER CO2 equiv. combustion (kg-CO2e/MWh)'].mean() 
            EI_values['steel_electrolysis_Scope1_EI'] = (steel_NG_consume * NG_combust_EI)
            EI_values['steel_electrolysis_Total_EI']  = EI_values['steel_electrolysis_Scope1_EI'] + EI_values['steel_electrolysis_Scope2_EI'] + EI_values['steel_electrolysis_Scope3_EI']

            ## H2 production via SMR
            # Calculate SMR emissions. SMR and SMR + CCS are always grid-connected (kg CO2e/kg H2)
            EI_values['smr_Scope3_EI'] = (NG_supply_EI * g_to_kg * (smr_NG_consume - smr_steam_prod/smr_HEX_eff)) + (smr_electricity_consume * kWh_to_MWh * cambium_data_df['LRMER CO2 equiv. precombustion (kg-CO2e/MWh)'].mean()) + (smr_electricity_consume * grid_capex_EI) 
            EI_values['smr_Scope2_EI'] = smr_electricity_consume * kWh_to_MWh * cambium_data_df['LRMER CO2 equiv. combustion (kg-CO2e/MWh)'].mean()
            EI_values['smr_Scope1_EI'] = NG_combust_EI * g_to_kg * (smr_NG_consume - smr_steam_prod/smr_HEX_eff)
            EI_values['smr_Total_EI']  = EI_values['smr_Scope1_EI'] + EI_values['smr_Scope2_EI'] + EI_values['smr_Scope3_EI']
            
            # Calculate ammonia emissions via SMR process (kg CO2e/kg NH3)
            EI_values['NH3_smr_Scope3_EI'] = (NH3_H2_consume * EI_values['smr_Total_EI']) + (NH3_NG_consume * NG_supply_EI * g_to_kg/MT_to_kg) + (NH3_electricity_consume * kWh_to_MWh * cambium_data_df['LRMER CO2 equiv. precombustion (kg-CO2e/MWh)'].mean()) + (NH3_electricity_consume * grid_capex_EI)
            EI_values['NH3_smr_Scope2_EI'] = NH3_electricity_consume * kWh_to_MWh * cambium_data_df['LRMER CO2 equiv. combustion (kg-CO2e/MWh)'].mean()
            EI_values['NH3_smr_Scope1_EI'] = (NH3_NG_consume * NG_combust_EI * g_to_kg/MT_to_kg)
            EI_values['NH3_smr_Total_EI'] = EI_values['NH3_smr_Scope1_EI'] + EI_values['NH3_smr_Scope2_EI'] + EI_values['NH3_smr_Scope3_EI']   
            
            # Calculate steel emissions via SMR process (kg CO2e/metric tonne steel)
            EI_values['steel_smr_Scope3_EI'] = (steel_H2_consume * MT_to_kg * EI_values['smr_Total_EI']) + (steel_lime_consume * lime_supply_EI * MT_to_kg) + (steel_iron_ore_consume * iron_ore_mining_EI_per_MT_ore) + (steel_iron_ore_consume * iron_ore_pelletizing_EI_per_MT_ore) + (steel_NG_consume * NG_supply_EI) + (steel_H2O_consume * (H2O_supply_EI / gal_H2O_to_MT)) + (steel_electricity_consume * cambium_data_df['LRMER CO2 equiv. precombustion (kg-CO2e/MWh)'].mean()) + (steel_electricity_consume * MWh_to_kWh * grid_capex_EI)
            EI_values['steel_smr_Scope2_EI'] = steel_electricity_consume * cambium_data_df['LRMER CO2 equiv. combustion (kg-CO2e/MWh)'].mean()
            EI_values['steel_smr_Scope1_EI'] = (steel_NG_consume * NG_combust_EI)
            EI_values['steel_smr_Total_EI']  = EI_values['steel_smr_Scope1_EI'] + EI_values['steel_smr_Scope2_EI'] + EI_values['steel_smr_Scope3_EI']
            
            # Calculate SMR + CCS emissions (kg CO2e/kg H2)
            EI_values['smr_ccs_Scope3_EI'] = (NG_supply_EI * g_to_kg * (smr_ccs_NG_consume - smr_ccs_steam_prod/smr_HEX_eff)) + (smr_ccs_electricity_consume * kWh_to_MWh * cambium_data_df['LRMER CO2 equiv. precombustion (kg-CO2e/MWh)'].mean()) + (smr_ccs_electricity_consume * grid_capex_EI) 
            EI_values['smr_ccs_Scope2_EI'] = smr_ccs_electricity_consume *  kWh_to_MWh * cambium_data_df['LRMER CO2 equiv. combustion (kg-CO2e/MWh)'].mean()
            EI_values['smr_ccs_Scope1_EI'] = (1-smr_ccs_perc_capture) * NG_combust_EI * g_to_kg * (smr_ccs_NG_consume - smr_ccs_steam_prod/smr_HEX_eff)
            EI_values['smr_ccs_Total_EI']  = EI_values['smr_ccs_Scope1_EI'] + EI_values['smr_ccs_Scope2_EI'] + EI_values['smr_ccs_Scope3_EI']    
            
            # Calculate ammonia emissions via SMR with CCS process (kg CO2e/kg NH3)
            EI_values['NH3_smr_ccs_Scope3_EI'] = (NH3_H2_consume * EI_values['smr_ccs_Total_EI']) + (NH3_NG_consume * NG_supply_EI * g_to_kg/MT_to_kg) + (NH3_electricity_consume * kWh_to_MWh * cambium_data_df['LRMER CO2 equiv. precombustion (kg-CO2e/MWh)'].mean()) + (NH3_electricity_consume * grid_capex_EI)
            EI_values['NH3_smr_ccs_Scope2_EI'] = NH3_electricity_consume * kWh_to_MWh * cambium_data_df['LRMER CO2 equiv. combustion (kg-CO2e/MWh)'].mean()
            EI_values['NH3_smr_ccs_Scope1_EI'] = (NH3_NG_consume * NG_combust_EI * g_to_kg/MT_to_kg)
            EI_values['NH3_smr_ccs_Total_EI'] = EI_values['NH3_smr_ccs_Scope1_EI'] + EI_values['NH3_smr_ccs_Scope2_EI'] + EI_values['NH3_smr_ccs_Scope3_EI']   
            
            # Calculate steel emissions via SMR with CCS process (kg CO2e/metric tonne steel)
            EI_values['steel_smr_ccs_Scope3_EI'] = (steel_H2_consume * MT_to_kg * EI_values['smr_ccs_Total_EI']) + (steel_lime_consume * lime_supply_EI * MT_to_kg) + (steel_iron_ore_consume * iron_ore_mining_EI_per_MT_ore) + (steel_iron_ore_consume * iron_ore_pelletizing_EI_per_MT_ore) + (steel_NG_consume * NG_supply_EI) + (steel_H2O_consume * (H2O_supply_EI / gal_H2O_to_MT)) + (steel_electricity_consume * cambium_data_df['LRMER CO2 equiv. precombustion (kg-CO2e/MWh)'].mean()) + (steel_electricity_consume * MWh_to_kWh * grid_capex_EI)
            EI_values['steel_smr_ccs_Scope2_EI'] = steel_electricity_consume * cambium_data_df['LRMER CO2 equiv. combustion (kg-CO2e/MWh)'].mean()
            EI_values['steel_smr_ccs_Scope1_EI'] = (steel_NG_consume * NG_combust_EI)
            EI_values['steel_smr_ccs_Total_EI']  = EI_values['steel_smr_ccs_Scope1_EI'] + EI_values['steel_smr_ccs_Scope2_EI'] + EI_values['steel_smr_ccs_Scope3_EI']  

            ## H2 production via ATR
            # Calculate ATR emissions. ATR and ATR + CCS are always grid-connected (kg CO2e/kg H2)
            EI_values['atr_Scope3_EI'] = (NG_supply_EI * g_to_kg * atr_NG_consume) + (atr_electricity_consume * kWh_to_MWh * cambium_data_df['LRMER CO2 equiv. precombustion (kg-CO2e/MWh)'].mean()) + (atr_electricity_consume * grid_capex_EI) 
            EI_values['atr_Scope2_EI'] = atr_electricity_consume * kWh_to_MWh * cambium_data_df['LRMER CO2 equiv. combustion (kg-CO2e/MWh)'].mean()
            EI_values['atr_Scope1_EI'] = NG_combust_EI * g_to_kg * atr_NG_consume
            EI_values['atr_Total_EI']  = EI_values['atr_Scope1_EI'] + EI_values['atr_Scope2_EI'] + EI_values['atr_Scope3_EI']
            
            # Calculate ammonia emissions via ATR process (kg CO2e/kg NH3)
            EI_values['NH3_atr_Scope3_EI'] = (NH3_H2_consume * EI_values['atr_Total_EI']) + (NH3_NG_consume * NG_supply_EI * g_to_kg/MT_to_kg) + (NH3_electricity_consume * kWh_to_MWh * cambium_data_df['LRMER CO2 equiv. precombustion (kg-CO2e/MWh)'].mean()) + (NH3_electricity_consume * grid_capex_EI)
            EI_values['NH3_atr_Scope2_EI'] = NH3_electricity_consume * kWh_to_MWh * cambium_data_df['LRMER CO2 equiv. combustion (kg-CO2e/MWh)'].mean()
            EI_values['NH3_atr_Scope1_EI'] = (NH3_NG_consume * NG_combust_EI * g_to_kg/MT_to_kg)
            EI_values['NH3_atr_Total_EI'] = EI_values['NH3_atr_Scope1_EI'] + EI_values['NH3_atr_Scope2_EI'] + EI_values['NH3_atr_Scope3_EI']   
            
            # Calculate steel emissions via ATR process (kg CO2e/metric tonne steel)
            EI_values['steel_atr_Scope3_EI'] = (steel_H2_consume * MT_to_kg * EI_values['atr_Total_EI']) + (steel_lime_consume * lime_supply_EI * MT_to_kg) + (steel_iron_ore_consume * iron_ore_mining_EI_per_MT_ore) + (steel_iron_ore_consume * iron_ore_pelletizing_EI_per_MT_ore) + (steel_NG_consume * NG_supply_EI) + (steel_H2O_consume * (H2O_supply_EI / gal_H2O_to_MT)) + (steel_electricity_consume * cambium_data_df['LRMER CO2 equiv. precombustion (kg-CO2e/MWh)'].mean()) + (steel_electricity_consume * MWh_to_kWh * grid_capex_EI)
            EI_values['steel_atr_Scope2_EI'] = steel_electricity_consume * cambium_data_df['LRMER CO2 equiv. combustion (kg-CO2e/MWh)'].mean()
            EI_values['steel_atr_Scope1_EI'] = (steel_NG_consume * NG_combust_EI)
            EI_values['steel_atr_Total_EI']  = EI_values['steel_atr_Scope1_EI'] + EI_values['steel_atr_Scope2_EI'] + EI_values['steel_atr_Scope3_EI']
            
            # Calculate ATR + CCS emissions (kg CO2e/kg H2)
            EI_values['atr_ccs_Scope3_EI'] = (NG_supply_EI * g_to_kg * atr_ccs_NG_consume) + (atr_ccs_electricity_consume * kWh_to_MWh * cambium_data_df['LRMER CO2 equiv. precombustion (kg-CO2e/MWh)'].mean()) + (atr_ccs_electricity_consume * grid_capex_EI) 
            EI_values['atr_ccs_Scope2_EI'] = atr_ccs_electricity_consume *  kWh_to_MWh * cambium_data_df['LRMER CO2 equiv. combustion (kg-CO2e/MWh)'].mean()
            EI_values['atr_ccs_Scope1_EI'] = (1-atr_ccs_perc_capture) * NG_combust_EI * g_to_kg * atr_ccs_NG_consume
            EI_values['atr_ccs_Total_EI']  = EI_values['atr_ccs_Scope1_EI'] + EI_values['atr_ccs_Scope2_EI'] + EI_values['atr_ccs_Scope3_EI']    
            
            # Calculate ammonia emissions via ATR with CCS process (kg CO2e/kg NH3)
            EI_values['NH3_atr_ccs_Scope3_EI'] = (NH3_H2_consume * EI_values['atr_ccs_Total_EI']) + (NH3_NG_consume * NG_supply_EI * g_to_kg/MT_to_kg) + (NH3_electricity_consume * kWh_to_MWh * cambium_data_df['LRMER CO2 equiv. precombustion (kg-CO2e/MWh)'].mean()) + (NH3_electricity_consume * grid_capex_EI)
            EI_values['NH3_atr_ccs_Scope2_EI'] = NH3_electricity_consume * kWh_to_MWh * cambium_data_df['LRMER CO2 equiv. combustion (kg-CO2e/MWh)'].mean()
            EI_values['NH3_atr_ccs_Scope1_EI'] = (NH3_NG_consume * NG_combust_EI * g_to_kg/MT_to_kg)
            EI_values['NH3_atr_ccs_Total_EI'] = EI_values['NH3_atr_ccs_Scope1_EI'] + EI_values['NH3_atr_ccs_Scope2_EI'] + EI_values['NH3_atr_ccs_Scope3_EI']   
            
            # Calculate steel emissions via ATR with CCS process (kg CO2e/metric tonne steel)
            EI_values['steel_atr_ccs_Scope3_EI'] = (steel_H2_consume * MT_to_kg * EI_values['atr_ccs_Total_EI']) + (steel_lime_consume * lime_supply_EI * MT_to_kg) + (steel_iron_ore_consume * iron_ore_mining_EI_per_MT_ore) + (steel_iron_ore_consume * iron_ore_pelletizing_EI_per_MT_ore) + (steel_NG_consume * NG_supply_EI) + (steel_H2O_consume * (H2O_supply_EI / gal_H2O_to_MT)) + (steel_electricity_consume * cambium_data_df['LRMER CO2 equiv. precombustion (kg-CO2e/MWh)'].mean()) + (steel_electricity_consume * MWh_to_kWh * grid_capex_EI)
            EI_values['steel_atr_ccs_Scope2_EI'] = steel_electricity_consume * cambium_data_df['LRMER CO2 equiv. combustion (kg-CO2e/MWh)'].mean()
            EI_values['steel_atr_ccs_Scope1_EI'] = (steel_NG_consume * NG_combust_EI)
            EI_values['steel_atr_ccs_Total_EI']  = EI_values['steel_atr_ccs_Scope1_EI'] + EI_values['steel_atr_ccs_Scope2_EI'] + EI_values['steel_atr_ccs_Scope3_EI']  

        if 'off-grid' in grid_case:
            ## H2 production via electrolysis
            # Calculate renewable only electrolysis emissions (kg CO2e/kg H2)       
            EI_values['electrolysis_Scope3_EI'] = ely_stack_and_BoP_capex_EI + (ely_H2O_consume * H2O_supply_EI) + (((wind_capex_EI * g_to_kg * wind_annual_energy_kwh) + (solar_pv_capex_EI * g_to_kg * solar_pv_annual_energy_kwh)) /h2_annual_prod_kg)
            EI_values['electrolysis_Scope2_EI'] = 0
            EI_values['electrolysis_Scope1_EI'] = 0
            EI_values['electrolysis_Total_EI'] = EI_values['electrolysis_Scope1_EI'] + EI_values['electrolysis_Scope2_EI'] + EI_values['electrolysis_Scope3_EI']

            # Calculate ammonia emissions via renewable electrolysis (kg CO2e/kg NH3)
            EI_values['NH3_electrolysis_Scope3_EI'] = (NH3_H2_consume * EI_values['electrolysis_Total_EI']) + (NH3_NG_consume * NG_supply_EI * g_to_kg/MT_to_kg) + (NH3_electricity_consume * kWh_to_MWh * cambium_data_df['LRMER CO2 equiv. precombustion (kg-CO2e/MWh)'].mean()) + (NH3_electricity_consume * grid_capex_EI)
            EI_values['NH3_electrolysis_Scope2_EI'] = NH3_electricity_consume * kWh_to_MWh * cambium_data_df['LRMER CO2 equiv. combustion (kg-CO2e/MWh)'].mean()
            EI_values['NH3_electrolysis_Scope1_EI'] = (NH3_NG_consume * NG_combust_EI * g_to_kg/MT_to_kg)
            EI_values['NH3_electrolysis_Total_EI'] = EI_values['NH3_electrolysis_Scope1_EI'] + EI_values['NH3_electrolysis_Scope2_EI'] + EI_values['NH3_electrolysis_Scope3_EI']

            # Calculate steel emissions via renewable electrolysis (kg CO2e/metric tonne steel)
            EI_values['steel_electrolysis_Scope3_EI'] = (steel_H2_consume * MT_to_kg * EI_values['electrolysis_Total_EI']) + (steel_lime_consume * lime_supply_EI * MT_to_kg) + (steel_iron_ore_consume * iron_ore_mining_EI_per_MT_ore) + (steel_iron_ore_consume * iron_ore_pelletizing_EI_per_MT_ore) + (steel_NG_consume * NG_supply_EI) + (steel_H2O_consume * (H2O_supply_EI / gal_H2O_to_MT)) + (steel_electricity_consume * cambium_data_df['LRMER CO2 equiv. precombustion (kg-CO2e/MWh)'].mean()) + (steel_electricity_consume * MWh_to_kWh * grid_capex_EI)
            EI_values['steel_electrolysis_Scope2_EI'] = steel_electricity_consume * cambium_data_df['LRMER CO2 equiv. combustion (kg-CO2e/MWh)'].mean() 
            EI_values['steel_electrolysis_Scope1_EI'] = (steel_NG_consume * NG_combust_EI)
            EI_values['steel_electrolysis_Total_EI']  = EI_values['steel_electrolysis_Scope1_EI'] + EI_values['steel_electrolysis_Scope2_EI'] + EI_values['steel_electrolysis_Scope3_EI']
        
        # Append emission intensity values for each year to lists in the ts_EI_data dictionary
        for key in ts_EI_data:
            ts_EI_data[key].append(EI_values[key])

    ## Interpolation of emission intensities for years not captured by cambium (cambium 2023 offers 2025-2050 in 5 year increments)
    # Define end of life based on cambium_year and project lifetime
    endoflife_year = cambium_year + project_lifetime

    # Instantiate dictionary of lists to hold full EI time series (ts) data including interpolated data for years when cambium data is not available
    ts_EI_data_interpolated = {
        f"{process}_{scope}_EI": []
        for process in processes
        for scope in scopes
    }

    # Loop through years between cambium_year and endoflife_year, interpolate values
    # Check if the defined cambium_year is less than the earliest data year available from the cambium API, flag and warn users
    if cambium_year < min(cambium_data.cambium_years):
        cambium_year_warning_message = "Warning, the earliest year available for cambium data is {min_cambium_year}! For all years less than {min_cambium_year}, LCA calculations will use Cambium data from {min_cambium_year}. Thus, calculated emission intensity values for these years may be understated.".format(min_cambium_year=min(cambium_data.cambium_years))
        print("****************** WARNING ******************")
        warnings.warn(cambium_year_warning_message)
        cambium_warning_flag = True
    else:
        cambium_warning_flag = False
    for year in range(cambium_year,endoflife_year):
        # if year < the minimum cambium_year (currently 2025 in Cambium 2023) use data from the minimum year
        if year < min(cambium_data.cambium_years):
            for key in ts_EI_data_interpolated:
                ts_EI_data_interpolated[key].append(ts_EI_data[key][0])

        # else if year <= the maximum cambium_year (currently 2050 in Cambium 2023) interpolate the values (copies existing values if year is already in emission_intensities_df['Year'] )
        elif year <= max(cambium_data.cambium_years):
            for key in ts_EI_data_interpolated:
                ts_EI_data_interpolated[key].append(np.interp(year,cambium_data.cambium_years,ts_EI_data[key]))

        # else if year > maximum cambium_year, copy data from maximum year (ie: copy data from 2050) 
        else:
            for key in ts_EI_data_interpolated:
                ts_EI_data_interpolated[key].append(ts_EI_data[key][-1])

    # Put all cumulative metrics and relevant data into a dictionary, then dataframe, return the dataframe, save results to csv in post_processing()
    lca_dict = {'Cambium Warning': [cambium_year_warning_message if cambium_warning_flag else "None"],
                'Total Life Cycle H2 Production (kg-H2)': [h2_lifetime_prod_kg],
                'Electrolysis Scope 3 Lifetime Average GHG Emissions (kg-CO2e/kg-H2)':[sum(np.asarray(ts_EI_data_interpolated['electrolysis_Scope3_EI'])) / project_lifetime],
                'Electrolysis Scope 2 Lifetime Average GHG Emissions (kg-CO2e/kg-H2)':[sum(np.asarray(ts_EI_data_interpolated['electrolysis_Scope2_EI'])) / project_lifetime],
                'Electrolysis Scope 1 Lifetime Average GHG Emissions (kg-CO2e/kg-H2)':[sum(np.asarray(ts_EI_data_interpolated['electrolysis_Scope1_EI'])) / project_lifetime],
                'Electrolysis Total Lifetime Average GHG Emissions (kg-CO2e/kg-H2)':[sum(np.asarray(ts_EI_data_interpolated['electrolysis_Total_EI'])) / project_lifetime],
                'Ammonia Electrolysis Scope 3 Lifetime Average GHG Emissions (kg-CO2e/kg-NH3)':[sum(np.asarray(ts_EI_data_interpolated['NH3_electrolysis_Scope3_EI'])) / project_lifetime],
                'Ammonia Electrolysis Scope 2 Lifetime Average GHG Emissions (kg-CO2e/kg-NH3)':[sum(np.asarray(ts_EI_data_interpolated['NH3_electrolysis_Scope2_EI'])) / project_lifetime],
                'Ammonia Electrolysis Scope 1 Lifetime Average GHG Emissions (kg-CO2e/kg-NH3)':[sum(np.asarray(ts_EI_data_interpolated['NH3_electrolysis_Scope1_EI'])) / project_lifetime],
                'Ammonia Electrolysis Total Lifetime Average GHG Emissions (kg-CO2e/kg-NH3)':[sum(np.asarray(ts_EI_data_interpolated['NH3_electrolysis_Total_EI'])) / project_lifetime],
                'Steel Electrolysis Scope 3 Lifetime Average GHG Emissions (kg-CO2e/MT steel)':[sum(np.asarray(ts_EI_data_interpolated['steel_electrolysis_Scope3_EI'])) / project_lifetime],
                'Steel Electrolysis Scope 2 Lifetime Average GHG Emissions (kg-CO2e/MT steel)':[sum(np.asarray(ts_EI_data_interpolated['steel_electrolysis_Scope2_EI'])) / project_lifetime],
                'Steel Electrolysis Scope 1 Lifetime Average GHG Emissions (kg-CO2e/MT steel)':[sum(np.asarray(ts_EI_data_interpolated['steel_electrolysis_Scope1_EI'])) / project_lifetime],
                'Steel Electrolysis Total Lifetime Average GHG Emissions (kg-CO2e/MT steel)':[sum(np.asarray(ts_EI_data_interpolated['steel_electrolysis_Total_EI'])) / project_lifetime],
                'SMR Scope 3 Lifetime Average GHG Emissions (kg-CO2e/kg-H2)': [sum(np.asarray(ts_EI_data_interpolated['smr_Scope3_EI'])) / project_lifetime],
                'SMR Scope 2 Lifetime Average GHG Emissions (kg-CO2e/kg-H2)': [sum(np.asarray(ts_EI_data_interpolated['smr_Scope2_EI'])) / project_lifetime],
                'SMR Scope 1 Lifetime Average GHG Emissions (kg-CO2e/kg-H2)': [sum(np.asarray(ts_EI_data_interpolated['smr_Scope1_EI'])) / project_lifetime],
                'SMR Total Lifetime Average GHG Emissions (kg-CO2e/kg-H2)': [sum(np.asarray(ts_EI_data_interpolated['smr_Total_EI'])) / project_lifetime],
                'Ammonia SMR Scope 3 Lifetime Average GHG Emissions (kg-CO2e/kg-NH3)': [sum(np.asarray(ts_EI_data_interpolated['NH3_smr_Scope3_EI'])) / project_lifetime],
                'Ammonia SMR Scope 2 Lifetime Average GHG Emissions (kg-CO2e/kg-NH3)': [sum(np.asarray(ts_EI_data_interpolated['NH3_smr_Scope2_EI'])) / project_lifetime],
                'Ammonia SMR Scope 1 Lifetime Average GHG Emissions (kg-CO2e/kg-NH3)': [sum(np.asarray(ts_EI_data_interpolated['NH3_smr_Scope1_EI'])) / project_lifetime],
                'Ammonia SMR Total Lifetime Average GHG Emissions (kg-CO2e/kg-NH3)': [sum(np.asarray(ts_EI_data_interpolated['NH3_smr_Total_EI'])) / project_lifetime],
                'Steel SMR Scope 3 Lifetime Average GHG Emissions (kg-CO2e/MT steel)': [sum(np.asarray(ts_EI_data_interpolated['steel_smr_Scope3_EI'])) / project_lifetime],
                'Steel SMR Scope 2 Lifetime Average GHG Emissions (kg-CO2e/MT steel)': [sum(np.asarray(ts_EI_data_interpolated['steel_smr_Scope2_EI'])) / project_lifetime],
                'Steel SMR Scope 1 Lifetime Average GHG Emissions (kg-CO2e/MT steel)': [sum(np.asarray(ts_EI_data_interpolated['steel_smr_Scope1_EI'])) / project_lifetime],
                'Steel SMR Total Lifetime Average GHG Emissions (kg-CO2e/MT steel)': [sum(np.asarray(ts_EI_data_interpolated['steel_smr_Total_EI'])) / project_lifetime],
                'SMR with CCS Scope 3 Lifetime Average GHG Emissions (kg-CO2e/kg-H2)': [sum(np.asarray(ts_EI_data_interpolated['smr_ccs_Scope3_EI'])) / project_lifetime],
                'SMR with CCS Scope 2 Lifetime Average GHG Emissions (kg-CO2e/kg-H2)': [sum(np.asarray(ts_EI_data_interpolated['smr_ccs_Scope2_EI'])) / project_lifetime],
                'SMR with CCS Scope 1 Lifetime Average GHG Emissions (kg-CO2e/kg-H2)': [sum(np.asarray(ts_EI_data_interpolated['smr_ccs_Scope1_EI'])) / project_lifetime],
                'SMR with CCS Total Lifetime Average GHG Emissions (kg-CO2e/kg-H2)': [sum(np.asarray(ts_EI_data_interpolated['smr_ccs_Total_EI'])) / project_lifetime],
                'Ammonia SMR with CCS Scope 3 Lifetime Average GHG Emissions (kg-CO2e/kg-NH3)': [sum(np.asarray(ts_EI_data_interpolated['NH3_smr_ccs_Scope3_EI'])) / project_lifetime],
                'Ammonia SMR with CCS Scope 2 Lifetime Average GHG Emissions (kg-CO2e/kg-NH3)': [sum(np.asarray(ts_EI_data_interpolated['NH3_smr_ccs_Scope2_EI'])) / project_lifetime],
                'Ammonia SMR with CCS Scope 1 Lifetime Average GHG Emissions (kg-CO2e/kg-NH3)': [sum(np.asarray(ts_EI_data_interpolated['NH3_smr_ccs_Scope1_EI'])) / project_lifetime],
                'Ammonia SMR with CCS Total Lifetime Average GHG Emissions (kg-CO2e/kg-NH3)': [sum(np.asarray(ts_EI_data_interpolated['NH3_smr_ccs_Total_EI'])) / project_lifetime],
                'Steel SMR with CCS Scope 3 Lifetime Average GHG Emissions (kg-CO2e/MT steel)': [sum(np.asarray(ts_EI_data_interpolated['steel_smr_ccs_Scope3_EI'])) / project_lifetime],
                'Steel SMR with CCS Scope 2 Lifetime Average GHG Emissions (kg-CO2e/MT steel)': [sum(np.asarray(ts_EI_data_interpolated['steel_smr_ccs_Scope2_EI'])) / project_lifetime],
                'Steel SMR with CCS Scope 1 Lifetime Average GHG Emissions (kg-CO2e/MT steel)': [sum(np.asarray(ts_EI_data_interpolated['steel_smr_ccs_Scope1_EI'])) / project_lifetime],
                'Steel SMR with CCS Total Lifetime Average GHG Emissions (kg-CO2e/MT steel)': [sum(np.asarray(ts_EI_data_interpolated['steel_smr_ccs_Total_EI'])) / project_lifetime],
                'ATR Scope 3 Lifetime Average GHG Emissions (kg-CO2e/kg-H2)': [sum(np.asarray(ts_EI_data_interpolated['atr_Scope3_EI'])) / project_lifetime],
                'ATR Scope 2 Lifetime Average GHG Emissions (kg-CO2e/kg-H2)': [sum(np.asarray(ts_EI_data_interpolated['atr_Scope2_EI'])) / project_lifetime],
                'ATR Scope 1 Lifetime Average GHG Emissions (kg-CO2e/kg-H2)': [sum(np.asarray(ts_EI_data_interpolated['atr_Scope1_EI'])) / project_lifetime],
                'ATR Total Lifetime Average GHG Emissions (kg-CO2e/kg-H2)': [sum(np.asarray(ts_EI_data_interpolated['atr_Total_EI'])) / project_lifetime],
                'Ammonia ATR Scope 3 Lifetime Average GHG Emissions (kg-CO2e/kg-NH3)': [sum(np.asarray(ts_EI_data_interpolated['NH3_atr_Scope3_EI'])) / project_lifetime],
                'Ammonia ATR Scope 2 Lifetime Average GHG Emissions (kg-CO2e/kg-NH3)': [sum(np.asarray(ts_EI_data_interpolated['NH3_atr_Scope2_EI'])) / project_lifetime],
                'Ammonia ATR Scope 1 Lifetime Average GHG Emissions (kg-CO2e/kg-NH3)': [sum(np.asarray(ts_EI_data_interpolated['NH3_atr_Scope1_EI'])) / project_lifetime],
                'Ammonia ATR Total Lifetime Average GHG Emissions (kg-CO2e/kg-NH3)': [sum(np.asarray(ts_EI_data_interpolated['NH3_atr_Total_EI'])) / project_lifetime],
                'Steel ATR Scope 3 Lifetime Average GHG Emissions (kg-CO2e/MT steel)': [sum(np.asarray(ts_EI_data_interpolated['steel_atr_Scope3_EI'])) / project_lifetime],
                'Steel ATR Scope 2 Lifetime Average GHG Emissions (kg-CO2e/MT steel)': [sum(np.asarray(ts_EI_data_interpolated['steel_atr_Scope2_EI'])) / project_lifetime],
                'Steel ATR Scope 1 Lifetime Average GHG Emissions (kg-CO2e/MT steel)': [sum(np.asarray(ts_EI_data_interpolated['steel_atr_Scope1_EI'])) / project_lifetime],
                'Steel ATR Total Lifetime Average GHG Emissions (kg-CO2e/MT steel)': [sum(np.asarray(ts_EI_data_interpolated['steel_atr_Total_EI'])) / project_lifetime],
                'ATR with CCS Scope 3 Lifetime Average GHG Emissions (kg-CO2e/kg-H2)': [sum(np.asarray(ts_EI_data_interpolated['atr_ccs_Scope3_EI'])) / project_lifetime],
                'ATR with CCS Scope 2 Lifetime Average GHG Emissions (kg-CO2e/kg-H2)': [sum(np.asarray(ts_EI_data_interpolated['atr_ccs_Scope2_EI'])) / project_lifetime],
                'ATR with CCS Scope 1 Lifetime Average GHG Emissions (kg-CO2e/kg-H2)': [sum(np.asarray(ts_EI_data_interpolated['atr_ccs_Scope1_EI'])) / project_lifetime],
                'ATR with CCS Total Lifetime Average GHG Emissions (kg-CO2e/kg-H2)': [sum(np.asarray(ts_EI_data_interpolated['atr_ccs_Total_EI'])) / project_lifetime],
                'Ammonia ATR with CCS Scope 3 Lifetime Average GHG Emissions (kg-CO2e/kg-NH3)': [sum(np.asarray(ts_EI_data_interpolated['NH3_atr_ccs_Scope3_EI'])) / project_lifetime],
                'Ammonia ATR with CCS Scope 2 Lifetime Average GHG Emissions (kg-CO2e/kg-NH3)': [sum(np.asarray(ts_EI_data_interpolated['NH3_atr_ccs_Scope2_EI'])) / project_lifetime],
                'Ammonia ATR with CCS Scope 1 Lifetime Average GHG Emissions (kg-CO2e/kg-NH3)': [sum(np.asarray(ts_EI_data_interpolated['NH3_atr_ccs_Scope1_EI'])) / project_lifetime],
                'Ammonia ATR with CCS Total Lifetime Average GHG Emissions (kg-CO2e/kg-NH3)': [sum(np.asarray(ts_EI_data_interpolated['NH3_atr_ccs_Total_EI'])) / project_lifetime],
                'Steel ATR with CCS Scope 3 Lifetime Average GHG Emissions (kg-CO2e/MT steel)': [sum(np.asarray(ts_EI_data_interpolated['steel_atr_ccs_Scope3_EI'])) / project_lifetime],
                'Steel ATR with CCS Scope 2 Lifetime Average GHG Emissions (kg-CO2e/MT steel)': [sum(np.asarray(ts_EI_data_interpolated['steel_atr_ccs_Scope2_EI'])) / project_lifetime],
                'Steel ATR with CCS Scope 1 Lifetime Average GHG Emissions (kg-CO2e/MT steel)': [sum(np.asarray(ts_EI_data_interpolated['steel_atr_ccs_Scope1_EI'])) / project_lifetime],
                'Steel ATR with CCS Total Lifetime Average GHG Emissions (kg-CO2e/MT steel)': [sum(np.asarray(ts_EI_data_interpolated['steel_atr_ccs_Total_EI'])) / project_lifetime],
                'Site Latitude': [site_latitude],
                'Site Longitude': [site_longitude],
                'Cambium Year': [cambium_year],
                'Electrolysis Case': [electrolyzer_centralization],
                'Grid Case': [grid_case],
                'Renewables Case': [renewables_case],
                'Wind Turbine Rating (MW)': [wind_turbine_rating_MW],
                'Wind Model': [wind_model],
                'Electrolyzer Degradation Modeled': [electrolyzer_degradation],
                'Electrolyzer Stack Optimization': [electrolyzer_optimized],
                'Number of %s Electrolyzer Clusters' % (electrolyzer_type): [number_of_electrolyzer_clusters],
                'Electricity ITC (%/100 CapEx)': [tax_incentive_option['electricity_itc']],
                'Electricity PTC ($/kWh 1992 dollars)': [tax_incentive_option['electricity_ptc']],
                'H2 Storage ITC (%/100 CapEx)': [tax_incentive_option['h2_storage_itc']],
                'H2 PTC ($/kWh 2022 dollars)': [tax_incentive_option['h2_ptc']],
                }

    lca_df = pd.DataFrame(data=lca_dict)

    return lca_df

# set up function to post-process HOPP results
def post_process_simulation(
    lcoe,
    lcoh,
    pf_lcoh,
    pf_lcoe,
    hopp_results,
    electrolyzer_physics_results,
    hopp_config,
    greenheart_config,
    orbit_config,
    turbine_config,
    h2_storage_results,
    total_accessory_power_renewable_kw,
    total_accessory_power_grid_kw,
    capex_breakdown,
    opex_breakdown,
    wind_cost_results,
    platform_results,
    desal_results,
    design_scenario,
    plant_design_number,
    incentive_option,
    solver_results=[],
    show_plots=False,
    save_plots=False,
    verbose=False,
    output_dir="./output/",
):  # , lcoe, lcoh, lcoh_with_grid, lcoh_grid_only):
    if isinstance(output_dir, str):
        output_dir = Path(output_dir).resolve()
    # colors (official NREL color palette https://brand.nrel.gov/content/index/guid/color_palette?parent=61)
    colors = [
        "#0079C2",
        "#00A4E4",
        "#F7A11A",
        "#FFC423",
        "#5D9732",
        "#8CC63F",
        "#5E6A71",
        "#D1D5D8",
        "#933C06",
        "#D9531E",
    ]

    # post process results
    if verbose:
        print("LCOE: ", round(lcoe * 1e3, 2), "$/MWh")
        print("LCOH: ", round(lcoh, 2), "$/kg")
        print(
            "hybrid electricity plant capacity factor: ",
            round(
                np.sum(hopp_results["combined_hybrid_power_production_hopp"])
                / (hopp_results["hybrid_plant"].system_capacity_kw.hybrid * 365 * 24),
                2,
            ),
        )
        print(
            "electrolyzer capacity factor: ",
            round(
                np.sum(electrolyzer_physics_results["power_to_electrolyzer_kw"])
                * 1e-3
                / (greenheart_config["electrolyzer"]["rating"] * 365 * 24),
                2,
            ),
        )
        print(
            "Electrolyzer CAPEX installed $/kW: ",
            round(
                capex_breakdown["electrolyzer"]
                / (greenheart_config["electrolyzer"]["rating"] * 1e3),
                2,
            ),
        )

    # Run LCA analysis if config yaml flag = True
    if greenheart_config['lca_config']['run_lca']:
        lca_df = calculate_lca(hopp_results = hopp_results,
                               electrolyzer_physics_results = electrolyzer_physics_results,
                               hopp_config = hopp_config,
                               greenheart_config =  greenheart_config,
                               total_accessory_power_renewable_kw = total_accessory_power_renewable_kw,
                               total_accessory_power_grid_kw = total_accessory_power_grid_kw,
                               plant_design_scenario_number = plant_design_number,
                               incentive_option_number = incentive_option,
                              )

    if show_plots or save_plots:
        visualize_plant(
            hopp_config,
            greenheart_config,
            turbine_config,
            wind_cost_results,
            hopp_results,
            platform_results,
            desal_results,
            h2_storage_results,
            electrolyzer_physics_results,
            design_scenario,
            colors,
            plant_design_number,
            show_plots=show_plots,
            save_plots=save_plots,
            output_dir=output_dir,
        )
    savepaths = [
<<<<<<< HEAD
        output_dir + "data/",
        output_dir + "data/lcoe/",
        output_dir + "data/lcoh/",
        output_dir + "data/lca/",
=======
        output_dir / "data",
        output_dir / "data/lcoe",
        output_dir / "data/lcoh",
>>>>>>> eb884a30
    ]
    for sp in savepaths:
        if not sp.exists():
            sp.mkdir(parents=True)

    pf_lcoh.get_cost_breakdown().to_csv(
        savepaths[2]
        / f'cost_breakdown_lcoh_design{plant_design_number}_incentive{incentive_option}_{greenheart_config["h2_storage"]["type"]}storage.csv'  # noqa: E501
    )
    pf_lcoe.get_cost_breakdown().to_csv(
        savepaths[1]
        / f'cost_breakdown_lcoe_design{plant_design_number}_incentive{incentive_option}_{greenheart_config["h2_storage"]["type"]}storage.csv'  # noqa: E501
    )
    
    # Save LCA results if analysis was run
    if greenheart_config['lca_config']['run_lca']:
        lca_savepath = (
            savepaths[3]
            + "LCA_results_design%i_incentive%i_%sstorage.csv"
            % (
                plant_design_number,
                incentive_option,
                greenheart_config["h2_storage"]["type"],
            )
        )
        lca_df.to_csv(lca_savepath)
        print("LCA Analysis was run as a postprocessing step. Results were saved to:")
        print(lca_savepath)
        
    # create dataframe for saving all the stuff
    greenheart_config["design_scenario"] = design_scenario
    greenheart_config["plant_design_number"] = plant_design_number
    greenheart_config["incentive_options"] = incentive_option

    # save power usage data
    if len(solver_results) > 0:
        hours = len(hopp_results["combined_hybrid_power_production_hopp"])
        annual_energy_breakdown = {
            "electricity_generation_kwh": sum(
                hopp_results["combined_hybrid_power_production_hopp"]
            ),
            "electrolyzer_kwh": sum(electrolyzer_physics_results["power_to_electrolyzer_kw"]),
            "renewable_kwh": sum(solver_results[0]),
            "grid_power_kwh": sum(solver_results[1]),
            "desal_kwh": solver_results[2] * hours,
            "h2_transport_compressor_power_kwh": solver_results[3] * hours,
            "h2_storage_power_kwh": solver_results[4] * hours,
            "electrolyzer_bop_energy_kwh": sum(solver_results[5]),
        }

    ######################### save detailed ORBIT cost information
    if wind_cost_results.orbit_project:
        _, orbit_capex_breakdown, wind_capex_multiplier = adjust_orbit_costs(
            orbit_project=wind_cost_results.orbit_project,
            greenheart_config=greenheart_config,
        )

        # orbit_capex_breakdown["Onshore Substation"] = orbit_project.phases["ElectricalDesign"].onshore_cost  # noqa: E501
        # discount ORBIT cost information
        for key in orbit_capex_breakdown:
            orbit_capex_breakdown[key] = -npf.fv(
                greenheart_config["finance_parameters"]["costing_general_inflation"],
                greenheart_config["project_parameters"]["cost_year"]
                - greenheart_config["finance_parameters"]["discount_years"]["wind"],
                0.0,
                orbit_capex_breakdown[key],
            )

        # save ORBIT cost information
        ob_df = pd.DataFrame(orbit_capex_breakdown, index=[0]).transpose()
        savedir = output_dir / "data/orbit_costs/"
        if not savedir.exists():
            savedir.mkdir(parents=True)
        ob_df.to_csv(
            savedir
            / f'orbit_cost_breakdown_lcoh_design{plant_design_number}_incentive{incentive_option}_{greenheart_config["h2_storage"]["type"]}storage.csv'  # noqa: E501
        )
        ###############################

        ###################### Save export system breakdown from ORBIT ###################

        _, orbit_capex_breakdown, wind_capex_multiplier = adjust_orbit_costs(
            orbit_project=wind_cost_results.orbit_project,
            greenheart_config=greenheart_config,
        )

        onshore_substation_costs = (
            wind_cost_results.orbit_project.phases["ElectricalDesign"].onshore_cost
            * wind_capex_multiplier
        )

        orbit_capex_breakdown["Export System Installation"] -= onshore_substation_costs

        orbit_capex_breakdown["Onshore Substation and Installation"] = onshore_substation_costs

        # discount ORBIT cost information
        for key in orbit_capex_breakdown:
            orbit_capex_breakdown[key] = -npf.fv(
                greenheart_config["finance_parameters"]["costing_general_inflation"],
                greenheart_config["project_parameters"]["cost_year"]
                - greenheart_config["finance_parameters"]["discount_years"]["wind"],
                0.0,
                orbit_capex_breakdown[key],
            )

        # save ORBIT cost information using directory defined above
        ob_df = pd.DataFrame(orbit_capex_breakdown, index=[0]).transpose()
        ob_df.to_csv(
            savedir
            / f'orbit_cost_breakdown_with_onshore_substation_lcoh_design{plant_design_number}_incentive{incentive_option}_{greenheart_config["h2_storage"]["type"]}storage.csv'  # noqa: E501
        )

    ##################################################################################
<<<<<<< HEAD
    if save_plots:
        if (
            hasattr(hopp_results["hybrid_plant"], "dispatch_builder")
            and hopp_results["hybrid_plant"].battery
        ):
            savedir = output_dir + "figures/production/"
            if not os.path.exists(savedir):
                os.makedirs(savedir)
            plot_tools.plot_generation_profile(
                hopp_results["hybrid_plant"],
                start_day=0,
                n_days=10,
                plot_filename=os.path.abspath(savedir + "generation_profile.pdf"),
                font_size=14,
                power_scale=1 / 1000,
                solar_color="r",
                wind_color="b",
                # wave_color="g",
                discharge_color="b",
                charge_color="r",
                gen_color="g",
                price_color="r",
                # show_price=False,
            )
        else:
            print(
                "generation profile not plotted because HoppInterface does not have a "
                "'dispatch_builder'"
            )
=======
    if (
        hasattr(hopp_results["hybrid_plant"], "dispatch_builder")
        and hopp_results["hybrid_plant"].battery
    ):
        savedir = output_dir / "figures/production/"
        if not savedir.exists():
            savedir.mkdir(parents=True)
        plot_tools.plot_generation_profile(
            hopp_results["hybrid_plant"],
            start_day=0,
            n_days=10,
            plot_filename=savedir / "generation_profile.pdf",
            font_size=14,
            power_scale=1 / 1000,
            solar_color="r",
            wind_color="b",
            # wave_color="g",
            discharge_color="b",
            charge_color="r",
            gen_color="g",
            price_color="r",
            # show_price=False,
        )
    else:
        print(
            "generation profile not plotted because HoppInterface does not have a "
            "'dispatch_builder'"
        )
>>>>>>> eb884a30

    # save production information
    hourly_energy_breakdown = save_energy_flows(
        hopp_results["hybrid_plant"],
        electrolyzer_physics_results,
        solver_results,
        hours,
        h2_storage_results,
        output_dir=output_dir,
    )

    # save hydrogen information
    key = "Hydrogen Hourly Production [kg/hr]"
    np.savetxt(
        output_dir / "h2_usage",
        electrolyzer_physics_results["H2_Results"][key],
        header="# " + key,
    )

    return annual_energy_breakdown, hourly_energy_breakdown<|MERGE_RESOLUTION|>--- conflicted
+++ resolved
@@ -1,31 +1,23 @@
 from __future__ import annotations
 
 import copy
-<<<<<<< HEAD
 import warnings
-=======
 from pathlib import Path
->>>>>>> eb884a30
 
 import numpy as np
 import ORBIT as orbit
+
+from hopp.simulation.technologies.resource.wind_resource import WindResource
+from hopp.simulation.technologies.resource.cambium_data import CambiumData
+from hopp.simulation.technologies.resource.greet_data import GREETData
+
+from hopp.simulation import HoppInterface
+
 import pandas as pd
 import numpy_financial as npf
 import matplotlib.pyplot as plt
 import matplotlib.ticker as ticker
-<<<<<<< HEAD
-
-import ORBIT as orbit
-
-from hopp.simulation.technologies.resource.wind_resource import WindResource
-from hopp.simulation.technologies.resource.cambium_data import CambiumData
-from hopp.simulation.technologies.resource.greet_data import GREETData
-
-from hopp.simulation import HoppInterface
-
-=======
 import matplotlib.patches as patches
->>>>>>> eb884a30
 from hopp.utilities import load_yaml
 from hopp.simulation import HoppInterface
 from hopp.tools.dispatch import plot_tools
@@ -1376,20 +1368,11 @@
     solver_results,
     hours,
     h2_storage_results,
-<<<<<<< HEAD
-    simulation_length=8760, 
-    output_dir="./output/",
-):
-=======
-    ax=None,
     simulation_length=8760,
     output_dir="./output/",
 ):
     if isinstance(output_dir, str):
         output_dir = Path(output_dir).resolve()
-    if ax is None:
-        fig, ax = plt.subplots(1)
->>>>>>> eb884a30
 
     output = {}
     if hybrid_plant.pv:
@@ -1412,16 +1395,7 @@
         output.update({"battery state of charge [%]": hybrid_plant.battery.outputs.dispatch_SOC})
 
     output.update({"total accessory power required [kW]": solver_results[0]})
-<<<<<<< HEAD
-    output.update({"grid energy usage hourly [kW]": solver_results[1]})
-    output.update({"desal energy hourly [kW]": [solver_results[2]]*simulation_length})
-    output.update({"electrolyzer energy hourly [kW]": electrolyzer_physics_results["power_to_electrolyzer_kw"]})
-    output.update({"electrolyzer bop energy hourly [kW]":solver_results[5]})
-    output.update({"transport compressor energy hourly [kW]": [solver_results[3]]*simulation_length})
-    output.update({"storage energy hourly [kW]": [solver_results[4]]*simulation_length})
-    output.update({"h2 production hourly [kg]": electrolyzer_physics_results["H2_Results"]["Hydrogen Hourly Production [kg/hr]"]})
-=======
-    output.update({"grid energy usage hourly [kW]": [solver_results[1]] * simulation_length})
+    output.update({"grid energy usage hourly [kW]": [solver_results[1]]})
     output.update({"desal energy hourly [kW]": [solver_results[2]] * simulation_length})
     output.update(
         {
@@ -1442,7 +1416,6 @@
             ]
         }
     )
->>>>>>> eb884a30
     if "hydrogen_storage_soc" in h2_storage_results:
         output.update({"hydrogen storage SOC [kg]": h2_storage_results["hydrogen_storage_soc"]})
 
@@ -2135,16 +2108,10 @@
             output_dir=output_dir,
         )
     savepaths = [
-<<<<<<< HEAD
         output_dir + "data/",
         output_dir + "data/lcoe/",
         output_dir + "data/lcoh/",
         output_dir + "data/lca/",
-=======
-        output_dir / "data",
-        output_dir / "data/lcoe",
-        output_dir / "data/lcoh",
->>>>>>> eb884a30
     ]
     for sp in savepaths:
         if not sp.exists():
@@ -2258,7 +2225,6 @@
         )
 
     ##################################################################################
-<<<<<<< HEAD
     if save_plots:
         if (
             hasattr(hopp_results["hybrid_plant"], "dispatch_builder")
@@ -2288,36 +2254,6 @@
                 "generation profile not plotted because HoppInterface does not have a "
                 "'dispatch_builder'"
             )
-=======
-    if (
-        hasattr(hopp_results["hybrid_plant"], "dispatch_builder")
-        and hopp_results["hybrid_plant"].battery
-    ):
-        savedir = output_dir / "figures/production/"
-        if not savedir.exists():
-            savedir.mkdir(parents=True)
-        plot_tools.plot_generation_profile(
-            hopp_results["hybrid_plant"],
-            start_day=0,
-            n_days=10,
-            plot_filename=savedir / "generation_profile.pdf",
-            font_size=14,
-            power_scale=1 / 1000,
-            solar_color="r",
-            wind_color="b",
-            # wave_color="g",
-            discharge_color="b",
-            charge_color="r",
-            gen_color="g",
-            price_color="r",
-            # show_price=False,
-        )
-    else:
-        print(
-            "generation profile not plotted because HoppInterface does not have a "
-            "'dispatch_builder'"
-        )
->>>>>>> eb884a30
 
     # save production information
     hourly_energy_breakdown = save_energy_flows(
