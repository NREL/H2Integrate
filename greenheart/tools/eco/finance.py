import os.path

import numpy as np
import numpy_financial as npf

import ProFAST  # system financial model
from ORBIT import ProjectManager
import pandas as pd

from typing import Dict, Union, Optional

from attrs import define, Factory, field

<<<<<<< HEAD
@define
class WindCostConfig():
=======
from hopp.simulation import HoppInterface

@define
class WindCostConfig:
>>>>>>> a508f9b8
    """
    Represents the inputs to the wind cost models

    Attributes:
<<<<<<< HEAD
        orbit_config (Dict[str, float]):
            required input structure for ORBIT
        orbit_hybrid_electrical_export_config (Dict[str, float])
            optional. required if using a different substation size for the hybrid plant than for the wind plant alone
        weather (ArrayLike)
            optional. array of wind speeds for ORBIT to use in determining installation time and costs
        design_scenario (Dict[str, str])
            definition of plant subsystem locations (e.g. onshore platform, offshore, none, etc)

    """

    orbit_config: Dict[str, float]
    orbit_hybrid_electrical_export_config: Dict[str, float] = {}
    weather: float = None
    design_scenario: Dict[str, str]

def run_wind_cost_model(wind_cost_inputs:WindCostConfig, verbose=False):

    if wind_cost_inputs.design_scenario["wind_location"] == "offshore":

        project, hybrid_substation_project = run_orbit(wind_cost_inputs.orbit_config, verbose=verbose, weather=wind_cost_inputs.weather, orbit_hybrid_electrical_export_config=wind_cost_inputs.orbit_hybrid_electrical_export_config)

    elif wind_cost_inputs.design_scenario["wind_location"] == "onshore":

        




    
=======
        design_scenario (Dict[str, str]):
            Definition of plant subsystem locations (e.g. onshore platform, offshore, none, etc)
        hopp_config (Dict[str, float]):
            Configuration parameters for HOPP
        greenheart_config (Dict[str, float]):
            Configuration parameters for Greenheart
        orbit_config (Dict[str, float], optional):
            Required input structure for ORBIT
        turbine_config (Dict[str, float], optional):
            Configuration parameters specific to turbine
        orbit_hybrid_electrical_export_config (Dict[str, float], optional):
            Configuration parameters for hybrid electrical export in ORBIT, required if using a different substation size for the hybrid plant than for the wind plant alone
        weather (Union[list, tuple, numpy.ndarray], optional):
            Array-like of wind speeds for ORBIT to use in determining installation time and costs
    """

    design_scenario: Dict[str, str]
    hopp_config: Dict[str, float]
    greenheart_config: Dict[str, float]
    orbit_config: Optional[Dict[str, float]] = field(default={})
    turbine_config: Optional[Dict[str, float]] = field(default={})
    orbit_hybrid_electrical_export_config: Optional[Dict[str, float]] = field(
        default={}
    )
    weather: Optional[Union[list, tuple, np.ndarray]] = field(default=None)
    hopp_interface: Optional[HoppInterface] = field(default=None)

@define
class WindCostOutputs:
    """
    Represents the outputs to the wind cost models.

    Attributes:
        total_wind_cost_no_export (float):
            Total wind cost without export system costs
        total_used_export_system_costs (float):
            Total used export system costs
        annual_operating_cost_wind (float):
            Annual operating cost for wind
        installation_time (float, optional):
            Estimated installation time in months (default: 0.0)
        orbit_project (dict, optional):
            Details of the ORBIT project (default: None)
    """

    total_wind_cost_no_export: float
    annual_operating_cost_wind: float
    installation_time: float = field(default=0.0)
    total_used_export_system_costs: Optional[float] = field(default=0.0)
    orbit_project: Optional[Union[dict, ProjectManager]] = field(default=None)


def run_wind_cost_model(
    wind_cost_inputs: WindCostConfig, verbose=False
) -> WindCostOutputs:

    if wind_cost_inputs.design_scenario["wind_location"] == "offshore":

        # if per kw
        project, orbit_hybrid_electrical_export_project = run_orbit(
            wind_cost_inputs.orbit_config,
            verbose=verbose,
            weather=wind_cost_inputs.weather,
            orbit_hybrid_electrical_export_config=wind_cost_inputs.orbit_hybrid_electrical_export_config,
        )

        total_wind_cost_no_export, total_used_export_system_costs = (
            breakout_export_costs_from_orbit_results(
                project,
                wind_cost_inputs.greenheart_config,
                wind_cost_inputs.design_scenario,
            )
        )

        if orbit_hybrid_electrical_export_project is not None:
            _, total_used_export_system_costs = (
                breakout_export_costs_from_orbit_results(
                    orbit_hybrid_electrical_export_project,
                    wind_cost_inputs.greenheart_config,
                    wind_cost_inputs.design_scenario,
                )
            )

        # WIND ONLY Total O&M expenses including fixed, variable, and capacity-based, $/year
        # use values from hybrid substation if a hybrid plant
        if orbit_hybrid_electrical_export_project is None:

            annual_operating_cost_wind = (
                max(project.monthly_opex.values()) * 12
            )  # np.average(hopp_results["hybrid_plant"].wind.om_total_expense)

        else:

            annual_operating_cost_wind = (
                max(orbit_hybrid_electrical_export_project.monthly_opex.values()) * 12
            )

        if ("installation_time" in wind_cost_inputs.greenheart_config["project_parameters"]):
            installation_time = (
                wind_cost_inputs.greenheart_config["project_parameters"]["installation_time"]
            )
        else:
            installation_time = (project.installation_time / (365 * 24)) * (12.0 / 1.0)

        # if total amount
        # TODO
        return WindCostOutputs(
            total_wind_cost_no_export=total_wind_cost_no_export,
            total_used_export_system_costs=total_used_export_system_costs,
            annual_operating_cost_wind=annual_operating_cost_wind,
            installation_time=installation_time,
            orbit_project=project,
        )
    elif wind_cost_inputs.design_scenario["wind_location"] == "onshore":
        total_wind_cost_no_export = (
            wind_cost_inputs.hopp_config["config"]["cost_info"][
                "wind_installed_cost_mw"
            ]
            * wind_cost_inputs.hopp_config["technologies"]["wind"]["num_turbines"]
            * wind_cost_inputs.turbine_config["turbine_rating"]
        )

        annual_operating_cost_wind = (
            wind_cost_inputs.hopp_interface.system.wind.om_total_expense[0]
        )

        if ("installation_time" in wind_cost_inputs.greenheart_config["project_parameters"]):
            installation_time = (
                wind_cost_inputs.greenheart_config["project_parameters"]["installation_time"]
            )
        else:
            installation_time = 0

        return WindCostOutputs(
            total_wind_cost_no_export=total_wind_cost_no_export,
            annual_operating_cost_wind=annual_operating_cost_wind,
            installation_time=installation_time,
        )
    else:
        raise ValueError(
            "Wind design location must either be 'onshore' or 'offshore', but currently "
            f"'wind_location' is set to {wind_cost_inputs.design_scenario['wind_location']}."
        )

>>>>>>> a508f9b8

# Function to run orbit from provided inputs - this is just for wind costs
def run_orbit(
    orbit_config, verbose=False, weather=None, orbit_hybrid_electrical_export_config={}
):
    # set up ORBIT
    project = ProjectManager(orbit_config, weather=weather)

    # run ORBIT
    project.run(availability=orbit_config["installation_availability"])

    # run ORBIT for hybrid substation if applicable
    if orbit_hybrid_electrical_export_config == {}:
        hybrid_substation_project = None
    else:
        hybrid_substation_project = ProjectManager(
            orbit_hybrid_electrical_export_config, weather=weather
        )
        hybrid_substation_project.run(
            availability=orbit_config["installation_availability"]
        )

    # print results if desired
    if verbose:
        print(f"Installation CapEx:  {project.installation_capex/1e6:.0f} M")
        print(f"System CapEx:        {project.system_capex/1e6:.0f} M")
        print(f"Turbine CapEx:       {project.turbine_capex/1e6:.0f} M")
        print(f"Soft CapEx:          {project.soft_capex/1e6:.0f} M")
        print(f"Total CapEx:        {project.total_capex/1e6:.0f} M")
        print(f"Annual OpEx Rate:        {max(project.monthly_opex.values())*12:.0f} ")
        print(f"\nInstallation Time: {project.installation_time:.0f} h")
        print("\nN Substations: ", (project.phases["ElectricalDesign"].num_substations))
        print("N cables: ", (project.phases["ElectricalDesign"].num_cables))
        print("\n")

        # cable cost breakdown
        print("Cable specific costs")
        print(
            "Export cable installation CAPEX: %.2f M USD"
            % (project.phases["ExportCableInstallation"].installation_capex * 1e-6)
        )
        print("\n")

    return project, hybrid_substation_project


def adjust_orbit_costs(orbit_project, greenheart_config):

    if ("expected_plant_cost" in greenheart_config["finance_parameters"]["wind"]) and (
        greenheart_config["finance_parameters"]["wind"]["expected_plant_cost"] != "none"
    ):
        wind_capex_multiplier = (
            greenheart_config["finance_parameters"]["wind"]["expected_plant_cost"] * 1e9
        ) / orbit_project.total_capex
    else:
        wind_capex_multiplier = 1.0

    wind_total_capex = orbit_project.total_capex * wind_capex_multiplier
    wind_capex_breakdown = orbit_project.capex_breakdown
    for key in wind_capex_breakdown.keys():
        wind_capex_breakdown[key] *= wind_capex_multiplier

    return wind_total_capex, wind_capex_breakdown, wind_capex_multiplier


def breakout_export_costs_from_orbit_results(
    orbit_project, greenheart_config, design_scenario
):
    # adjust wind capex to meet expectations
    wind_total_capex, wind_capex_breakdown, wind_capex_multiplier = adjust_orbit_costs(
        orbit_project=orbit_project, greenheart_config=greenheart_config
    )

    # onshore substation cost is not included in ORBIT costs by default, so we have to add it separately
    total_wind_installed_costs_with_export = wind_total_capex

    # breakout export system costs
    array_cable_equipment_cost = wind_capex_breakdown["Array System"]
    array_cable_installation_cost = wind_capex_breakdown["Array System Installation"]
    total_array_cable_system_capex = (
        array_cable_equipment_cost + array_cable_installation_cost
    )

    export_cable_equipment_cost = wind_capex_breakdown[
        "Export System"
    ]  # this should include the onshore substation
    export_cable_installation_cost = wind_capex_breakdown["Export System Installation"]
    substation_equipment_cost = wind_capex_breakdown["Offshore Substation"]
    substation_installation_cost = wind_capex_breakdown[
        "Offshore Substation Installation"
    ]
    total_export_cable_system_capex = (
        export_cable_equipment_cost + export_cable_installation_cost
    )

    total_offshore_substation_capex = (
        substation_equipment_cost + substation_installation_cost
    )

    total_electrical_export_system_cost = (
        total_array_cable_system_capex
        + total_offshore_substation_capex
        + total_export_cable_system_capex
    )

    ## adjust wind cost to remove export
    if design_scenario["transportation"] == "hvdc+pipeline":
        unused_export_system_cost = 0.0
    elif (
        design_scenario["electrolyzer_location"] == "turbine"
        and design_scenario["h2_storage_location"] == "turbine"
    ):
        unused_export_system_cost = (
            total_array_cable_system_capex
            + total_export_cable_system_capex
            + total_offshore_substation_capex
        )
    elif (
        design_scenario["electrolyzer_location"] == "turbine"
        and design_scenario["h2_storage_location"] == "platform"
    ):
        unused_export_system_cost = (
            total_export_cable_system_capex  # TODO check assumptions here
        )
    elif (
        design_scenario["electrolyzer_location"] == "platform"
        and design_scenario["h2_storage_location"] == "platform"
    ):
        unused_export_system_cost = (
            total_export_cable_system_capex  # TODO check assumptions here
        )
    elif (
        design_scenario["electrolyzer_location"] == "platform"
        or design_scenario["electrolyzer_location"] == "turbine"
    ) and design_scenario["h2_storage_location"] == "onshore":
        unused_export_system_cost = (
            total_export_cable_system_capex  # TODO check assumptions here
        )
    else:
        unused_export_system_cost = 0.0

    total_used_export_system_costs = (
        total_electrical_export_system_cost - unused_export_system_cost
    )

    total_wind_cost_no_export = (
        total_wind_installed_costs_with_export - total_used_export_system_costs
    )

    return total_wind_cost_no_export, total_used_export_system_costs


def run_capex(
    hopp_results,
    wind_cost_results,
    electrolyzer_cost_results,
    h2_pipe_array_results,
    h2_transport_compressor_results,
    h2_transport_pipe_results,
    h2_storage_results,
    hopp_config,
    greenheart_config,
    design_scenario,
    desal_results,
    platform_results,
    verbose=False,
):

    # total_wind_cost_no_export, total_used_export_system_costs = breakout_export_costs_from_orbit_results(orbit_project, greenheart_config, design_scenario)

    # if orbit_hybrid_electrical_export_project is not None:
    #     _, total_used_export_system_costs = breakout_export_costs_from_orbit_results(orbit_hybrid_electrical_export_project, greenheart_config, design_scenario)

    # wave capex
    if hopp_config["site"]["wave"]:
        cost_dict = hopp_results["hybrid_plant"].wave.mhk_costs.cost_outputs

        wcapex = (
            cost_dict["structural_assembly_cost_modeled"]
            + cost_dict["power_takeoff_system_cost_modeled"]
            + cost_dict["mooring_found_substruc_cost_modeled"]
        )
        wbos = (
            cost_dict["development_cost_modeled"]
            + cost_dict["eng_and_mgmt_cost_modeled"]
            + cost_dict["plant_commissioning_cost_modeled"]
            + cost_dict["site_access_port_staging_cost_modeled"]
            + cost_dict["assembly_and_install_cost_modeled"]
            + cost_dict["other_infrastructure_cost_modeled"]
        )
        welec_infrastruc_costs = (
            cost_dict["array_cable_system_cost_modeled"]
            + cost_dict["export_cable_system_cost_modeled"]
            + cost_dict["other_elec_infra_cost_modeled"]
        )  # +\
        # cost_dict['onshore_substation_cost_modeled']+\
        # cost_dict['offshore_substation_cost_modeled']
        # financial = cost_dict['project_contingency']+\
        # cost_dict['insurance_during_construction']+\
        # cost_dict['reserve_accounts']
        wave_capex = wcapex + wbos + welec_infrastruc_costs
    else:
        wave_capex = 0.0

    # solar capex
    if "pv" in hopp_config["technologies"].keys():
        solar_capex = hopp_results["hybrid_plant"].pv.total_installed_cost
    else:
        solar_capex = 0.0

    # battery capex
    if "battery" in hopp_config["technologies"].keys():
        battery_capex = hopp_results["hybrid_plant"].battery.total_installed_cost
    else:
        battery_capex = 0.0

    # TODO bos capex
    # bos_capex = hopp_results["hybrid_plant"].bos.total_installed_cost

    ## desal capex
    if desal_results != None:
        desal_capex = desal_results["desal_capex_usd"]
    else:
        desal_capex = 0.0

    ## electrolyzer capex
    electrolyzer_total_capital_cost = electrolyzer_cost_results[
        "electrolyzer_total_capital_cost"
    ]

    if (
        design_scenario["electrolyzer_location"] == "platform"
        or design_scenario["h2_storage_location"] == "platform"
        or hopp_config["site"]["solar"]
    ):
        platform_costs = platform_results["capex"]
    else:
        platform_costs = 0.0

    # h2 transport
    h2_transport_compressor_capex = h2_transport_compressor_results["compressor_capex"]
    h2_transport_pipe_capex = h2_transport_pipe_results["total capital cost [$]"][0]

    ## h2 storage
    if greenheart_config["h2_storage"]["type"] == "none":
        h2_storage_capex = 0.0
    elif (
        greenheart_config["h2_storage"]["type"] == "pipe"
    ):  # ug pipe storage model includes compression
        h2_storage_capex = h2_storage_results["storage_capex"]
    elif (
        greenheart_config["h2_storage"]["type"] == "turbine"
    ):  # ug pipe storage model includes compression
        h2_storage_capex = h2_storage_results["storage_capex"]
    elif (
        greenheart_config["h2_storage"]["type"] == "pressure_vessel"
    ):  # pressure vessel storage model includes compression
        h2_storage_capex = h2_storage_results["storage_capex"]
    elif (
        greenheart_config["h2_storage"]["type"] == "salt_cavern"
    ):  # salt cavern storage model includes compression
        h2_storage_capex = h2_storage_results["storage_capex"]
    elif (
        greenheart_config["h2_storage"]["type"] == "lined_rock_cavern"
    ):  # lined rock cavern storage model includes compression
        h2_storage_capex = h2_storage_results["storage_capex"]
    else:
        raise NotImplementedError(
            "the storage type you have indicated (%s) has not been implemented."
            % greenheart_config["h2_storage"]["type"]
        )

    # store capex component breakdown
    capex_breakdown = {
        "wind": wind_cost_results.total_wind_cost_no_export,
        "wave": wave_capex,
        "solar": solar_capex,
        "battery": battery_capex,
        "platform": platform_costs,
        "electrical_export_system": wind_cost_results.total_used_export_system_costs,
        "desal": desal_capex,
        "electrolyzer": electrolyzer_total_capital_cost,
        "h2_pipe_array": h2_pipe_array_results["capex"],
        "h2_transport_compressor": h2_transport_compressor_capex,
        "h2_transport_pipeline": h2_transport_pipe_capex,
        "h2_storage": h2_storage_capex,
    }

    # discount capex to appropriate year for unified costing
    for key in capex_breakdown.keys():
        if key == "h2_storage":
            # if design_scenario["h2_storage_location"] == "turbine" and greenheart_config["h2_storage"]["type"] == "turbine":
            #     cost_year = greenheart_config["finance_parameters"]["discount_years"][key][
            #         design_scenario["h2_storage_location"]
            #     ]
            # else:
            cost_year = greenheart_config["finance_parameters"]["discount_years"][key][
                greenheart_config["h2_storage"]["type"]
            ]
        else:
            cost_year = greenheart_config["finance_parameters"]["discount_years"][key]

        periods = greenheart_config["project_parameters"]["cost_year"] - cost_year

        capex_breakdown[key] = -npf.fv(
            greenheart_config["finance_parameters"]["general_inflation"],
            periods,
            0.0,
            capex_breakdown[key],
        )

    total_system_installed_cost = sum(
        capex_breakdown[key] for key in capex_breakdown.keys()
    )

    if verbose:
        print("\nCAPEX Breakdown")
        for key in capex_breakdown.keys():
            print(key, "%.2f" % (capex_breakdown[key] * 1e-6), " M")

        print(
            "\nTotal system CAPEX: ",
            "$%.2f" % (total_system_installed_cost * 1e-9),
            " B",
        )

    return total_system_installed_cost, capex_breakdown


def run_opex(
    hopp_results,
    wind_cost_results,
    electrolyzer_cost_results,
    h2_pipe_array_results,
    h2_transport_compressor_results,
    h2_transport_pipe_results,
    h2_storage_results,
    hopp_config,
    greenheart_config,
    desal_results,
    platform_results,
    verbose=False,
    total_export_system_cost=0,
):
    # WIND ONLY Total O&M expenses including fixed, variable, and capacity-based, $/year
    # use values from hybrid substation if a hybrid plant
    # if orbit_hybrid_electrical_export_project is None:



    # wave opex
    if hopp_config["site"]["wave"]:
        cost_dict = hopp_results["hybrid_plant"].wave.mhk_costs.cost_outputs
        wave_opex = cost_dict["maintenance_cost"] + cost_dict["operations_cost"]
    else:
        wave_opex = 0.0

    # solar opex
    if "pv" in hopp_config["technologies"].keys():
        solar_opex = hopp_results["hybrid_plant"].pv.om_fixed + np.sum(hopp_results["hybrid_plant"].pv.om_variable)
        if solar_opex < 0.1:
            raise(RuntimeWarning(f"Solar OPEX returned as {solar_opex}"))
    else:
        solar_opex = 0.0

    # battery opex
    if "battery" in hopp_config["technologies"].keys():
        battery_opex = hopp_results["hybrid_plant"].battery.om_fixed + np.sum(hopp_results["hybrid_plant"].battery.om_variable)
        if battery_opex < 0.1:
            raise(RuntimeWarning(f"Battery OPEX returned as {battery_opex}"))
    else:
        battery_opex = 0.0

    # H2 OPEX
    platform_operating_costs = platform_results["opex"]  # TODO update this

    annual_operating_cost_h2 = electrolyzer_cost_results["electrolyzer_OM_cost_annual"]

    h2_transport_compressor_opex = h2_transport_compressor_results[
        "compressor_opex"
    ]  # annual

    h2_transport_pipeline_opex = h2_transport_pipe_results["annual operating cost [$]"][
        0
    ]  # annual

    storage_opex = h2_storage_results["storage_opex"]
    # desal OPEX
    if desal_results != None:
        desal_opex = desal_results["desal_opex_usd_per_year"]
    else:
        desal_opex = 0.0
    annual_operating_cost_desal = desal_opex

    # store opex component breakdown
    opex_breakdown_annual = {
        "wind_and_electrical": wind_cost_results.annual_operating_cost_wind,
        "platform": platform_operating_costs,
        #   "electrical_export_system": total_export_om_cost,
        "wave": wave_opex,
        "solar": solar_opex,
        "battery": battery_opex,
        "desal": annual_operating_cost_desal,
        "electrolyzer": annual_operating_cost_h2,
        "h2_pipe_array": h2_pipe_array_results["opex"],
        "h2_transport_compressor": h2_transport_compressor_opex,
        "h2_transport_pipeline": h2_transport_pipeline_opex,
        "h2_storage": storage_opex,
    }

    # discount opex to appropriate year for unified costing
    for key in opex_breakdown_annual.keys():
        if key == "h2_storage":
            cost_year = greenheart_config["finance_parameters"]["discount_years"][key][
                greenheart_config["h2_storage"]["type"]
            ]
        else:
            cost_year = greenheart_config["finance_parameters"]["discount_years"][key]

        periods = greenheart_config["project_parameters"]["cost_year"] - cost_year
        opex_breakdown_annual[key] = -npf.fv(
            greenheart_config["finance_parameters"]["general_inflation"],
            periods,
            0.0,
            opex_breakdown_annual[key],
        )

    # Calculate the total annual OPEX of the installed system
    total_annual_operating_costs = sum(opex_breakdown_annual.values())

    if verbose:
        print("\nAnnual OPEX Breakdown")
        for key in opex_breakdown_annual.keys():
            print(key, "%.2f" % (opex_breakdown_annual[key] * 1e-6), " M")

        print(
            "\nTotal Annual OPEX: ",
            "$%.2f" % (total_annual_operating_costs * 1e-6),
            " M",
        )
        print(opex_breakdown_annual)
    return total_annual_operating_costs, opex_breakdown_annual


def run_profast_lcoe(
    greenheart_config,
    wind_cost_results,
    capex_breakdown,
    opex_breakdown,
    hopp_results,
    incentive_option,
    design_scenario,
    verbose=False,
    show_plots=False,
    save_plots=False,
):
    gen_inflation = greenheart_config["finance_parameters"]["general_inflation"]

    if (
        design_scenario["h2_storage_location"] == "onshore"
        or design_scenario["electrolyzer_location"] == "onshore"
    ):
        land_cost = 1e6  # TODO should model this
    else:
        land_cost = 0.0

    pf = ProFAST.ProFAST()
    pf.set_params(
        "commodity",
        {
            "name": "electricity",
            "unit": "kWh",
            "initial price": 100,
            "escalation": gen_inflation,
        },
    )
    pf.set_params(
        "capacity",
        np.sum(hopp_results["combined_hybrid_power_production_hopp"]) / 365.0,
    )  # kWh/day
    pf.set_params("maintenance", {"value": 0, "escalation": gen_inflation})
    pf.set_params("analysis start year", greenheart_config["project_parameters"]["atb_year"] + 1)
    pf.set_params("operating life", greenheart_config["project_parameters"]["project_lifetime"])
    pf.set_params("installation months", wind_cost_results.installation_time)
    pf.set_params("installation cost",
        {
            "value": 0,
            "depr type": "Straight line",
            "depr period": 4,
            "depreciable": False,
        },
    )
    if land_cost > 0:
        pf.set_params("non depr assets", land_cost)
        pf.set_params(
            "end of proj sale non depr assets",
            land_cost
            * (1 + gen_inflation)
            ** greenheart_config["project_parameters"]["project_lifetime"],
        )
    pf.set_params("demand rampup", 0)
    pf.set_params("long term utilization", 1)
    pf.set_params("credit card fees", 0)
    pf.set_params("sales tax", greenheart_config["finance_parameters"]["sales_tax_rate"])
    pf.set_params("license and permit", {"value": 00, "escalation": gen_inflation})
    pf.set_params("rent", {"value": 0, "escalation": gen_inflation})
    pf.set_params(
        "property tax and insurance",
        greenheart_config["finance_parameters"]["property_tax"]
        + greenheart_config["finance_parameters"]["property_insurance"],
    )
    pf.set_params(
        "admin expense",
        greenheart_config["finance_parameters"][
            "administrative_expense_percent_of_sales"
        ],
    )
    pf.set_params(
        "total income tax rate",
        greenheart_config["finance_parameters"]["total_income_tax_rate"],
    )
    pf.set_params(
        "capital gains tax rate",
        greenheart_config["finance_parameters"]["capital_gains_tax_rate"],
    )
    pf.set_params("sell undepreciated cap", True)
    pf.set_params("tax losses monetized", True)
    pf.set_params("general inflation rate", gen_inflation)
    pf.set_params(
        "leverage after tax nominal discount rate",
        greenheart_config["finance_parameters"]["discount_rate"],
    )
    pf.set_params(
        "debt equity ratio of initial financing",
        (
            greenheart_config["finance_parameters"]["debt_equity_split"]
            / (100 - greenheart_config["finance_parameters"]["debt_equity_split"])
        ),
    )
    pf.set_params("debt type", greenheart_config["finance_parameters"]["debt_type"])
    pf.set_params(
        "loan period if used", greenheart_config["finance_parameters"]["loan_period"]
    )
    pf.set_params(
        "debt interest rate",
        greenheart_config["finance_parameters"]["debt_interest_rate"],
    )
    pf.set_params(
        "cash onhand", greenheart_config["finance_parameters"]["cash_onhand_months"]
    )

    # ----------------------------------- Add capital items to ProFAST ----------------
    if "wind" in capex_breakdown.keys():
        pf.add_capital_item(
            name="Wind System",
            cost=capex_breakdown["wind"],
            depr_type=greenheart_config["finance_parameters"]["depreciation_method"],
            depr_period=greenheart_config["finance_parameters"]["depreciation_period"],
            refurb=[0],
        )
    if "wave" in capex_breakdown.keys():
        pf.add_capital_item(
            name="Wave System",
            cost=capex_breakdown["wave"],
            depr_type=greenheart_config["finance_parameters"]["depreciation_method"],
            depr_period=greenheart_config["finance_parameters"]["depreciation_period"],
            refurb=[0],
        )

    if "solar" in capex_breakdown.keys():
        pf.add_capital_item(
            name="Solar System",
            cost=capex_breakdown["solar"],
            depr_type=greenheart_config["finance_parameters"]["depreciation_method"],
            depr_period=greenheart_config["finance_parameters"]["depreciation_period"],
            refurb=[0],
        )

    if "battery" in capex_breakdown.keys():
        pf.add_capital_item(
            name="Battery System",
            cost=capex_breakdown["battery"],
            depr_type=greenheart_config["finance_parameters"]["depreciation_method"],
            depr_period=greenheart_config["finance_parameters"]["depreciation_period"],
            refurb=[0],
        )

    if design_scenario["transportation"] == "hvdc+pipeline" or not (
        design_scenario["electrolyzer_location"] == "turbine"
        and design_scenario["h2_storage_location"] == "turbine"
    ):
        pf.add_capital_item(
            name="Electrical Export system",
            cost=capex_breakdown["electrical_export_system"],
            depr_type=greenheart_config["finance_parameters"]["depreciation_method"],
            depr_period=greenheart_config["finance_parameters"]["depreciation_period"],
            refurb=[0],
        )

    # -------------------------------------- Add fixed costs--------------------------------
    pf.add_fixed_cost(
        name="Wind and Electrical Fixed O&M Cost",
        usage=1.0,
        unit="$/year",
        cost=opex_breakdown["wind_and_electrical"],
        escalation=gen_inflation,
    )

    if "wave" in opex_breakdown.keys():
        pf.add_fixed_cost(
            name="Wave O&M Cost",
            usage=1.0,
            unit="$/year",
            cost=opex_breakdown["wave"],
            escalation=gen_inflation,
        )

    if "solar" in opex_breakdown.keys():
        pf.add_fixed_cost(
            name="Solar O&M Cost",
            usage=1.0,
            unit="$/year",
            cost=opex_breakdown["solar"],
            escalation=gen_inflation,
        )

    if "battery" in opex_breakdown.keys():
        pf.add_fixed_cost(
            name="Battery O&M Cost",
            usage=1.0,
            unit="$/year",
            cost=opex_breakdown["battery"],
            escalation=gen_inflation,
        )

    # ------------------------------------- add incentives -----------------------------------
    """ Note: ptc units must be given to ProFAST in terms of dollars per unit of the primary commodity being produced
        Note: full tech-nutral (wind) tax credits are no longer available if constructions starts after Jan. 1 2034 (Jan 1. 2033 for h2 ptc)"""

    # catch incentive option and add relevant incentives
    incentive_dict = greenheart_config["policy_parameters"][
        "option%s" % (incentive_option)
    ]
    # add electricity_ptc ($/kW)
    # adjust from 1992 dollars to start year
    wind_ptc_in_dollars_per_kw = -npf.fv(
        gen_inflation,
        greenheart_config["project_parameters"]["atb_year"]
        + round((wind_cost_results.installation_time / 12))
        - 1992,
        0,
        incentive_dict["electricity_ptc"],
    )  # given in 1992 dollars but adjust for inflation

    pf.add_incentive(
        name="Electricity PTC",
        value=wind_ptc_in_dollars_per_kw,
        decay=-gen_inflation,
        sunset_years=10,
        tax_credit=True,
    )  # TODO check decay

    sol = pf.solve_price()

    lcoe = sol["price"]

    if verbose:
        print("\nProFAST LCOE: ", "%.2f" % (lcoe * 1e3), "$/MWh")

    if show_plots or save_plots:
        if not os.path.exists("figures/wind_only"):
            os.makedirs("figures/wind_only")
        pf.plot_costs_yearly(
            per_kg=False,
            scale="M",
            remove_zeros=True,
            remove_depreciation=False,
            fileout="figures/wind_only/annual_cash_flow_wind_only_%i.png"
            % (design_scenario["id"]),
            show_plot=show_plots,
        )
        pf.plot_costs_yearly2(
            per_kg=False,
            scale="M",
            remove_zeros=True,
            remove_depreciation=False,
            fileout="figures/wind_only/annual_cash_flow_wind_only_%i.html"
            % (design_scenario["id"]),
            show_plot=show_plots,
        )
        pf.plot_capital_expenses(
            fileout="figures/wind_only/capital_expense_only_%i.png"
            % (design_scenario["id"]),
            show_plot=show_plots,
        )
        pf.plot_cashflow(
            fileout="figures/wind_only/cash_flow_wind_only_%i.png"
            % (design_scenario["id"]),
            show_plot=show_plots,
        )
        pf.plot_costs(
            fileout="figures/wind_only/cost_breakdown_%i.png" % (design_scenario["id"]),
            show_plot=show_plots,
        )

    return lcoe, pf


def run_profast_grid_only(
    greenheart_config,
    wind_cost_results,
    electrolyzer_physics_results,
    capex_breakdown,
    opex_breakdown,
    hopp_results,
    design_scenario,
    total_accessory_power_renewable_kw,
    total_accessory_power_grid_kw,
    verbose=False,
    show_plots=False,
    save_plots=False,
):
    gen_inflation = greenheart_config["finance_parameters"]["general_inflation"]

    if (
        design_scenario["h2_storage_location"] == "onshore"
        or design_scenario["electrolyzer_location"] == "onshore"
    ):
        land_cost = 1e6  # TODO should model this
    else:
        land_cost = 0.0

    pf = ProFAST.ProFAST()
    pf.set_params(
        "commodity",
        {
            "name": "Hydrogen",
            "unit": "kg",
            "initial price": 100,
            "escalation": gen_inflation,
        },
    )
    pf.set_params(
        "capacity",
        electrolyzer_physics_results["H2_Results"]["hydrogen_annual_output"] / 365.0,
    )  # kg/day
    pf.set_params("maintenance", {"value": 0, "escalation": gen_inflation})
    pf.set_params(
        "analysis start year", greenheart_config["project_parameters"]["atb_year"] + 1
    )
    pf.set_params(
        "operating life", greenheart_config["project_parameters"]["project_lifetime"]
    )
    pf.set_params(
        "installation cost",
        {
            "value": 0,
            "depr type": "Straight line",
            "depr period": 4,
            "depreciable": False,
        },
    )
    if land_cost > 0:
        pf.set_params("non depr assets", land_cost)
        pf.set_params(
            "end of proj sale non depr assets",
            land_cost
            * (1 + gen_inflation)
            ** greenheart_config["project_parameters"]["project_lifetime"],
        )
    pf.set_params("demand rampup", 0)
    pf.set_params("long term utilization", 1)
    pf.set_params("credit card fees", 0)
    pf.set_params(
        "sales tax", greenheart_config["finance_parameters"]["sales_tax_rate"]
    )
    pf.set_params("license and permit", {"value": 00, "escalation": gen_inflation})
    pf.set_params("rent", {"value": 0, "escalation": gen_inflation})
    pf.set_params(
        "property tax and insurance",
        greenheart_config["finance_parameters"]["property_tax"]
        + greenheart_config["finance_parameters"]["property_insurance"],
    )
    pf.set_params(
        "admin expense",
        greenheart_config["finance_parameters"][
            "administrative_expense_percent_of_sales"
        ],
    )
    pf.set_params(
        "total income tax rate",
        greenheart_config["finance_parameters"]["total_income_tax_rate"],
    )
    pf.set_params(
        "capital gains tax rate",
        greenheart_config["finance_parameters"]["capital_gains_tax_rate"],
    )
    pf.set_params("sell undepreciated cap", True)
    pf.set_params("tax losses monetized", True)
    pf.set_params("general inflation rate", gen_inflation)
    pf.set_params(
        "leverage after tax nominal discount rate",
        greenheart_config["finance_parameters"]["discount_rate"],
    )
    pf.set_params(
        "debt equity ratio of initial financing",
        (
            greenheart_config["finance_parameters"]["debt_equity_split"]
            / (100 - greenheart_config["finance_parameters"]["debt_equity_split"])
        ),
    )
    pf.set_params("debt type", greenheart_config["finance_parameters"]["debt_type"])
    pf.set_params(
        "loan period if used", greenheart_config["finance_parameters"]["loan_period"]
    )
    pf.set_params(
        "debt interest rate",
        greenheart_config["finance_parameters"]["debt_interest_rate"],
    )
    pf.set_params(
        "cash onhand", greenheart_config["finance_parameters"]["cash_onhand_months"]
    )

    # ----------------------------------- Add capital items to ProFAST ----------------
    # pf.add_capital_item(name="Wind System",cost=capex_breakdown["wind"], depr_type=greenheart_config["finance_parameters"]["depreciation_method"], depr_period=greenheart_config["finance_parameters"]["depreciation_period"],refurb=[0])
    # pf.add_capital_item(
    #     name="Electrical Export system",
    #     cost=capex_breakdown["electrical_export_system"],
    #     depr_type=greenheart_config["finance_parameters"]["depreciation_method"],
    #     depr_period=greenheart_config["finance_parameters"]["depreciation_period"],
    #     refurb=[0],
    # )

    electrolyzer_refurbishment_schedule = np.zeros(
        greenheart_config["project_parameters"]["project_lifetime"]
    )
    refurb_period = round(
        greenheart_config["electrolyzer"]["time_between_replacement"] / (24 * 365)
    )
    electrolyzer_refurbishment_schedule[
        refurb_period : greenheart_config["project_parameters"][
            "project_lifetime"
        ] : refurb_period
    ] = greenheart_config["electrolyzer"]["replacement_cost_percent"]

    pf.add_capital_item(
        name="Electrolysis System",
        cost=capex_breakdown["electrolyzer"],
        depr_type=greenheart_config["finance_parameters"]["depreciation_method"],
        depr_period=greenheart_config["finance_parameters"][
            "depreciation_period_electrolyzer"
        ],
        refurb=list(electrolyzer_refurbishment_schedule),
    )

    pf.add_capital_item(
        name="Hydrogen Storage System",
        cost=capex_breakdown["h2_storage"],
        depr_type=greenheart_config["finance_parameters"]["depreciation_method"],
        depr_period=greenheart_config["finance_parameters"][
            "depreciation_period_electrolyzer"
        ],
        refurb=[0],
    )
    # pf.add_capital_item(name ="Desalination system",cost=capex_breakdown["desal"], depr_type=greenheart_config["finance_parameters"]["depreciation_method"],depr_period=greenheart_config["finance_parameters"]["depreciation_period"],refurb=[0])

    # -------------------------------------- Add fixed costs--------------------------------
    # pf.add_fixed_cost(name="Wind Fixed O&M Cost",usage=1.0, unit='$/year',cost=opex_breakdown["wind"],escalation=gen_inflation)
    # pf.add_fixed_cost(name="Electrical Export Fixed O&M Cost", usage=1.0,unit='$/year',cost=opex_breakdown["electrical_export_system"],escalation=gen_inflation)
    # pf.add_fixed_cost(name="Desalination Fixed O&M Cost",usage=1.0, unit='$/year',cost=opex_breakdown["desal"],escalation=gen_inflation)
    pf.add_fixed_cost(
        name="Electrolyzer Fixed O&M Cost",
        usage=1.0,
        unit="$/year",
        cost=opex_breakdown["electrolyzer"],
        escalation=gen_inflation,
    )
    pf.add_fixed_cost(
        name="Hydrogen Storage Fixed O&M Cost",
        usage=1.0,
        unit="$/year",
        cost=opex_breakdown["h2_storage"],
        escalation=gen_inflation,
    )

    # ---------------------- Add feedstocks, note the various cost options-------------------
    galperkg = 3.785411784
    pf.add_feedstock(
        name="Water",
        usage=electrolyzer_physics_results["H2_Results"]["water_annual_usage"]
        * galperkg
        / electrolyzer_physics_results["H2_Results"]["hydrogen_annual_output"],
        unit="gal",
        cost="US Average",
        escalation=gen_inflation,
    )

    # if greenheart_config["project_parameters"]["grid_connection"]:

    energy_purchase = (
        365 * 24 * greenheart_config["electrolyzer"]["rating"] * 1e3
        + total_accessory_power_renewable_kw
        + total_accessory_power_grid_kw
    )

    pf.add_fixed_cost(
        name="Electricity from grid",
        usage=1.0,
        unit="$/year",
        cost=energy_purchase * greenheart_config["project_parameters"]["ppa_price"],
        escalation=gen_inflation,
    )

    sol = pf.solve_price()

    lcoh = sol["price"]
    if verbose:
        print("\nLCOH grid only: ", "%.2f" % (lcoh), "$/kg")
        print("ProFAST grid only NPV: ", "%.2f" % (sol["NPV"]))
        print("ProFAST grid only IRR: ", "%.5f" % (max(sol["irr"])))
        print("ProFAST grid only LCO: ", "%.2f" % (sol["lco"]), "$/kg")
        print("ProFAST grid only Profit Index: ", "%.2f" % (sol["profit index"]))
        print("ProFAST grid only payback period: ", sol["investor payback period"])

    if save_plots or show_plots:
        if not os.path.exists("figures"):
            os.mkdir("figures")
            os.mkdir("figures/lcoh_breakdown")
            os.mkdir("figures/capex")
            os.mkdir("figures/annual_cash_flow")
        savepaths = [
            "figures/capex/",
            "figures/annual_cash_flow/",
            "figures/lcoh_breakdown/",
            "data/",
        ]
        for savepath in savepaths:
            if not os.path.exists(savepath):
                os.mkdir(savepath)

        pf.plot_capital_expenses(
            fileout="figures/capex/capital_expense_grid_only_%i.pdf"
            % (design_scenario["id"]),
            show_plot=show_plots,
        )
        pf.plot_cashflow(
            fileout="figures/annual_cash_flow/cash_flow_grid_only_%i.png"
            % (design_scenario["id"]),
            show_plot=show_plots,
        )

        pd.DataFrame.from_dict(data=pf.cash_flow_out, orient="index").to_csv(
            "data/cash_flow_grid_only_%i.csv" % (design_scenario["id"])
        )

        pf.plot_costs(
            "figures/lcoh_breakdown/lcoh_grid_only_%i" % (design_scenario["id"]),
            show_plot=show_plots,
        )
    return lcoh, pf


def run_profast_full_plant_model(
    greenheart_config,
    wind_cost_results,
    electrolyzer_physics_results,
    capex_breakdown,
    opex_breakdown,
    hopp_results,
    incentive_option,
    design_scenario,
    total_accessory_power_renewable_kw,
    total_accessory_power_grid_kw,
    verbose=False,
    show_plots=False,
    save_plots=False,
):
    gen_inflation = greenheart_config["finance_parameters"]["general_inflation"]

    if (
        design_scenario["h2_storage_location"] == "onshore"
        or design_scenario["electrolyzer_location"] == "onshore"
    ):
        land_cost = 1e6  # TODO should model this
    else:
        land_cost = 0.0

    pf = ProFAST.ProFAST()
    pf.set_params(
        "commodity",
        {
            "name": "Hydrogen",
            "unit": "kg",
            "initial price": 100,
            "escalation": gen_inflation,
        },
    )
    pf.set_params(
        "capacity",
        electrolyzer_physics_results["H2_Results"]["hydrogen_annual_output"] / 365.0,
    )  # kg/day
    pf.set_params("maintenance", {"value": 0, "escalation": gen_inflation})
    pf.set_params(
        "analysis start year",
        greenheart_config["project_parameters"]["atb_year"]
        + 1,  # Add financial analysis start year
    )
    pf.set_params(
        "operating life", greenheart_config["project_parameters"]["project_lifetime"]
    )
    pf.set_params(
        "installation months",
        wind_cost_results.installation_time, # Add installation time to yaml default=0
    )
    pf.set_params(
        "installation cost",
        {
            "value": 0,
            "depr type": "Straight line",
            "depr period": 4,
            "depreciable": False,
        },
    )
    if land_cost > 0:
        pf.set_params("non depr assets", land_cost)
        pf.set_params(
            "end of proj sale non depr assets",
            land_cost
            * (1 + gen_inflation)
            ** greenheart_config["project_parameters"]["project_lifetime"],
        )
    pf.set_params("demand rampup", 0)
    pf.set_params("long term utilization", 1)  # TODO should use utilization
    pf.set_params("credit card fees", 0)
    pf.set_params(
        "sales tax", greenheart_config["finance_parameters"]["sales_tax_rate"]
    )
    pf.set_params("license and permit", {"value": 00, "escalation": gen_inflation})
    pf.set_params("rent", {"value": 0, "escalation": gen_inflation})
    # TODO how to handle property tax and insurance for fully offshore?
    pf.set_params(
        "property tax and insurance",
        greenheart_config["finance_parameters"]["property_tax"]
        + greenheart_config["finance_parameters"]["property_insurance"],
    )
    pf.set_params(
        "admin expense",
        greenheart_config["finance_parameters"][
            "administrative_expense_percent_of_sales"
        ],
    )
    pf.set_params(
        "total income tax rate",
        greenheart_config["finance_parameters"]["total_income_tax_rate"],
    )
    pf.set_params(
        "capital gains tax rate",
        greenheart_config["finance_parameters"]["capital_gains_tax_rate"],
    )
    pf.set_params("sell undepreciated cap", True)
    pf.set_params("tax losses monetized", True)
    pf.set_params("general inflation rate", gen_inflation)
    pf.set_params(
        "leverage after tax nominal discount rate",
        greenheart_config["finance_parameters"]["discount_rate"],
    )
    pf.set_params(
        "debt equity ratio of initial financing",
        (
            greenheart_config["finance_parameters"]["debt_equity_split"]
            / (100 - greenheart_config["finance_parameters"]["debt_equity_split"])
        ),
    )  # TODO this may not be put in right
    pf.set_params("debt type", greenheart_config["finance_parameters"]["debt_type"])
    pf.set_params(
        "loan period if used", greenheart_config["finance_parameters"]["loan_period"]
    )
    pf.set_params(
        "debt interest rate",
        greenheart_config["finance_parameters"]["debt_interest_rate"],
    )
    pf.set_params(
        "cash onhand", greenheart_config["finance_parameters"]["cash_onhand_months"]
    )

    # ----------------------------------- Add capital and fixed items to ProFAST ----------------
    if "wind" in capex_breakdown.keys():
        pf.add_capital_item(
            name="Wind System",
            cost=capex_breakdown["wind"],
            depr_type=greenheart_config["finance_parameters"]["depreciation_method"],
            depr_period=greenheart_config["finance_parameters"]["depreciation_period"],
            refurb=[0],
        )
    if "wave" in capex_breakdown.keys():
        pf.add_capital_item(
            name="Wave System",
            cost=capex_breakdown["wave"],
            depr_type=greenheart_config["finance_parameters"]["depreciation_method"],
            depr_period=greenheart_config["finance_parameters"]["depreciation_period"],
            refurb=[0],
        )
    if "solar" in capex_breakdown.keys():
        pf.add_capital_item(
            name="Solar System",
            cost=capex_breakdown["solar"],
            depr_type=greenheart_config["finance_parameters"]["depreciation_method"],
            depr_period=greenheart_config["finance_parameters"]["depreciation_period"],
            refurb=[0],
        )

    if "battery" in capex_breakdown.keys():
        pf.add_capital_item(
            name="Battery System",
            cost=capex_breakdown["battery"],
            depr_type=greenheart_config["finance_parameters"]["depreciation_method"],
            depr_period=greenheart_config["finance_parameters"]["depreciation_period"],
            refurb=[0],
        )

    if "platform" in capex_breakdown.keys() and capex_breakdown["platform"] > 0:
        pf.add_capital_item(
            name="Equipment Platform",
            cost=capex_breakdown["platform"],
            depr_type=greenheart_config["finance_parameters"]["depreciation_method"],
            depr_period=greenheart_config["finance_parameters"]["depreciation_period"],
            refurb=[0],
        )
        pf.add_fixed_cost(
            name="Equipment Platform O&M Cost",
            usage=1.0,
            unit="$/year",
            cost=opex_breakdown["platform"],
            escalation=gen_inflation,
        )

    pf.add_fixed_cost(
        name="Wind and Electrical Export Fixed O&M Cost",
        usage=1.0,
        unit="$/year",
        cost=opex_breakdown["wind_and_electrical"],
        escalation=gen_inflation,
    )
    if "wave" in opex_breakdown.keys():
        pf.add_fixed_cost(
            name="Wave O&M Cost",
            usage=1.0,
            unit="$/year",
            cost=opex_breakdown["wave"],
            escalation=gen_inflation,
        )

    if "solar" in opex_breakdown.keys():
        pf.add_fixed_cost(
            name="Solar O&M Cost",
            usage=1.0,
            unit="$/year",
            cost=opex_breakdown["solar"],
            escalation=gen_inflation,
        )

    if "battery" in opex_breakdown.keys():
        pf.add_fixed_cost(
            name="Battery O&M Cost",
            usage=1.0,
            unit="$/year",
            cost=opex_breakdown["battery"],
            escalation=gen_inflation,
        )

    if design_scenario["transportation"] == "hvdc+pipeline" or not (
        design_scenario["electrolyzer_location"] == "turbine"
        and design_scenario["h2_storage_location"] == "turbine"
    ):
        pf.add_capital_item(
            name="Electrical Export system",
            cost=capex_breakdown["electrical_export_system"],
            depr_type=greenheart_config["finance_parameters"]["depreciation_method"],
            depr_period=greenheart_config["finance_parameters"]["depreciation_period"],
            refurb=[0],
        )
        # TODO assess if this makes sense (electrical export O&M included in wind O&M)

    electrolyzer_refurbishment_schedule = np.zeros(
        greenheart_config["project_parameters"]["project_lifetime"]
    )
    refurb_period = round(
        greenheart_config["electrolyzer"]["time_between_replacement"] / (24 * 365)
    )
    electrolyzer_refurbishment_schedule[
        refurb_period : greenheart_config["project_parameters"][
            "project_lifetime"
        ] : refurb_period
    ] = greenheart_config["electrolyzer"]["replacement_cost_percent"]

    pf.add_capital_item(
        name="Electrolysis System",
        cost=capex_breakdown["electrolyzer"],
        depr_type=greenheart_config["finance_parameters"]["depreciation_method"],
        depr_period=greenheart_config["finance_parameters"][
            "depreciation_period_electrolyzer"
        ],
        refurb=list(electrolyzer_refurbishment_schedule),
    )
    pf.add_fixed_cost(
        name="Electrolysis System Fixed O&M Cost",
        usage=1.0,
        unit="$/year",
        cost=opex_breakdown["electrolyzer"],
        escalation=gen_inflation,
    )

    if design_scenario["electrolyzer_location"] == "turbine":
        pf.add_capital_item(
            name="H2 Pipe Array System",
            cost=capex_breakdown["h2_pipe_array"],
            depr_type=greenheart_config["finance_parameters"]["depreciation_method"],
            depr_period=greenheart_config["finance_parameters"][
                "depreciation_period_electrolyzer"
            ],
            refurb=[0],
        )
        pf.add_fixed_cost(
            name="H2 Pipe Array Fixed O&M Cost",
            usage=1.0,
            unit="$/year",
            cost=opex_breakdown["h2_pipe_array"],
            escalation=gen_inflation,
        )

    if (
        (
            design_scenario["h2_storage_location"] == "onshore"
            and design_scenario["electrolyzer_location"] != "onshore"
        )
        or (
            design_scenario["h2_storage_location"] != "onshore"
            and design_scenario["electrolyzer_location"] == "onshore"
        )
        or (design_scenario["transportation"] == "hvdc+pipeline")
    ):
        pf.add_capital_item(
            name="H2 Transport Compressor System",
            cost=capex_breakdown["h2_transport_compressor"],
            depr_type=greenheart_config["finance_parameters"]["depreciation_method"],
            depr_period=greenheart_config["finance_parameters"][
                "depreciation_period_electrolyzer"
            ],
            refurb=[0],
        )
        pf.add_capital_item(
            name="H2 Transport Pipeline System",
            cost=capex_breakdown["h2_transport_pipeline"],
            depr_type=greenheart_config["finance_parameters"]["depreciation_method"],
            depr_period=greenheart_config["finance_parameters"][
                "depreciation_period_electrolyzer"
            ],
            refurb=[0],
        )

        pf.add_fixed_cost(
            name="H2 Transport Compression Fixed O&M Cost",
            usage=1.0,
            unit="$/year",
            cost=opex_breakdown["h2_transport_compressor"],
            escalation=gen_inflation,
        )
        pf.add_fixed_cost(
            name="H2 Transport Pipeline Fixed O&M Cost",
            usage=1.0,
            unit="$/year",
            cost=opex_breakdown["h2_transport_pipeline"],
            escalation=gen_inflation,
        )

    if greenheart_config["h2_storage"]["type"] != "none":
        pf.add_capital_item(
            name="Hydrogen Storage System",
            cost=capex_breakdown["h2_storage"],
            depr_type=greenheart_config["finance_parameters"]["depreciation_method"],
            depr_period=greenheart_config["finance_parameters"][
                "depreciation_period_electrolyzer"
            ],
            refurb=[0],
        )
        pf.add_fixed_cost(
            name="Hydrogen Storage Fixed O&M Cost",
            usage=1.0,
            unit="$/year",
            cost=opex_breakdown["h2_storage"],
            escalation=gen_inflation,
        )

    # ---------------------- Add feedstocks, note the various cost options-------------------
    if design_scenario["electrolyzer_location"] == "onshore":
        galperkg = 3.785411784
        pf.add_feedstock(
            name="Water",
            usage=electrolyzer_physics_results["H2_Results"]["water_annual_usage"]
            * galperkg
            / electrolyzer_physics_results["H2_Results"]["hydrogen_annual_output"],
            unit="gal",
            cost="US Average",
            escalation=gen_inflation,
        )
    else:
        pf.add_capital_item(
            name="Desal System",
            cost=capex_breakdown["desal"],
            depr_type=greenheart_config["finance_parameters"]["depreciation_method"],
            depr_period=greenheart_config["finance_parameters"][
                "depreciation_period_electrolyzer"
            ],
            refurb=[0],
        )
        pf.add_fixed_cost(
            name="Desal Fixed O&M Cost",
            usage=1.0,
            unit="$/year",
            cost=opex_breakdown["desal"],
            escalation=gen_inflation,
        )

    if (
        greenheart_config["project_parameters"]["grid_connection"]
        or total_accessory_power_grid_kw > 0
    ):

        energy_purchase = total_accessory_power_grid_kw * 365 * 24

        if greenheart_config["project_parameters"]["grid_connection"]:
            annual_energy_shortfall = np.sum(hopp_results["energy_shortfall_hopp"])
            energy_purchase += annual_energy_shortfall

        pf.add_fixed_cost(
            name="Electricity from grid",
            usage=1.0,
            unit="$/year",
            cost=energy_purchase * greenheart_config["project_parameters"]["ppa_price"],
            escalation=gen_inflation,
        )

    # ------------------------------------- add incentives -----------------------------------
    """ Note: units must be given to ProFAST in terms of dollars per unit of the primary commodity being produced
        Note: full tech-nutral (wind) tax credits are no longer available if constructions starts after Jan. 1 2034 (Jan 1. 2033 for h2 ptc)"""

    # catch incentive option and add relevant incentives
    incentive_dict = greenheart_config["policy_parameters"][
        "option%s" % (incentive_option)
    ]

    # add wind_itc (% of wind capex)
    electricity_itc_value_percent_wind_capex = incentive_dict["electricity_itc"]
    electricity_itc_value_dollars = electricity_itc_value_percent_wind_capex * (
        capex_breakdown["wind"] + capex_breakdown["electrical_export_system"]
    )
    pf.set_params(
        "one time cap inct",
        {
            "value": electricity_itc_value_dollars,
            "depr type": greenheart_config["finance_parameters"]["depreciation_method"],
            "depr period": greenheart_config["finance_parameters"][
                "depreciation_period"
            ],
            "depreciable": True,
        },
    )

    # add electricity_ptc ($/kW)
    # adjust from 1992 dollars to start year
    electricity_ptc_in_dollars_per_kw = -npf.fv(
        gen_inflation,
        greenheart_config["project_parameters"]["atb_year"]
        + round((wind_cost_results.installation_time / 12))
        - 1992,
        0,
        incentive_dict["electricity_ptc"],
    )  # given in 1992 dollars but adjust for inflation
    kw_per_kg_h2 = (
        sum(hopp_results["combined_hybrid_power_production_hopp"])
        / electrolyzer_physics_results["H2_Results"]["hydrogen_annual_output"]
    )
    electricity_ptc_in_dollars_per_kg_h2 = (
        electricity_ptc_in_dollars_per_kw * kw_per_kg_h2
    )
    pf.add_incentive(
        name="Electricity PTC",
        value=electricity_ptc_in_dollars_per_kg_h2,
        decay=-gen_inflation,
        sunset_years=10,
        tax_credit=True,
    )  # TODO check decay

    # add h2_ptc ($/kg)
    h2_ptc_inflation_adjusted = -npf.fv(
        gen_inflation,
        greenheart_config["project_parameters"]["atb_year"]
        + round((wind_cost_results.installation_time / 12))
        - 2022,
        0,
        incentive_dict["h2_ptc"],
    )
    pf.add_incentive(
        name="H2 PTC",
        value=h2_ptc_inflation_adjusted,
        decay=-gen_inflation,
        sunset_years=10,
        tax_credit=True,
    )  # TODO check decay

    # ------------------------------------ solve and post-process -----------------------------

    sol = pf.solve_price()

    df = pf.cash_flow_out

    lcoh = sol["price"]

    if verbose:
        print("\nProFAST LCOH: ", "%.2f" % (lcoh), "$/kg")
        print("ProFAST NPV: ", "%.2f" % (sol["NPV"]))
        print("ProFAST IRR: ", "%.5f" % (max(sol["irr"])))
        print("ProFAST LCO: ", "%.2f" % (sol["lco"]), "$/kg")
        print("ProFAST Profit Index: ", "%.2f" % (sol["profit index"]))
        print("ProFAST payback period: ", sol["investor payback period"])

        MIRR = npf.mirr(
            df["Investor cash flow"],
            greenheart_config["finance_parameters"]["debt_interest_rate"],
            greenheart_config["finance_parameters"]["discount_rate"],
        )  # TODO probably ignore MIRR
        NPV = npf.npv(
            greenheart_config["finance_parameters"]["general_inflation"],
            df["Investor cash flow"],
        )
        ROI = np.sum(df["Investor cash flow"]) / abs(
            np.sum(df["Investor cash flow"][df["Investor cash flow"] < 0])
        )  # ROI is not a good way of thinking about the value of the project

        # TODO project level IRR - capex and operating cash flow

        # note: hurdle rate typically 20% IRR before investing in it due to typically optimistic assumptions
        # note: negative retained earnings (keeping debt, paying down equity) - to get around it, do another line for retained earnings and watch dividends paid by the rpoject (net income/equity should stay positive this way)

        print("Investor NPV: ", np.round(NPV * 1e-6, 2), "M USD")
        print("Investor MIRR: ", np.round(MIRR, 5), "")
        print("Investor ROI: ", np.round(ROI, 5), "")

    if save_plots or show_plots:
        if not os.path.exists("figures"):
            os.mkdir("figures")
            os.mkdir("figures/lcoh_breakdown")
            os.mkdir("figures/capex")
            os.mkdir("figures/annual_cash_flow")
        savepaths = [
            "figures/capex/",
            "figures/annual_cash_flow/",
            "figures/lcoh_breakdown/",
            "data/",
        ]
        for savepath in savepaths:
            if not os.path.exists(savepath):
                os.mkdir(savepath)

        pf.plot_capital_expenses(
            fileout="figures/capex/capital_expense_%i.pdf" % (design_scenario["id"]),
            show_plot=show_plots,
        )
        pf.plot_cashflow(
            fileout="figures/annual_cash_flow/cash_flow_%i.png"
            % (design_scenario["id"]),
            show_plot=show_plots,
        )

        pd.DataFrame.from_dict(data=pf.cash_flow_out).to_csv(
            "data/cash_flow_%i.csv" % (design_scenario["id"])
        )

        pf.plot_costs(
            "figures/lcoh_breakdown/lcoh_%i" % (design_scenario["id"]),
            show_plot=show_plots,
        )

    return lcoh, pf<|MERGE_RESOLUTION|>--- conflicted
+++ resolved
@@ -11,51 +11,14 @@
 
 from attrs import define, Factory, field
 
-<<<<<<< HEAD
-@define
-class WindCostConfig():
-=======
 from hopp.simulation import HoppInterface
 
 @define
 class WindCostConfig:
->>>>>>> a508f9b8
     """
     Represents the inputs to the wind cost models
 
     Attributes:
-<<<<<<< HEAD
-        orbit_config (Dict[str, float]):
-            required input structure for ORBIT
-        orbit_hybrid_electrical_export_config (Dict[str, float])
-            optional. required if using a different substation size for the hybrid plant than for the wind plant alone
-        weather (ArrayLike)
-            optional. array of wind speeds for ORBIT to use in determining installation time and costs
-        design_scenario (Dict[str, str])
-            definition of plant subsystem locations (e.g. onshore platform, offshore, none, etc)
-
-    """
-
-    orbit_config: Dict[str, float]
-    orbit_hybrid_electrical_export_config: Dict[str, float] = {}
-    weather: float = None
-    design_scenario: Dict[str, str]
-
-def run_wind_cost_model(wind_cost_inputs:WindCostConfig, verbose=False):
-
-    if wind_cost_inputs.design_scenario["wind_location"] == "offshore":
-
-        project, hybrid_substation_project = run_orbit(wind_cost_inputs.orbit_config, verbose=verbose, weather=wind_cost_inputs.weather, orbit_hybrid_electrical_export_config=wind_cost_inputs.orbit_hybrid_electrical_export_config)
-
-    elif wind_cost_inputs.design_scenario["wind_location"] == "onshore":
-
-        
-
-
-
-
-    
-=======
         design_scenario (Dict[str, str]):
             Definition of plant subsystem locations (e.g. onshore platform, offshore, none, etc)
         hopp_config (Dict[str, float]):
@@ -200,7 +163,6 @@
             f"'wind_location' is set to {wind_cost_inputs.design_scenario['wind_location']}."
         )
 
->>>>>>> a508f9b8
 
 # Function to run orbit from provided inputs - this is just for wind costs
 def run_orbit(
