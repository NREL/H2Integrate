--- conflicted
+++ resolved
@@ -14,15 +14,11 @@
 pd.options.mode.chained_assignment = None  # default='warn'
 
 import matplotlib.pyplot as plt
-<<<<<<< HEAD
-from attrs import field, define
+from attrs import field, define, fields
 
 
 pd.options.mode.chained_assignment = None  # default='warn'
 
-=======
-from attrs import field, define, fields
->>>>>>> 5c0f80fd
 from ProFAST import ProFAST
 from hopp.utilities import load_yaml
 from hopp.simulation import HoppInterface
@@ -53,11 +49,9 @@
     AmmoniaCapacityModelOutputs,
     run_ammonia_full_model,
 )
-<<<<<<< HEAD
 from greenheart.simulation.technologies.iron.Martin_Transport.iron_transport import (
     calc_iron_ship_cost,
 )
-=======
 
 
 def convert_to_serializable(value: Any) -> float | int | str | type(None) | list | dict:
@@ -106,7 +100,6 @@
 
     # Fall back to string representation for unsupported types
     return str(value)
->>>>>>> 5c0f80fd
 
 
 @define
@@ -168,7 +161,6 @@
     plant_design_scenario: int = field(default=1)
     output_level: int = field(default=8)
     grid_connection: bool | None = field(default=None)
-<<<<<<< HEAD
     run_pre_iron: bool = field(default=True)
     save_pre_iron: bool = field(default=False)
     pre_iron_fn: str | None = field(default=None)
@@ -180,9 +172,7 @@
     user_annual_pv_kwh_prod: float | dict | None = field(default=None)
     user_life_annual_h2_kwh: float | dict | None = field(default=None)
     user_life_annual_h2_prod: float | dict | None = field(default=None)
-=======
     save_greenheart_output: bool | None = field(default=False)
->>>>>>> 5c0f80fd
 
     # these are set in the __attrs_post_init__ method
     hopp_config: dict = field(init=False)
@@ -377,7 +367,7 @@
         `.yaml` file. The result is missing the following: `greenheart_config`, `hopp_interface`,
         `profast_lcoe`, `profast_lcoh`, `profast_lcoh_grid_only`, and `hopp_results`. Note that
         data types will not exactly match the instance of GreenHeartSimulationOutput that was
-        saved due to equired data type conversions for yaml output and easy loading.
+        saved due to required data type conversions for yaml output and easy loading.
 
         Args:
             filename (str): Path to the file where an instance of GreenHeartSimulationOutput
