from __future__ import annotations

import os
import copy
import warnings
from typing import Any
from pathlib import Path

import yaml
import numpy as np
import pandas as pd


pd.options.mode.chained_assignment = None  # default='warn'

import matplotlib.pyplot as plt
from attrs import field, define, fields


pd.options.mode.chained_assignment = None  # default='warn'

from ProFAST import ProFAST
from hopp.utilities import load_yaml
from hopp.simulation import HoppInterface

import greenheart.tools.eco.finance as he_fin
import greenheart.tools.eco.hopp_mgmt as he_hopp
import greenheart.tools.eco.utilities as he_util
import greenheart.tools.eco.electrolysis as he_elec
import greenheart.tools.eco.hydrogen_mgmt as he_h2
import greenheart.tools.profast_reverse_tools as rev_pf_tools
import greenheart.tools.greenheart_sim_file_utils as gh_fio
from greenheart.tools.eco.utilities import calculate_lca
from greenheart.simulation.technologies.iron.iron import (
    IronCostModelOutputs,
    IronFinanceModelOutputs,
    IronPerformanceModelOutputs,
    run_iron_full_model,
)
from greenheart.simulation.technologies.steel.steel import (
    SteelCostModelOutputs,
    SteelFinanceModelOutputs,
    SteelCapacityModelOutputs,
    run_steel_full_model,
)
from greenheart.simulation.technologies.ammonia.ammonia import (
    AmmoniaCostModelOutputs,
    AmmoniaFinanceModelOutputs,
    AmmoniaCapacityModelOutputs,
    run_ammonia_full_model,
)
<<<<<<< HEAD
from greenheart.simulation.technologies.iron.martin_transport.iron_transport import (
    calc_iron_ship_cost,
=======
from greenheart.simulation.technologies.hydrogen.electrolysis.pem_cost_tools import (
    ElectrolyzerLCOHInputConfig,
>>>>>>> afd30008
)


def convert_to_serializable(value: Any) -> float | int | str | type[None] | list | dict:
    """Recursively converts complex types to JSON/YAML-compatible formats.

    Handles:
    - `np.ndarray` -> list
    - `tuple` -> list
    - `np.generic` (e.g., `np.float64`, `np.int32`) -> corresponding native Python types
    - `pandas.DataFrame` -> list of dicts, recursively processed
    - `pandas.Series` -> list, recursively processed
    - `attrs` objects -> dict of serialized attributes
    - Handles deeply nested structures

    Note: this function was originally created by ChatGPT and edited manually to work as desired

    Args:
        value (Any): value to converted for output to yaml
    Returns:
        Union[float, int, str, type(None), list, dict]: input value in yaml-compatible format
    """

    if isinstance(value, np.generic):
        # Handles NumPy scalar types, converting to python native types
        return value.item()
    if isinstance(value, (np.ndarray, tuple, list, pd.Series)):
        # Recursively convert array-like types
        return [convert_to_serializable(v) for v in value]
    if isinstance(value, dict):
        # recursively convert dictionary values
        return {k: convert_to_serializable(v) for k, v in value.items()}
    if isinstance(value, pd.DataFrame):
        # Recursively convert each cell in the DataFrame
        return [
            {k: convert_to_serializable(v) for k, v in row.items()}
            for row in value.to_dict(orient="records")
        ]
    if hasattr(value, "__attrs_attrs__"):
        # If it's an `attrs` class, recursively convert attributes
        return {
            f.name: convert_to_serializable(getattr(value, f.name)) for f in fields(type(value))
        }
    if isinstance(value, (float, int, str, type(None))):
        # simple native python types do not need conversion
        return value

    # Fall back to string representation for unsupported types
    return str(value)


@define
class GreenHeartSimulationConfig:
    """
    Class to hold all the configuration parameters for the GreenHeart model

    Also sets up the HOPP, GreenHeart, ORBIT, and FLORIS configurations based on the
    input files and configuration parameters passed in.

    Args:
        filename_hopp_config (str): filename for the HOPP configuration
        filename_config.greenheart_config (str): filename for the GreenHeart configuration
        filename_turbine_config (str): filename for the turbine configuration
        filename_orbit_config (str): filename for the ORBIT configuration
        filename_floris_config (str): filename for the FLORIS configuration
        electrolyzer_rating_mw (Optional[float]): rating of the electrolyzer in MW
        solar_rating (Optional[float]): rating of the solar plant in MW
        battery_capacity_kw (Optional[float]): capacity of the battery in kW
        battery_capacity_kwh (Optional[float]): capacity of the battery in kWh
        wind_rating (Optional[float]): rating of the wind plant in MW
        verbose (bool): flag to print verbose output
        show_plots (bool): flag to show plots
        save_plots (bool): flag to save plots
        output_dir (str, path): path for saving output files
        use_profast (bool): flag to use profast
        post_processing (bool): flag to run post processing
        storage_type (Optional[str]): type of storage
        incentive_option (int): incentive option
        plant_design_scenario (int): plant design scenario
        output_level (int): output level
        grid_connection (Optional[bool]): flag for grid connection
        run_full_simulation (bool): flag for whether to run any of GreenHEART besides the
                                iron model or just load pickles of everything else
        run_full_simulation_fn (Optional[str]): filename for where to save the above pickles
        iron_out_fn (Optional[str]): filename for where to save final results
    """

    filename_hopp_config: str
    filename_greenheart_config: str
    filename_turbine_config: str
    filename_floris_config: str
    filename_orbit_config: str | None = field(default=None)
    electrolyzer_rating_mw: float | None = field(default=None)
    solar_rating: float | None = field(default=None)
    battery_capacity_kw: float | None = field(default=None)
    battery_capacity_kwh: float | None = field(default=None)
    wind_rating: float | None = field(default=None)
    verbose: bool = field(default=False)
    show_plots: bool = field(default=False)
    save_plots: bool = field(default=False)
    output_dir: str | os.PathLike | None = field(default="output/")
    use_profast: bool = field(default=True)
    post_processing: bool = field(default=True)
    storage_type: str | None = field(default=None)
    incentive_option: int = field(default=1)
    plant_design_scenario: int = field(default=1)
    output_level: int = field(default=8)
    grid_connection: bool | None = field(default=None)
    run_full_simulation: bool = field(default=True)
    save_physics_results: bool = field(default=False)
    run_full_simulation_fn: str | None = field(default=None)
    iron_out_fn: str | None = field(default=None)
    iron_modular: bool = field(default=False)
    user_lcoh: float | None = field(default=None)
    user_lcoe: float | None = field(default=None)
    user_annual_wind_kwh_prod: float | dict | None = field(default=None)
    user_annual_pv_kwh_prod: float | dict | None = field(default=None)
    user_life_annual_h2_kwh: float | dict | None = field(default=None)
    user_life_annual_h2_prod: float | dict | None = field(default=None)
    save_greenheart_output: bool | None = field(default=False)

    # these are set in the __attrs_post_init__ method
    hopp_config: dict = field(init=False)
    greenheart_config: dict = field(init=False)
    orbit_config: dict = field(init=False)
    turbine_config: dict = field(init=False)
    floris_config: dict | None = field(init=False)
    orbit_hybrid_electrical_export_config: dict = field(init=False)
    design_scenario: dict = field(init=False)

    def __attrs_post_init__(self):
        (
            self.hopp_config,
            self.greenheart_config,
            self.orbit_config,
            self.turbine_config,
            self.floris_config,
            self.orbit_hybrid_electrical_export_config,
        ) = he_util.get_inputs(
            self.filename_hopp_config,
            self.filename_greenheart_config,
            filename_orbit_config=self.filename_orbit_config,
            filename_floris_config=self.filename_floris_config,
            filename_turbine_config=self.filename_turbine_config,
            verbose=self.verbose,
            show_plots=self.show_plots,
            save_plots=self.save_plots,
        )

        # n scenarios, n discrete variables
        self.design_scenario = self.greenheart_config["plant_design"][
            f"scenario{self.plant_design_scenario}"
        ]
        self.design_scenario["id"] = self.plant_design_scenario

        # if design_scenario["h2_storage_location"] == "turbine":
        #     plant_config["h2_storage"]["type"] = "turbine"
        if "analysis_start_year" not in self.greenheart_config["finance_parameters"]:
            analysis_start_year = self.greenheart_config["project_parameters"]["atb_year"] + 2
            self.greenheart_config["finance_parameters"].update(
                {"analysis_start_year": analysis_start_year}
            )

            msg = (
                "analysis_start_year not provided in greenheart input file."
                f"Setting analysis_start_year to {analysis_start_year}."
            )
            warnings.warn(msg, UserWarning)

        if self.electrolyzer_rating_mw is not None:
            self.greenheart_config["electrolyzer"]["flag"] = True
            self.greenheart_config["electrolyzer"]["rating"] = self.electrolyzer_rating_mw

        if self.solar_rating is not None:
            self.hopp_config["site"]["solar"] = True
            self.hopp_config["technologies"]["pv"]["system_capacity_kw"] = self.solar_rating

        if self.battery_capacity_kw is not None:
            self.hopp_config["site"]["battery"]["flag"] = True
            self.hopp_config["technologies"]["battery"]["system_capacity_kw"] = (
                self.battery_capacity_kw
            )

        if self.battery_capacity_kwh is not None:
            self.hopp_config["site"]["battery"]["flag"] = True
            self.hopp_config["technologies"]["battery"]["system_capacity_kwh"] = (
                self.battery_capacity_kwh
            )

        if self.storage_type is not None:
            self.greenheart_config["h2_storage"]["type"] = self.storage_type

        if self.wind_rating is not None:
            self.orbit_config["plant"]["capacity"] = int(self.wind_rating * 1e-3)
            self.orbit_config["plant"]["num_turbines"] = int(
                self.wind_rating * 1e-3 / self.turbine_config["turbine_rating"]
            )
            self.hopp_config["technologies"]["wind"]["num_turbines"] = self.orbit_config["plant"][
                "num_turbines"
            ]

        if self.grid_connection is not None:
            self.greenheart_config["project_parameters"]["grid_connection"] = self.grid_connection
            if self.grid_connection:
                self.hopp_config["technologies"]["grid"]["interconnect_kw"] = (
                    self.orbit_config["plant"]["capacity"] * 1e6
                )


@define
class GreenHeartSimulationOutput:
    """This is a dataclass to contain the outputs from GreenHEART

    Args:
        greenheart_config (GreenHeartSimulationConfig): all inputs to the greenheart simulation
        hopp_interface (HoppInterface): the hopp interface created and used by GreenHEART in the
            simulation
        profast_lcoe (ProFAST): the profast instance used for the lcoe calculations
        profast_lcoh (ProFAST): the profast instance used for the lcoh calculations
        profast_lcoh (ProFAST): the profast instance used for the lcoh calculations if  hydrogen
            were produced only from the grid
        lcoe (float): levelized cost of energy (electricity)
        lcoh (float): levelized cost of hydrogen
        lcoh_grid_only (float): levelized cost of hydrogen if produced only from the grid
        hopp_results (dict): results from the hopp simulation
        electrolyzer_physics_results (dict): results of the electrolysis simulation
        capex_breakdown (dict): overnight capex broken down by technology
        opex_breakdown_annual (dict): annual operational expenditures broken down by technology
        annual_energy_breakdown (dict): annual energy generation and usage broken down by technology
        hourly_energy_breakdown (dict): hourly energy generation and usage broken down by technology
        remaining_power_profile (np.ndarray): unused power (hourly)
        steel_capacity (Optional[SteelCapacityModelOutputs]): steel capacity information
        steel_costs (Optional[SteelCostModelOutputs]): steel cost information
        steel_finance (Optional[SteelFinanceModelOutputs]): steel financial information
        steel_capacity (Optional[SteelCapacityModelOutputs]): steel capacity information
        steel_costs (Optional[SteelCostModelOutputs]): steel cost information
        steel_finance (Optional[SteelFinanceModelOutputs]): steel financial information
        ammonia_capacity (Optional[AmmoniaCapacityModelOutputs]): ammonia capacity information
        ammonia_costs (Optional[AmmoniaCostModelOutputs]): ammonia cost information
        ammonia_finance (Optional[AmmoniaFinanceModelOutputs]): ammonia finance information
        platform_results (Optional[dict]): equipment platform information/outputs if used
    """

    # detailed simulation information
    greenheart_config: GreenHeartSimulationConfig
    hopp_interface: HoppInterface

    # detailed financial outputs
    profast_lcoe: ProFAST
    profast_lcoh: ProFAST
    profast_lcoh_grid_only: ProFAST

    # high-level results
    lcoe: float
    lcoh: float
    lcoh_grid_only: float

    # detailed output information
    hopp_results: dict
    electrolyzer_physics_results: dict
    capex_breakdown: dict
    opex_breakdown_annual: dict
    annual_energy_breakdown: dict
    hourly_energy_breakdown: dict
    remaining_power_profile: np.ndarray

    # optional outputs
    hopp_config: dict | None = field(default=None)
    h2_storage_max_fill_rate_kg_hr: dict | None = field(default=None)
    h2_storage_capacity_kg: dict | None = field(default=None)
    hydrogen_storage_state_of_charge_kg: dict | None = field(default=None)

    steel_capacity: SteelCapacityModelOutputs | None = field(default=None)
    steel_costs: SteelCostModelOutputs | None = field(default=None)
    steel_finance: SteelFinanceModelOutputs | None = field(default=None)

    iron_performance: IronPerformanceModelOutputs | None = field(default=None)
    iron_costs: IronCostModelOutputs | None = field(default=None)
    iron_finance: IronFinanceModelOutputs | None = field(default=None)

    ammonia_capacity: AmmoniaCapacityModelOutputs | None = field(default=None)
    ammonia_costs: AmmoniaCostModelOutputs | None = field(default=None)
    ammonia_finance: AmmoniaFinanceModelOutputs | None = field(default=None)

    platform_results: dict | None = field(default=None)

    def save_to_file(self, filename: str):
        """Saves select attributes of the class to a YAML file."""

        filepath = Path(filename)

        ignore = [
            "greenheart_config",  # fails: max recursion depth
            "hopp_interface",  # fails: max recursion depth
            "hopp_results",  # fails: max recursion depth
            "profast_lcoe",  # fails: cannot pickle `dict_keys` object
            "profast_lcoh",  # fails: cannot pickle `dict_keys` object
            "profast_lcoh_grid_only",  # fails: cannot pickle `dict_keys` object
        ]

        # Convert the object to a dictionary of serializable types
        serialized_data = {}
        for attr in dir(self):
            # Avoid private attributes and methods
            if attr.startswith("_") or callable(getattr(self, attr)):
                continue
            if attr in ignore:
                continue
            try:
                value = getattr(self, attr)
                serialized_data[attr] = convert_to_serializable(value)
            except AttributeError:
                pass

        with filepath.open("w") as file:
            yaml.safe_dump(
                serialized_data, file, default_flow_style=False, allow_unicode=True, sort_keys=False
            )

    @classmethod
    def load_from_file(cls, filename: str) -> GreenHeartSimulationOutput:
        """Creates an incomplete instance of GreenHeartSimulationOutput from a previously saved
        `.yaml` file. The result is missing the following: `greenheart_config`, `hopp_interface`,
        `profast_lcoe`, `profast_lcoh`, `profast_lcoh_grid_only`, and `hopp_results`. Note that
        data types will not exactly match the instance of GreenHeartSimulationOutput that was
        saved due to required data type conversions for yaml output and easy loading.

        Args:
            filename (str): Path to the file where an instance of GreenHeartSimulationOutput
            was saved

        Returns:
            (GreenHeartSimulationOutput): An incomplete instance of GreenHeartSimulationOutput.
        """

        def convert(value):
            """Recursively reconstruct complex types."""
            if isinstance(value, dict) and "__tuple__" in value:
                return tuple(convert(v) for v in value["items"])  # Reconstruct tuple
            if isinstance(value, list):
                return [convert(v) for v in value]
            elif isinstance(value, dict):
                # Heuristic for pandas DataFrame
                if all(isinstance(k, str) and isinstance(v, list) for k, v in value.items()):
                    return pd.DataFrame(value)
                elif all(
                    isinstance(k, str) and isinstance(v, (int, float, str))
                    for k, v in value.items()
                ):
                    return pd.Series(value)
                else:
                    return {k: convert(v) for k, v in value.items()}
            return value

        data = load_yaml(filename)

        kwargs = {f.name: convert(data.get(f.name)) for f in fields(cls)}
        return cls(**kwargs)


def setup_greenheart_simulation(config: GreenHeartSimulationConfig):
    # run orbit for wind plant construction and other costs
    ## TODO get correct weather (wind, wave) inputs for ORBIT input (possibly via ERA5)
    if config.design_scenario["wind_location"] == "offshore":
        if (
            config.orbit_config["plant"]["num_turbines"]
            != config.hopp_config["technologies"]["wind"]["num_turbines"]
        ):
            config.orbit_config["plant"].update(
                {"num_turbines": config.hopp_config["technologies"]["wind"]["num_turbines"]}
            )
            msg = (
                f"'num_turbines' in the orbit_config was"
                f" {config.orbit_config['plant']['num_turbines']}, but 'num_turbines' in"
                f"hopp_config was"
                f" {config.hopp_config['technologies']['wind']['num_turbines']}. The "
                "'num_turbines' value in the orbit_config is being overwritten with the value"
                " from the hopp_config"
            )

            warnings.warn(msg, UserWarning)

        if config.orbit_config["site"]["depth"] != config.greenheart_config["site"]["depth"]:
            config.orbit_config["site"].update({"depth": config.greenheart_config["site"]["depth"]})
            msg = (
                f"site depth in the orbit_config was {config.orbit_config['site']['depth']}, "
                f"but site depth in"
                f" greenheart_config was {config.greenheart_config['site']['depth']}. The site"
                " depth value in the orbit_config is being overwritten with the value from"
                " the greenheart_config."
            )
            warnings.warn(msg, UserWarning)

        if (
            config.orbit_config["plant"]["turbine_spacing"]
            != config.greenheart_config["site"]["wind_layout"]["turbine_spacing"]
        ):
            config.orbit_config["plant"].update(
                {
                    "turbine_spacing": config.greenheart_config["site"]["wind_layout"][
                        "turbine_spacing"
                    ]
                }
            )
            msg = (
                f"'turbine_spacing' in the orbit_config was"
                f" {config.orbit_config['plant']['turbine_spacing']}, but 'turbine_spacing' in"
                f" greenheart_config was"
                f" {config.greenheart_config['site']['wind_layout']['turbine_spacing']}. The"
                " 'turbine_spacing' value in the orbit_config is being overwritten with the "
                "value from the greenheart_config"
            )
            warnings.warn(msg, UserWarning)

        if (
            config.orbit_config["plant"]["row_spacing"]
            != config.greenheart_config["site"]["wind_layout"]["row_spacing"]
        ):
            config.orbit_config["plant"].update(
                {"row_spacing": config.greenheart_config["site"]["wind_layout"]["row_spacing"]}
            )
            msg = (
                f"'row_spacing' in the orbit_config was"
                f" {config.orbit_config['plant']['row_spacing']}, but 'row_spacing' in"
                f" greenheart_config was"
                f" {config.greenheart_config['site']['wind_layout']['row_spacing']}. The"
                " 'row_spacing' value in the orbit_config is being overwritten with the value "
                "from the greenheart_config"
            )
            warnings.warn(msg, UserWarning)

        wind_config = he_fin.WindCostConfig(
            design_scenario=config.design_scenario,
            hopp_config=config.hopp_config,
            greenheart_config=config.greenheart_config,
            orbit_config=config.orbit_config,
            orbit_hybrid_electrical_export_config=config.orbit_hybrid_electrical_export_config,
        )

        wind_cost_results = he_fin.run_wind_cost_model(
            wind_cost_inputs=wind_config, verbose=config.verbose
        )
        if "installation_time" not in config.greenheart_config["project_parameters"].keys():
            config.greenheart_config["project_parameters"].update(
                {"installation_time": wind_cost_results.installation_time}
            )
            msg = (
                "installation_time not provided in greenheart input file."
                "Updating installation_time from Orbit results "
                f"({wind_cost_results.installation_time} months)."
            )
            warnings.warn(msg, UserWarning)
    else:
        wind_cost_results = None

    if "installation_time" not in config.greenheart_config["project_parameters"].keys():
        config.greenheart_config["project_parameters"].update({"installation_time": 0})
        msg = (
            "installation_time not provided in greenheart input file."
            "Setting installation_time to 0 months."
        )
        warnings.warn(msg, UserWarning)
    # override individual fin_model values with cost_info values
    if "wind" in config.hopp_config["technologies"]:
        if ("wind_om_per_kw" in config.hopp_config["config"]["cost_info"]) and (
            config.hopp_config["technologies"]["wind"]["fin_model"]["system_costs"]["om_capacity"][
                0
            ]
            != config.hopp_config["config"]["cost_info"]["wind_om_per_kw"]
        ):
            for i in range(
                len(
                    config.hopp_config["technologies"]["wind"]["fin_model"]["system_costs"][
                        "om_capacity"
                    ]
                )
            ):
                config.hopp_config["technologies"]["wind"]["fin_model"]["system_costs"][
                    "om_capacity"
                ][i] = config.hopp_config["config"]["cost_info"]["wind_om_per_kw"]

                om_fixed_wind_fin_model = config.hopp_config["technologies"]["wind"]["fin_model"][
                    "system_costs"
                ]["om_capacity"][i]
                wind_om_per_kw = config.hopp_config["config"]["cost_info"]["wind_om_per_kw"]
                msg = (
                    f"'om_capacity[{i}]' in the wind 'fin_model' was {om_fixed_wind_fin_model},"
                    f" but 'wind_om_per_kw' in 'cost_info' was {wind_om_per_kw}. The "
                    "'om_capacity' value in the wind 'fin_model' is being overwritten with the "
                    "value from the 'cost_info'"
                )
                warnings.warn(msg, UserWarning)
        if ("wind_om_per_mwh" in config.hopp_config["config"]["cost_info"]) and (
            config.hopp_config["technologies"]["wind"]["fin_model"]["system_costs"][
                "om_production"
            ][0]
            != config.hopp_config["config"]["cost_info"]["wind_om_per_mwh"]
        ):
            # Use this to set the Production-based O&M amount [$/MWh]
            for i in range(
                len(
                    config.hopp_config["technologies"]["wind"]["fin_model"]["system_costs"][
                        "om_production"
                    ]
                )
            ):
                config.hopp_config["technologies"]["wind"]["fin_model"]["system_costs"][
                    "om_production"
                ][i] = config.hopp_config["config"]["cost_info"]["wind_om_per_mwh"]
            om_wind_variable_cost = config.hopp_config["technologies"]["wind"]["fin_model"][
                "system_costs"
            ]["om_production"][i]
            wind_om_per_mwh = config.hopp_config["config"]["cost_info"]["wind_om_per_mwh"]
            msg = (
                f"'om_production' in the wind 'fin_model' was {om_wind_variable_cost}, but"
                f" 'wind_om_per_mwh' in 'cost_info' was {wind_om_per_mwh}. The 'om_production'"
                " value in the wind 'fin_model' is being overwritten with the value from the"
                " 'cost_info'"
            )
            warnings.warn(msg, UserWarning)

    if "pv" in config.hopp_config["technologies"]:
        if ("pv_om_per_kw" in config.hopp_config["config"]["cost_info"]) and (
            config.hopp_config["technologies"]["pv"]["fin_model"]["system_costs"]["om_capacity"][0]
            != config.hopp_config["config"]["cost_info"]["pv_om_per_kw"]
        ):
            for i in range(
                len(
                    config.hopp_config["technologies"]["pv"]["fin_model"]["system_costs"][
                        "om_capacity"
                    ]
                )
            ):
                config.hopp_config["technologies"]["pv"]["fin_model"]["system_costs"][
                    "om_capacity"
                ][i] = config.hopp_config["config"]["cost_info"]["pv_om_per_kw"]

                om_fixed_pv_fin_model = config.hopp_config["technologies"]["pv"]["fin_model"][
                    "system_costs"
                ]["om_capacity"][i]
                pv_om_per_kw = config.hopp_config["config"]["cost_info"]["pv_om_per_kw"]
                msg = (
                    f"'om_capacity[{i}]' in the pv 'fin_model' was {om_fixed_pv_fin_model}, "
                    f"but 'pv_om_per_kw' in 'cost_info' was {pv_om_per_kw}. The 'om_capacity'"
                    " value in the pv 'fin_model' is being overwritten with the value from"
                    " the 'cost_info'"
                )
                warnings.warn(msg, UserWarning)
        if ("pv_om_per_mwh" in config.hopp_config["config"]["cost_info"]) and (
            config.hopp_config["technologies"]["pv"]["fin_model"]["system_costs"]["om_production"][
                0
            ]
            != config.hopp_config["config"]["cost_info"]["pv_om_per_mwh"]
        ):
            # Use this to set the Production-based O&M amount [$/MWh]
            for i in range(
                len(
                    config.hopp_config["technologies"]["pv"]["fin_model"]["system_costs"][
                        "om_production"
                    ]
                )
            ):
                config.hopp_config["technologies"]["pv"]["fin_model"]["system_costs"][
                    "om_production"
                ][i] = config.hopp_config["config"]["cost_info"]["pv_om_per_mwh"]
            om_pv_variable_cost = config.hopp_config["technologies"]["pv"]["fin_model"][
                "system_costs"
            ]["om_production"][i]
            pv_om_per_mwh = config.hopp_config["config"]["cost_info"]["pv_om_per_mwh"]
            msg = (
                f"'om_production' in the pv 'fin_model' was {om_pv_variable_cost}, but"
                f" 'pv_om_per_mwh' in 'cost_info' was {pv_om_per_mwh}. The 'om_production'"
                " value in the pv 'fin_model' is being overwritten with the value from the"
                "'cost_info'"
            )
            warnings.warn(msg, UserWarning)

    if "battery" in config.hopp_config["technologies"]:
        if ("battery_om_per_kw" in config.hopp_config["config"]["cost_info"]) and (
            config.hopp_config["technologies"]["battery"]["fin_model"]["system_costs"][
                "om_capacity"
            ][0]
            != config.hopp_config["config"]["cost_info"]["battery_om_per_kw"]
        ):
            for i in range(
                len(
                    config.hopp_config["technologies"]["battery"]["fin_model"]["system_costs"][
                        "om_capacity"
                    ]
                )
            ):
                config.hopp_config["technologies"]["battery"]["fin_model"]["system_costs"][
                    "om_capacity"
                ][i] = config.hopp_config["config"]["cost_info"]["battery_om_per_kw"]

            om_batt_fixed_cost = config.hopp_config["technologies"]["battery"]["fin_model"][
                "system_costs"
            ]["om_capacity"][i]
            battery_om_per_kw = config.hopp_config["config"]["cost_info"]["battery_om_per_kw"]
            msg = (
                f"'om_capacity' in the battery 'fin_model' was {om_batt_fixed_cost}, but"
                f" 'battery_om_per_kw' in 'cost_info' was {battery_om_per_kw}. The"
                " 'om_capacity' value in the battery 'fin_model' is being overwritten with the"
                " value from the 'cost_info'"
            )
            warnings.warn(msg, UserWarning)
        if ("battery_om_per_mwh" in config.hopp_config["config"]["cost_info"]) and (
            config.hopp_config["technologies"]["battery"]["fin_model"]["system_costs"][
                "om_production"
            ][0]
            != config.hopp_config["config"]["cost_info"]["battery_om_per_mwh"]
        ):
            # Use this to set the Production-based O&M amount [$/MWh]
            for i in range(
                len(
                    config.hopp_config["technologies"]["battery"]["fin_model"]["system_costs"][
                        "om_production"
                    ]
                )
            ):
                config.hopp_config["technologies"]["battery"]["fin_model"]["system_costs"][
                    "om_production"
                ][i] = config.hopp_config["config"]["cost_info"]["battery_om_per_mwh"]
            om_batt_variable_cost = config.hopp_config["technologies"]["battery"]["fin_model"][
                "system_costs"
            ]["om_production"][i]
            battery_om_per_mwh = config.hopp_config["config"]["cost_info"]["battery_om_per_mwh"]
            msg = (
                f"'om_production' in the battery 'fin_model' was {om_batt_variable_cost}, but"
                f" 'battery_om_per_mwh' in 'cost_info' was {battery_om_per_mwh}. The"
                " 'om_production' value in the battery 'fin_model' is being overwritten with "
                "the value from the 'cost_info'",
            )
            warnings.warn(msg, UserWarning)

    # setup HOPP model
    hi = he_hopp.setup_hopp(
        config.hopp_config,
        config.greenheart_config,
        config.orbit_config,
        config.turbine_config,
        config.floris_config,
        config.design_scenario,
        wind_cost_results,
        show_plots=config.show_plots,
        save_plots=config.save_plots,
    )

    if config.save_physics_results:
        gh_fio.save_physics_results_greenheart_setup(config, wind_cost_results)

    return config, hi, wind_cost_results


def setup_greenheart_simulation_for_iron(config: GreenHeartSimulationConfig):
    # Only do the full setup (other than initialization) if running all of GreenHEART
    # If only running iron model, just load after initializing
    # Preserve iron from new instance of config
    if config.iron_modular:
        iron_ore_config = copy.deepcopy(config.greenheart_config["iron_ore"])
        # iron_pre_config = copy.deepcopy(config.greenheart_config['iron_pre'])
        iron_win_config = copy.deepcopy(config.greenheart_config["iron_win"])
        iron_post_config = copy.deepcopy(config.greenheart_config["iron_post"])
    else:
        iron_config = copy.deepcopy(config.greenheart_config["iron"])

    # Identify the site resource
    config, wind_cost_results = gh_fio.load_physics_greenheart_setup(config)

    # Flip run_full_simulation back to False (was True when saved)
    config.run_full_simulation = False
    if config.iron_modular:
        config.greenheart_config["iron_ore"] = iron_ore_config
        # config.greenheart_config['iron_pre'] = iron_pre_config
        config.greenheart_config["iron_win"] = iron_win_config
        config.greenheart_config["iron_post"] = iron_post_config
    else:
        config.greenheart_config["iron"] = iron_config

    # HOPP Interface is expected as an output, but not needed
    hi = None

    return config, hi, wind_cost_results


def run_physics(config: GreenHeartSimulationConfig, hi, wind_cost_results):
    # run HOPP model
    hopp_results = he_hopp.run_hopp(
        hi,
        project_lifetime=config.greenheart_config["project_parameters"]["project_lifetime"],
        verbose=config.verbose,
    )

    wind_annual_energy_kwh = hopp_results["annual_energies"][
        "wind"
    ]  # annual energy from wind (kWh)
    solar_pv_annual_energy_kwh = hopp_results["annual_energies"][
        "pv"
    ]  # annual energy from solar (kWh)

    if config.design_scenario["wind_location"] == "onshore":
        wind_config = he_fin.WindCostConfig(
            design_scenario=config.design_scenario,
            hopp_config=config.hopp_config,
            greenheart_config=config.greenheart_config,
            turbine_config=config.turbine_config,
            hopp_interface=hopp_results["hopp_interface"],
        )

        wind_cost_results = he_fin.run_wind_cost_model(
            wind_cost_inputs=wind_config, verbose=config.verbose
        )

    # this portion of the system is inside a function so we can use a solver to determine the
    # correct energy availability for h2 production
    def energy_internals(
        hopp_results=hopp_results,
        wind_cost_results=wind_cost_results,
        design_scenario=config.design_scenario,
        orbit_config=config.orbit_config,
        hopp_config=config.hopp_config,
        greenheart_config=config.greenheart_config,
        turbine_config=config.turbine_config,
        wind_resource=hi.system.site.wind_resource,
        verbose=config.verbose,
        show_plots=config.show_plots,
        save_plots=config.save_plots,
        output_dir=config.output_dir,
        solver=True,
        power_for_peripherals_kw_in=0.0,
        breakdown=False,
    ):
        hopp_results_internal = dict(hopp_results)

        # set energy input profile
        ### subtract peripheral power from supply to get what is left for electrolyzer
        remaining_power_profile_in = np.zeros_like(
            hopp_results["combined_hybrid_power_production_hopp"]
        )

        high_count = sum(
            np.asarray(hopp_results["combined_hybrid_power_production_hopp"])
            >= power_for_peripherals_kw_in
        )
        total_peripheral_energy = power_for_peripherals_kw_in * 365 * 24
        distributed_peripheral_power = total_peripheral_energy / high_count

        remaining_power_profile_in = np.where(
            hopp_results["combined_hybrid_power_production_hopp"] - distributed_peripheral_power
            > 0,
            hopp_results["combined_hybrid_power_production_hopp"] - distributed_peripheral_power,
            0,
        )

        hopp_results_internal["combined_hybrid_power_production_hopp"] = tuple(
            remaining_power_profile_in
        )

        # run electrolyzer physics model
        electrolyzer_physics_results = he_elec.run_electrolyzer_physics(
            hopp_results_internal,
            config.greenheart_config,
            wind_resource,
            design_scenario,
            show_plots=show_plots,
            save_plots=save_plots,
            output_dir=output_dir,
            verbose=verbose,
        )

        # run electrolyzer cost model
        electrolyzer_cost_results = he_elec.run_electrolyzer_cost(
            electrolyzer_physics_results,
            hopp_config,
            config.greenheart_config,
            design_scenario,
            verbose=verbose,
        )

        # run electrolyzer bop model
        electrolyzer_energy_consumption_bop_kw = he_elec.run_electrolyzer_bop(
            greenheart_config, electrolyzer_physics_results
        )

        desal_results = he_elec.run_desal(
            hopp_config, electrolyzer_physics_results, design_scenario, verbose
        )

        # run array system model
        h2_pipe_array_results = he_h2.run_h2_pipe_array(
            greenheart_config,
            hopp_config,
            turbine_config,
            wind_cost_results,
            electrolyzer_physics_results,
            design_scenario,
            verbose,
        )

        # compressor #TODO size correctly
        (
            h2_transport_compressor,
            h2_transport_compressor_results,
        ) = he_h2.run_h2_transport_compressor(
            config.greenheart_config,
            electrolyzer_physics_results,
            design_scenario,
            verbose=verbose,
        )

        # transport pipeline
        if design_scenario["wind_location"] == "offshore":
            h2_transport_pipe_results = he_h2.run_h2_transport_pipe(
                orbit_config,
                greenheart_config,
                electrolyzer_physics_results,
                design_scenario,
                verbose=verbose,
            )
        if design_scenario["wind_location"] == "onshore":
            h2_transport_pipe_results = {
                "total capital cost [$]": [0 * 5433290.0184895478],
                "annual operating cost [$]": [0.0],
            }

        # pressure vessel storage
        pipe_storage, h2_storage_results = he_h2.run_h2_storage(
            hopp_config,
            greenheart_config,
            turbine_config,
            electrolyzer_physics_results,
            design_scenario,
            verbose=verbose,
        )

        total_energy_available = np.sum(hopp_results["combined_hybrid_power_production_hopp"])

        ### get all energy non-electrolyzer usage in kw
        desal_power_kw = desal_results["power_for_desal_kw"]

        h2_transport_compressor_power_kw = h2_transport_compressor_results["compressor_power"]  # kW

        h2_storage_energy_kwh = h2_storage_results["storage_energy"]
        h2_storage_power_kw = h2_storage_energy_kwh * (1.0 / (365 * 24))

        total_accessory_power_renewable_kw = np.zeros(len(electrolyzer_energy_consumption_bop_kw))
        total_accessory_power_renewable_kw += electrolyzer_energy_consumption_bop_kw
        total_accessory_power_grid_kw = np.zeros(len(electrolyzer_energy_consumption_bop_kw))
        # if transport is not HVDC and h2 storage is on shore, then power the storage from
        # the grid
        if (design_scenario["transportation"] == "pipeline") and (
            design_scenario["h2_storage_location"] == "onshore"
        ):
            total_accessory_power_renewable_kw += desal_power_kw + h2_transport_compressor_power_kw
            total_accessory_power_grid_kw += h2_storage_power_kw
        else:
            total_accessory_power_renewable_kw += (
                desal_power_kw + h2_transport_compressor_power_kw + h2_storage_power_kw
            )

        ### subtract peripheral power from supply to get what is left for electrolyzer and
        # also get grid power
        remaining_power_profile = np.zeros_like(
            hopp_results["combined_hybrid_power_production_hopp"]
        )
        np.zeros_like(hopp_results["combined_hybrid_power_production_hopp"])
        remaining_power_profile = np.where(
            hopp_results["combined_hybrid_power_production_hopp"]
            - total_accessory_power_renewable_kw
            > 0,
            hopp_results["combined_hybrid_power_production_hopp"]
            - total_accessory_power_renewable_kw,
            0,
        )

        if verbose and not solver:
            print("\nEnergy/Power Results:")
            print("Supply (MWh): ", total_energy_available)
            print("Desal (kW): ", desal_power_kw)
            print("Transport compressor (kW): ", h2_transport_compressor_power_kw)
            print("Storage compression, refrigeration, etc (kW): ", h2_storage_power_kw)
            # print(
            #     "Difference: ",
            #     total_energy_available / (365 * 24)
            #     - np.sum(remaining_power_profile) / (365 * 24)
            #     - total_accessory_power_renewable_kw,
            # )

        if (show_plots or save_plots) and not solver:
            fig, ax = plt.subplots(1)
            plt.plot(
                np.asarray(hopp_results["combined_hybrid_power_production_hopp"]) * 1e-6,
                label="Total Energy Available",
            )
            plt.plot(
                remaining_power_profile * 1e-6,
                label="Energy Available for Electrolysis",
            )
            plt.xlabel("Hour")
            plt.ylabel("Power (GW)")
            plt.tight_layout()
            if save_plots:
                savepath = Path(config.output_dir).resolve() / "figures/power_series/"
                if not savepath.exists():
                    savepath.mkdir(parents=True)
                plt.savefig(savepath / f'power_{design_scenario["id"]}.png', transparent=True)
            if show_plots:
                plt.show()
        if solver:
            if breakdown:
                return (
                    total_accessory_power_renewable_kw,
                    total_accessory_power_grid_kw,
                    desal_power_kw,
                    h2_transport_compressor_power_kw,
                    h2_storage_power_kw,
                    electrolyzer_energy_consumption_bop_kw,
                    remaining_power_profile,
                )
            else:
                return total_accessory_power_renewable_kw
        else:
            return (
                electrolyzer_physics_results,
                electrolyzer_cost_results,
                desal_results,
                h2_pipe_array_results,
                h2_transport_compressor,
                h2_transport_compressor_results,
                h2_transport_pipe_results,
                pipe_storage,
                h2_storage_results,
                total_accessory_power_renewable_kw,
                total_accessory_power_grid_kw,
                remaining_power_profile,
            )

    # define function to provide to the brent solver
    def energy_residual_function(power_for_peripherals_kw_in):
        # get results for current design
        power_for_peripherals_kw_out = energy_internals(
            power_for_peripherals_kw_in=power_for_peripherals_kw_in,
            solver=True,
            verbose=False,
        )

        # collect residual
        power_residual = power_for_peripherals_kw_out - power_for_peripherals_kw_in

        return power_residual

    def simple_solver(initial_guess=0.0):
        # get results for current design
        (
            total_accessory_power_renewable_kw,
            total_accessory_power_grid_kw,
            desal_power_kw,
            h2_transport_compressor_power_kw,
            h2_storage_power_kw,
            electrolyzer_bop_kw,
            remaining_power_profile,
        ) = energy_internals(
            power_for_peripherals_kw_in=initial_guess,
            solver=True,
            verbose=False,
            breakdown=True,
        )

        return (
            total_accessory_power_renewable_kw,
            total_accessory_power_grid_kw,
            desal_power_kw,
            h2_transport_compressor_power_kw,
            h2_storage_power_kw,
            electrolyzer_bop_kw,
        )

    ############# solving for energy needed for non-electrolyzer components ##################
    # this approach either exactly over over-estimates the energy needed for non-electrolyzer
    # components
    solver_results = simple_solver(0)
    solver_result = solver_results[0]

    # # this is a check on the simple solver
    # print("\nsolver result: ", solver_result)
    # residual = energy_residual_function(solver_result)
    # print("\nresidual: ", residual)

    # this approach exactly sizes the energy needed for the non-electrolyzer components
    # (according to the current models anyway)
    # solver_result = optimize.brentq(energy_residual_function, -10, 20000, rtol=1E-5)
    # OptimizeResult = optimize.root(energy_residual_function, 11E3, tol=1)
    # solver_result = OptimizeResult.x
    # solver_results = simple_solver(solver_result)
    # solver_result = solver_results[0]
    # print(solver_result)

    ##########################################################################################

    # get results for final design
    (
        electrolyzer_physics_results,
        electrolyzer_cost_results,
        desal_results,
        h2_pipe_array_results,
        h2_transport_compressor,
        h2_transport_compressor_results,
        h2_transport_pipe_results,
        pipe_storage,
        h2_storage_results,
        total_accessory_power_renewable_kw,
        total_accessory_power_grid_kw,
        remaining_power_profile,
    ) = energy_internals(solver=False, power_for_peripherals_kw_in=solver_result)

    ## end solver loop here
    platform_results = he_h2.run_equipment_platform(
        config.hopp_config,
        config.greenheart_config,
        config.orbit_config,
        config.design_scenario,
        hopp_results,
        electrolyzer_physics_results,
        h2_storage_results,
        desal_results,
        verbose=config.verbose,
    )

    ################# OSW intermediate calculations" aka final financial calculations
    # does LCOE even make sense if we are only selling the H2? I think in this case LCOE
    # should not be used, rather LCOH should be used. Or, we could use LCOE based on the
    # electricity actually used for h2. I think LCOE is just being used to estimate the cost
    # of the electricity used, but in this case we should just use the cost of the electricity
    # generating plant since we are not selling to the grid. We could build in a grid
    # connection later such that we use LCOE for any purchased electricity and sell any excess
    # electricity after H2 production. Actually, I think this is what OSW is doing for LCOH

    # TODO double check full-system CAPEX
    capex, capex_breakdown = he_fin.run_capex(
        hopp_results,
        wind_cost_results,
        electrolyzer_cost_results,
        h2_pipe_array_results,
        h2_transport_compressor_results,
        h2_transport_pipe_results,
        h2_storage_results,
        config.hopp_config,
        config.greenheart_config,
        config.design_scenario,
        desal_results,
        platform_results,
        verbose=config.verbose,
    )

    # TODO double check full-system OPEX
    opex_annual, opex_breakdown_annual = he_fin.run_fixed_opex(
        hopp_results,
        wind_cost_results,
        electrolyzer_cost_results,
        h2_pipe_array_results,
        h2_transport_compressor_results,
        h2_transport_pipe_results,
        h2_storage_results,
        config.hopp_config,
        config.greenheart_config,
        desal_results,
        platform_results,
        verbose=config.verbose,
        total_export_system_cost=capex_breakdown["electrical_export_system"],
    )

    vopex_breakdown_annual = he_fin.run_variable_opex(
        electrolyzer_cost_results, config.greenheart_config
    )

    opex_breakdown_total = {
        "fixed_om": opex_breakdown_annual,
        "variable_om": vopex_breakdown_annual,
    }

    if config.verbose:
        print(
            "hybrid plant capacity factor: ",
            np.sum(hopp_results["combined_hybrid_power_production_hopp"])
            / (hopp_results["hybrid_plant"].system_capacity_kw.hybrid * 365 * 24),
        )

    return (
        hopp_results,
        wind_annual_energy_kwh,
        solar_pv_annual_energy_kwh,
        wind_cost_results,
        electrolyzer_physics_results,
        electrolyzer_cost_results,
        desal_results,
        h2_pipe_array_results,
        h2_transport_compressor,
        h2_transport_compressor_results,
        h2_transport_pipe_results,
        pipe_storage,
        h2_storage_results,
        total_accessory_power_renewable_kw,
        total_accessory_power_grid_kw,
        remaining_power_profile,
        capex,
        capex_breakdown,
        opex_annual,
        opex_breakdown_annual,
        platform_results,
        solver_results,
        wind_annual_energy_kwh,
        solar_pv_annual_energy_kwh,
    )


def run_financials(
    config,
    hopp_results,
    wind_cost_results,
    electrolyzer_physics_results,
    capex_breakdown,
    opex_breakdown_annual,
    total_accessory_power_renewable_kw,
    total_accessory_power_grid_kw,
    wind_annual_energy_kwh,
    solar_pv_annual_energy_kwh,
):
    lcoe, pf_lcoe = he_fin.run_profast_lcoe(
        config.greenheart_config,
        wind_cost_results,
        capex_breakdown,
        opex_breakdown_annual,
        hopp_results,
        config.incentive_option,
        config.design_scenario,
        verbose=config.verbose,
        show_plots=config.show_plots,
        save_plots=config.save_plots,
        output_dir=config.output_dir,
    )
    lcoh_grid_only, pf_grid_only = he_fin.run_profast_grid_only(
        config.greenheart_config,
        wind_cost_results,
        electrolyzer_physics_results,
        capex_breakdown,
        opex_breakdown_annual,
        hopp_results,
        config.design_scenario,
        total_accessory_power_renewable_kw,
        total_accessory_power_grid_kw,
        verbose=config.verbose,
        show_plots=config.show_plots,
        save_plots=config.save_plots,
        output_dir=config.output_dir,
    )
    lcoh, pf_lcoh = he_fin.run_profast_full_plant_model(
        config.greenheart_config,
        wind_cost_results,
        electrolyzer_physics_results,
        capex_breakdown,
        opex_breakdown_annual,
        hopp_results,
        config.incentive_option,
        config.design_scenario,
        total_accessory_power_renewable_kw,
        total_accessory_power_grid_kw,
        verbose=config.verbose,
        show_plots=config.show_plots,
        save_plots=config.save_plots,
        output_dir=config.output_dir,
    )

    # save lcoh, lcoe and electrolyzer physics results
    if config.save_physics_results:
        gh_fio.save_physics_results_greenheart_simulation(
            config,
            lcoh,
            lcoe,
            electrolyzer_physics_results,
            wind_annual_energy_kwh,
            solar_pv_annual_energy_kwh,
            0,
        )
<<<<<<< HEAD
    hydrogen_amount_kgpy = electrolyzer_physics_results["H2_Results"][
        "Life: Annual H2 production [kg/year]"
    ]

    hydrogen_annual_energy_kwh = electrolyzer_physics_results["power_to_electrolyzer_kw"]

    return (
        lcoe,
        pf_lcoe,
        lcoh,
        pf_lcoh,
        lcoh_grid_only,
        pf_grid_only,
        hydrogen_annual_energy_kwh,
        hydrogen_amount_kgpy,
    )


def run_simulation(config: GreenHeartSimulationConfig):
    if config.user_lcoe is not None and config.user_lcoh is not None:
        lcoe = float(config.user_lcoe)
        lcoh = float(config.user_lcoh)
        wind_annual_energy_kwh = float(config.user_annual_wind_kwh_prod)
        solar_pv_annual_energy_kwh = float(config.user_annual_pv_kwh_prod)
        hydrogen_annual_energy_kwh = float(config.user_life_annual_h2_kwh)
        hydrogen_amount_kgpy = float(config.user_life_annual_h2_prod)
        config.run_full_simulation = False
    else:
        if config.run_full_simulation:
            config, hi, wind_cost_results = setup_greenheart_simulation(config=config)
        else:
            setup_greenheart_simulation_for_iron(config=config)

    # Only run the "pre-iron" steps if needed
    # Otherwise, load their outputs from pickles
    if config.run_full_simulation:
        physics_results = run_physics(config, hi, wind_cost_results)

        (
            hopp_results,
            wind_annual_energy_kwh,
            solar_pv_annual_energy_kwh,
            wind_cost_results,
            electrolyzer_physics_results,
            electrolyzer_cost_results,
            desal_results,
            h2_pipe_array_results,
            h2_transport_compressor,
            h2_transport_compressor_results,
            h2_transport_pipe_results,
            pipe_storage,
            h2_storage_results,
            total_accessory_power_renewable_kw,
            total_accessory_power_grid_kw,
            remaining_power_profile,
            capex,
            capex_breakdown,
            opex_annual,
            opex_breakdown_annual,
            platform_results,
            solver_results,
            wind_annual_energy_kwh,
            solar_pv_annual_energy_kwh,
        ) = physics_results
=======

        electrolyzer_performance_results = ElectrolyzerLCOHInputConfig(
            electrolyzer_physics_results=electrolyzer_physics_results,
            electrolyzer_config=config.greenheart_config["electrolyzer"],
            analysis_start_year=config.greenheart_config["finance_parameters"][
                "analysis_start_year"
            ],
            installation_period_months=config.greenheart_config["project_parameters"][
                "installation_time"
            ],
        )

        lcoh_grid_only, pf_grid_only = he_fin.run_profast_grid_only(
            config.greenheart_config,
            wind_cost_results,
            electrolyzer_performance_results,
            capex_breakdown,
            opex_breakdown_total,
            hopp_results,
            config.design_scenario,
            total_accessory_power_renewable_kw,
            total_accessory_power_grid_kw,
            verbose=config.verbose,
            show_plots=config.show_plots,
            save_plots=config.save_plots,
            output_dir=config.output_dir,
        )
        lcoh, pf_lcoh = he_fin.run_profast_full_plant_model(
            config.greenheart_config,
            wind_cost_results,
            electrolyzer_performance_results,
            capex_breakdown,
            opex_breakdown_total,
            hopp_results,
            config.incentive_option,
            config.design_scenario,
            total_accessory_power_renewable_kw,
            total_accessory_power_grid_kw,
            verbose=config.verbose,
            show_plots=config.show_plots,
            save_plots=config.save_plots,
            output_dir=config.output_dir,
        )
>>>>>>> afd30008

    steel_finance = None
    iron_finance = None
    ammonia_finance = None

    if config.use_profast:
        if config.run_full_simulation:
            (
                lcoe,
                pf_lcoe,
                lcoh,
                pf_lcoh,
                lcoh_grid_only,
                pf_grid_only,
                hydrogen_annual_energy_kwh,
                hydrogen_amount_kgpy,
            ) = run_financials(
                config,
                hopp_results,
                wind_cost_results,
                electrolyzer_physics_results,
                capex_breakdown,
                opex_breakdown_annual,
                total_accessory_power_renewable_kw,
                total_accessory_power_grid_kw,
                wind_annual_energy_kwh,
                solar_pv_annual_energy_kwh,
            )
        else:
            if config.user_lcoe is None and config.user_lcoh is None:
                # load lcoh, lcoe and electrolyzer physics results from previous run
                (
                    lcoh,
                    lcoe,
                    electrolyzer_physics_results,
                    wind_annual_energy_kwh,
                    solar_pv_annual_energy_kwh,
                ) = gh_fio.load_physics_greenheart_simulation(config)
                hydrogen_amount_kgpy = electrolyzer_physics_results["H2_Results"][
                    "Life: Annual H2 production [kg/year]"
                ]

                hydrogen_annual_energy_kwh = electrolyzer_physics_results[
                    "power_to_electrolyzer_kw"
                ]

        if "steel" in config.greenheart_config:
            steel_config = copy.deepcopy(config.greenheart_config)
            if config.verbose:
                print("Running steel\n")

            # use lcoh from the electrolyzer model if it is not already in the config
            if "lcoh" not in steel_config["steel"]["finances"]:
                steel_config["steel"]["finances"]["lcoh"] = lcoh

            # use lcoh from the electrolyzer model if it is not already in the config
            if "lcoh" not in steel_config["steel"]["costs"]:
                steel_config["steel"]["costs"]["lcoh"] = lcoh

            # use the hydrogen amount from the electrolyzer physics model if it is not already in
            # the config
            if "hydrogen_amount_kgpy" not in steel_config["steel"]["capacity"]:
                steel_config["steel"]["capacity"]["hydrogen_amount_kgpy"] = hydrogen_amount_kgpy

            steel_capacity, steel_costs, steel_finance = run_steel_full_model(
                steel_config,
                save_plots=config.save_plots,
                show_plots=config.show_plots,
                output_dir=config.output_dir,
                design_scenario_id=config.design_scenario["id"],
            )

        if any(
            i in config.greenheart_config for i in ["iron", "iron_pre", "iron_win", "iron_post"]
        ):
            config.greenheart_config["iron_out_fn"] = config.iron_out_fn
            iron_config = copy.deepcopy(config.greenheart_config)
            cap_denom = iron_config["iron_win"]["performance"]["capacity_denominator"]
            # Check that steel is not being specified as capacity denominator
            # without a suitable configuration (e.g. EAF)
            if cap_denom == "steel":
                raise NotImplementedError("Haven't set up to calculate per unit steel yet")
                # if "eaf" not in iron_config["iron_post"]["product selection"]:
                #     msg = (
                #         "Steel was chosen for capacity denominator, but"
                #         " the iron model is not set up produce steel!"
                #         " (try adding an EAF to the iron_post module)"
                #     )
                #     raise ValueError(msg)
            if config.verbose:
                print("Running iron\n")

            if not config.iron_modular:
                # use lcoh from the electrolyzer model if it is not already in the config
                if "lcoh" not in iron_config["iron"]["finances"]:
                    iron_config["iron"]["finances"]["lcoh"] = lcoh

                # use lcoh from the electrolyzer model if it is not already in the config
                if "lcoh" not in iron_config["iron"]["costs"]:
                    iron_config["iron"]["costs"]["lcoh"] = lcoh

                # use the hydrogen amount from the electrolyzer physics model if it is not
                # already in the config
                if "hydrogen_amount_kgpy" not in iron_config["iron"]["performance"]:
                    iron_config["iron"]["performance"]["hydrogen_amount_kgpy"] = (
                        hydrogen_amount_kgpy
                    )

                iron_performance, iron_costs, iron_finance = run_iron_full_model(iron_config)

            else:
                # This is not the most graceful way to do this... but it avoids copied imports
                # and copying iron.py
                iron_ore_config = copy.deepcopy(iron_config)
                copy.deepcopy(iron_config)
                iron_win_config = copy.deepcopy(iron_config)
                iron_post_config = copy.deepcopy(iron_config)
                iron_ore_config["iron"] = iron_config["iron_ore"]
                # iron_pre_config["iron"] = iron_config["iron_pre"]
                iron_win_config["iron"] = iron_config["iron_win"]
                iron_post_config["iron"] = iron_config["iron_post"]
                for sub_iron_config in [
                    iron_ore_config,
                    iron_win_config,
                    iron_post_config,
                ]:  # ,iron_post_config]: # iron_pre_config, iron_post_config
                    sub_iron_config["iron"]["performance"]["hydrogen_amount_kgpy"] = (
                        hydrogen_amount_kgpy
                    )
                    sub_iron_config["iron"]["costs"]["lcoe"] = lcoe
                    sub_iron_config["iron"]["finances"]["lcoe"] = lcoe
                    sub_iron_config["iron"]["costs"]["lcoh"] = lcoh
                    sub_iron_config["iron"]["finances"]["lcoh"] = lcoh

                # TODO: find a way of looping the above and below
                iron_ore_performance, iron_ore_costs, iron_ore_finance = run_iron_full_model(
                    iron_ore_config
                )

                # TODO: save all the individual module outputs, using a loop
                # Identify the site

                gh_fio.save_iron_ore_results(
                    config, iron_ore_config, iron_ore_performance, iron_ore_costs, iron_ore_finance
                )

                # iron_pre_performance, iron_pre_costs, iron_pre_finance = \
                #     run_iron_full_model(iron_pre_config)

                iron_transport_cost_tonne, ore_profit_pct = calc_iron_ship_cost(iron_win_config)

                ### DRI ----------------------------------------------------------------------------
                if iron_win_config["iron"]["product_selection"] not in ["ng_dri", "h2_dri"]:
                    raise ValueError(
                        "The product selection for the iron win module must be either \
                        'ng_dri' or 'h2_dri'"
                    )

                iron_win_config["iron"]["finances"]["ore_profit_pct"] = ore_profit_pct
                iron_win_config["iron"]["costs"]["iron_transport_tonne"] = iron_transport_cost_tonne
                iron_win_config["iron"]["costs"]["lco_iron_ore_tonne"] = iron_ore_finance.sol["lco"]
                iron_win_performance, iron_win_costs, iron_win_finance = run_iron_full_model(
                    iron_win_config
                )

                ### EAF ----------------------------------------------------------------------------
                if iron_config["iron_post"]["product_selection"] == "none":
                    iron_performance = iron_win_performance
                    iron_costs = iron_win_costs
                    iron_finance = iron_win_finance

                else:
                    if iron_post_config["iron"]["product_selection"] not in ["ng_eaf", "h2_eaf"]:
                        raise ValueError(
                            "The product selection for the iron post module must be either \
                            'ng_eaf' or 'h2_eaf'"
                        )
                    pf_config = rev_pf_tools.make_pf_config_from_profast(
                        iron_win_finance.pf
                    )  # dictionary of profast objects
                    pf_dict = rev_pf_tools.convert_pf_res_to_pf_config(
                        copy.deepcopy(pf_config)
                    )  # profast dictionary of values
                    iron_post_config["iron"]["finances"]["pf"] = pf_dict
                    iron_post_config["iron"]["costs"]["lco_iron_ore_tonne"] = iron_ore_finance.sol[
                        "lco"
                    ]
                    iron_post_config["iron"]["performance"]["capacity_denominator"] = cap_denom
                    iron_post_performance, iron_post_costs, iron_post_finance = run_iron_full_model(
                        iron_post_config
                    )

                    iron_performance = iron_post_performance
                    iron_costs = iron_post_costs
                    iron_finance = iron_post_finance
        else:
            iron_finance = {}

        if "ammonia" in config.greenheart_config:
            ammonia_config = copy.deepcopy(config.greenheart_config)
            if config.verbose:
                print("Running ammonia\n")

            if "hydrogen_cost" not in ammonia_config["ammonia"]["costs"]["feedstocks"]:
                ammonia_config["ammonia"]["costs"]["feedstocks"]["hydrogen_cost"] = lcoh

            # use the hydrogen amount from the electrolyzer physics model if it is not already in
            # the config
            if "hydrogen_amount_kgpy" not in ammonia_config["ammonia"]["capacity"]:
                ammonia_config["ammonia"]["capacity"]["hydrogen_amount_kgpy"] = hydrogen_amount_kgpy

            ammonia_capacity, ammonia_costs, ammonia_finance = run_ammonia_full_model(
                ammonia_config,
                save_plots=config.save_plots,
                show_plots=config.show_plots,
                output_dir=config.output_dir,
                design_scenario_id=config.design_scenario["id"],
            )

        else:
            ammonia_finance = {}

    ################# end OSW intermediate calculations
    if config.post_processing:
        annual_energy_breakdown, hourly_energy_breakdown = he_util.post_process_simulation(
            lcoe,
            lcoh,
            pf_lcoh,
            pf_lcoe,
            hopp_results,
            electrolyzer_physics_results,
            config.hopp_config,
            config.greenheart_config,
            config.orbit_config,
            config.turbine_config,
            h2_storage_results,
            total_accessory_power_renewable_kw,
            total_accessory_power_grid_kw,
            capex_breakdown,
            opex_breakdown_annual,
            wind_cost_results,
            platform_results,
            desal_results,
            config.design_scenario,
            config.plant_design_scenario,
            config.incentive_option,
            solver_results=solver_results,
            show_plots=config.show_plots,
            save_plots=config.save_plots,
            verbose=config.verbose,
            output_dir=config.output_dir,
        )  # , lcoe, lcoh, lcoh_with_grid, lcoh_grid_only)
    if any(i in config.greenheart_config for i in ["iron", "iron_pre", "iron_win", "iron_post"]):
        gh_fio.save_iron_results(config, iron_performance, iron_costs, iron_finance)
        if iron_config["lca_config"]["run_lca"]:
            lca_df = calculate_lca(
                wind_annual_energy_kwh,
                solar_pv_annual_energy_kwh,
                0,
                hydrogen_amount_kgpy,
                hydrogen_annual_energy_kwh,
                config.hopp_config,
                config.greenheart_config,
                0,
                0,
                plant_design_scenario_number=9,
                incentive_option_number=1,
            )

    # return
    if config.output_level == 0:
        return 0
    elif config.output_level == 1:
        return lcoh
    elif config.output_level == 2:
        return (
            lcoh,
            lcoe,
            capex_breakdown,
            opex_breakdown_annual,
            pf_lcoh,
            electrolyzer_physics_results,
        )
    elif config.output_level == 3:
        return (
            lcoh,
            lcoe,
            capex_breakdown,
            opex_breakdown_annual,
            pf_lcoh,
            electrolyzer_physics_results,
            pf_lcoe,
            annual_energy_breakdown,
        )
    elif config.output_level == 4:
        return lcoe, lcoh, lcoh_grid_only
    elif config.output_level == 5:
        return lcoe, lcoh, lcoh_grid_only, hopp_results["hopp_interface"]
    elif config.output_level == 6:
        return hopp_results, electrolyzer_physics_results, remaining_power_profile

    elif config.output_level == 7:
        if any(
            i in config.greenheart_config
            for i in ["iron", "iron_pre", "iron_pre", "iron_win", "iron_post"]
        ):
            if "ng" in iron_config["iron_win"]["product_selection"]:
                LCA_label = "NG DRI Total Lifetime Average GHG Emissions (kg-CO2e/MT steel)"
            elif "h2" in iron_config["iron_win"]["product_selection"]:
                LCA_label = (
                    "H2 DRI Electrolysis Total Lifetime Average GHG Emissions (kg-CO2e/MT steel)"
                )
            if iron_config["lca_config"]["run_lca"]:
                gh_fio.save_iron_results(
                    config, iron_performance, iron_costs, iron_finance, lca_df[LCA_label].values[0]
                )
                ammonia_finance = lca_df[LCA_label].values[
                    0
                ]  # repurposing ammonia finance to hold CI
            return lcoe, lcoh, iron_finance, ammonia_finance
        else:
            return lcoe, lcoh, steel_finance, ammonia_finance
    elif config.output_level == 8:
        output = GreenHeartSimulationOutput(
            config,
            hi,
            pf_lcoe,
            pf_lcoh,
            pf_grid_only,
            lcoe,
            lcoh,
            lcoh_grid_only,
            hopp_results,
            electrolyzer_physics_results,
            capex_breakdown,
            opex_breakdown_annual,
            annual_energy_breakdown,
            hourly_energy_breakdown,
            remaining_power_profile,
            h2_storage_max_fill_rate_kg_hr=(
                None
                if "h2_storage_max_fill_rate_kg_hr" not in h2_storage_results
                else h2_storage_results["h2_storage_max_fill_rate_kg_hr"]
            ),
            h2_storage_capacity_kg=(
                None
                if "h2_storage_capacity_kg" not in h2_storage_results
                else h2_storage_results["h2_storage_capacity_kg"]
            ),
            hydrogen_storage_state_of_charge_kg=(
                None
                if "hydrogen_storage_soc" not in h2_storage_results
                else h2_storage_results["hydrogen_storage_soc"]
            ),
            steel_capacity=(None if "steel" not in config.greenheart_config else steel_capacity),
            steel_costs=(None if "steel" not in config.greenheart_config else steel_costs),
            steel_finance=(None if "steel" not in config.greenheart_config else steel_finance),
            ammonia_capacity=(
                None if "ammonia" not in config.greenheart_config else ammonia_capacity
            ),
            ammonia_costs=(None if "ammonia" not in config.greenheart_config else ammonia_costs),
            ammonia_finance=(
                None if "ammonia" not in config.greenheart_config else ammonia_finance
            ),
            platform_results=platform_results,
        )
        return output
    elif config.output_level == 9:
        return [lcoe, lcoh, iron_finance, iron_post_finance]

        if config.save_greenheart_output:
            output.save_to_file(Path(config.output_dir).resolve() / "data/greenheart_output.yaml")

        return output


def run_sweeps(
    simulate=False,
    verbose=True,
    show_plots=True,
    use_profast=True,
    output_dir="output/",
):
    if simulate:
        verbose = False
        show_plots = False
    if simulate:
        storage_types = ["none", "pressure_vessel", "pipe", "salt_cavern"]
        wind_ratings = [400]  # , 800, 1200] #[200, 400, 600, 800]

        for wind_rating in wind_ratings:
            ratings = np.linspace(round(0.2 * wind_rating, ndigits=0), 2 * wind_rating + 1, 50)
            for storage_type in storage_types:
                lcoh_array = np.zeros(len(ratings))
                for z in np.arange(0, len(ratings)):
                    lcoh_array[z] = run_simulation(
                        electrolyzer_rating_mw=ratings[z],
                        wind_rating=wind_rating,
                        verbose=verbose,
                        show_plots=show_plots,
                        use_profast=use_profast,
                        storage_type=storage_type,
                    )
                    print(lcoh_array)
                np.savetxt(
                    output_dir
                    + f"data/lcoh_vs_rating_{storage_type}_storage_{wind_rating}MWwindplant.txt",
                    np.c_[ratings, lcoh_array],
                )

    if show_plots:
        wind_ratings = [400, 800, 1200]  # [200, 400, 600, 800]
        indexes = [(0, 0), (0, 1), (1, 0), (1, 1)]
        fig, ax = plt.subplots(2, 2, sharex=True, sharey=True, figsize=(10, 6))

        for i in np.arange(0, len(wind_ratings)):
            wind_rating = wind_ratings[i]
            data_no_storage = np.loadtxt(
                f"data/lcoh_vs_rating_none_storage_{wind_rating}MWwindplant.txt"
            )
            data_pressure_vessel = np.loadtxt(
                f"data/lcoh_vs_rating_pressure_vessel_storage_{wind_rating}MWwindplant.txt"
            )
            data_salt_cavern = np.loadtxt(
                f"data/lcoh_vs_rating_salt_cavern_storage_{wind_rating}MWwindplant.txt"
            )
            data_pipe = np.loadtxt(f"data/lcoh_vs_rating_pipe_storage_{wind_rating}MWwindplant.txt")

            ax[indexes[i]].plot(
                data_pressure_vessel[:, 0] / wind_rating,
                data_pressure_vessel[:, 1],
                label="Pressure Vessel",
            )
            ax[indexes[i]].plot(
                data_pipe[:, 0] / wind_rating, data_pipe[:, 1], label="Underground Pipe"
            )
            ax[indexes[i]].plot(
                data_salt_cavern[:, 0] / wind_rating,
                data_salt_cavern[:, 1],
                label="Salt Cavern",
            )
            ax[indexes[i]].plot(
                data_no_storage[:, 0] / wind_rating,
                data_no_storage[:, 1],
                "--k",
                label="No Storage",
            )

            ax[indexes[i]].scatter(
                data_pressure_vessel[np.argmin(data_pressure_vessel[:, 1]), 0] / wind_rating,
                np.min(data_pressure_vessel[:, 1]),
                color="k",
            )
            ax[indexes[i]].scatter(
                data_pipe[np.argmin(data_pipe[:, 1]), 0] / wind_rating,
                np.min(data_pipe[:, 1]),
                color="k",
            )
            ax[indexes[i]].scatter(
                data_salt_cavern[np.argmin(data_salt_cavern[:, 1]), 0] / wind_rating,
                np.min(data_salt_cavern[:, 1]),
                color="k",
            )
            ax[indexes[i]].scatter(
                data_no_storage[np.argmin(data_no_storage[:, 1]), 0] / wind_rating,
                np.min(data_no_storage[:, 1]),
                color="k",
                label="Optimal ratio",
            )

            ax[indexes[i]].legend(frameon=False, loc="best")

            ax[indexes[i]].set_xlim([0.2, 2.0])
            ax[indexes[i]].set_ylim([0, 25])

            ax[indexes[i]].annotate(f"{wind_rating} MW Wind Plant", (0.6, 1.0))

        ax[1, 0].set_xlabel("Electrolyzer/Wind Plant Rating Ratio")
        ax[1, 1].set_xlabel("Electrolyzer/Wind Plant Rating Ratio")
        ax[0, 0].set_ylabel("LCOH ($/kg)")
        ax[1, 0].set_ylabel("LCOH ($/kg)")

        plt.tight_layout()
        plt.savefig(output_dir + "lcoh_vs_rating_ratio.pdf", transparent=True)
        plt.show()

    return 0


def run_policy_options_storage_types(
    verbose=True,
    show_plots=False,
    save_plots=False,
    use_profast=True,
    output_dir="output/",
):
    storage_types = ["pressure_vessel", "pipe", "salt_cavern", "none"]
    policy_options = [1, 2, 3, 4, 5, 6, 7]

    lcoh_array = np.zeros((len(storage_types), len(policy_options)))
    for i, storage_type in enumerate(storage_types):
        for j, poption in enumerate(policy_options):
            lcoh_array[i, j] = run_simulation(
                storage_type=storage_type,
                incentive_option=poption,
                verbose=verbose,
                show_plots=show_plots,
                use_profast=use_profast,
            )
        print(lcoh_array)

    savepath = Path(output_dir).resolve() / "results/"
    if not savepath.exists():
        savepath.mkdir(parents=True)
    np.savetxt(
        savepath + "lcoh-with-policy.txt",
        np.c_[np.round(lcoh_array, decimals=2)],
        header=f"rows: {''.join(storage_types)}, columns: {''.join(str(p) for p in policy_options)}",  # noqa: E501
        fmt="%.2f",
    )

    return 0


def run_policy_storage_design_options(
    verbose=False,
    show_plots=False,
    save_plots=False,
    use_profast=True,
    output_dir="output/",
):
    design_scenarios = [1, 2, 3, 4, 5, 6, 7]
    policy_options = [1, 2, 3, 4, 5, 6, 7]
    storage_types = ["pressure_vessel", "pipe", "salt_cavern", "none"]

    design_series = []
    policy_series = []
    storage_series = []
    lcoh_series = []
    lcoe_series = []
    electrolyzer_capacity_factor_series = []
    annual_energy_breakdown_series = {
        "design": [],
        "policy": [],
        "storage": [],
        "wind_kwh": [],
        "renewable_kwh": [],
        "grid_power_kwh": [],
        "electrolyzer_kwh": [],
        "desal_kwh": [],
        "h2_transport_compressor_power_kwh": [],
        "h2_storage_power_kwh": [],
    }

    np.zeros((len(design_scenarios), len(policy_options)))
    for design in design_scenarios:
        for policy in policy_options:
            for storage in storage_types:
                if storage != "pressure_vessel":  # and storage != "none"):
                    if design != 1 and design != 5 and design != 7:
                        print("skipping: ", design, " ", policy, " ", storage)
                        continue
                design_series.append(design)
                policy_series.append(policy)
                storage_series.append(storage)
                (
                    lcoh,
                    lcoe,
                    capex_breakdown,
                    opex_breakdown_annual,
                    pf_lcoh,
                    electrolyzer_physics_results,
                    pf_lcoe,
                    annual_energy_breakdown,
                ) = run_simulation(
                    storage_type=storage,
                    plant_design_scenario=design,
                    incentive_option=policy,
                    verbose=verbose,
                    show_plots=show_plots,
                    use_profast=use_profast,
                    output_level=3,
                )
                lcoh_series.append(lcoh)
                lcoe_series.append(lcoe)
                electrolyzer_capacity_factor_series.append(
                    electrolyzer_physics_results["H2_Results"]["Life: Capacity Factor"]
                )

                annual_energy_breakdown_series["design"].append(design)
                annual_energy_breakdown_series["policy"].append(policy)
                annual_energy_breakdown_series["storage"].append(storage)
                for key in annual_energy_breakdown.keys():
                    annual_energy_breakdown_series[key].append(annual_energy_breakdown[key])

    savepath = Path(output_dir).resolve() / "data/"
    if not savepath.exists():
        savepath.mkdir(parents=True)
    df = pd.DataFrame.from_dict(
        {
            "Design": design_series,
            "Storage": storage_series,
            "Policy": policy_series,
            "LCOH [$/kg]": lcoh_series,
            "LCOE [$/kWh]": lcoe_series,
            "Electrolyzer capacity factor": electrolyzer_capacity_factor_series,
        }
    )
    df.to_csv(savepath + "design-storage-policy-lcoh.csv")

    df_energy = pd.DataFrame.from_dict(annual_energy_breakdown_series)
    df_energy.to_csv(savepath + "annual_energy_breakdown.csv")
    return 0


def run_design_options(
    verbose=False,
    show_plots=False,
    save_plots=False,
    incentive_option=1,
    output_dir="output/",
):
    design_options = range(1, 8)  # 8
    scenario_lcoh = []
    scenario_lcoe = []
    scenario_capex_breakdown = []
    scenario_opex_breakdown_annual = []
    scenario_pf = []
    scenario_electrolyzer_physics = []

    for design in design_options:
        (
            lcoh,
            lcoe,
            capex_breakdown,
            opex_breakdown_annual,
            pf,
            electrolyzer_physics_results,
        ) = run_simulation(
            verbose=verbose,
            show_plots=show_plots,
            use_profast=True,
            incentive_option=incentive_option,
            plant_design_scenario=design,
            output_level=2,
        )
        scenario_lcoh.append(lcoh)
        scenario_lcoe.append(lcoe)
        scenario_capex_breakdown.append(capex_breakdown)
        scenario_opex_breakdown_annual.append(opex_breakdown_annual)
        scenario_pf.append(pf)
        scenario_electrolyzer_physics.append(electrolyzer_physics_results)
    df_aggregate = pd.DataFrame.from_dict(
        {
            "Design": [int(x) for x in design_options],
            "LCOH [$/kg]": scenario_lcoh,
            "LCOE [$/kWh]": scenario_lcoe,
        }
    )
    df_capex = pd.DataFrame(scenario_capex_breakdown)
    df_opex = pd.DataFrame(scenario_opex_breakdown_annual)

    df_capex.insert(0, "Design", design_options)
    df_opex.insert(0, "Design", design_options)

    # df_aggregate = df_aggregate.transpose()
    df_capex = df_capex.transpose()
    df_opex = df_opex.transpose()

    results_path = Path(output_dir).resolve() / "combined_results/"
    if not results_path.exists():
        results_path.mkdir(parents=True)
    df_aggregate.to_csv(results_path + "metrics.csv")
    df_capex.to_csv(results_path + "capex.csv")
    df_opex.to_csv(results_path + "opex.csv")
    return 0


def run_storage_options(output_dir="output/"):
    storage_types = ["pressure_vessel", "pipe", "salt_cavern", "none"]
    lcoe_list = []
    lcoh_list = []
    lcoh_with_grid_list = []
    lcoh_grid_only_list = []
    for storage_type in storage_types:
        lcoe, lcoh, _ = run_simulation(
            verbose=False,
            show_plots=False,
            save_plots=False,
            use_profast=True,
            incentive_option=1,
            plant_design_scenario=1,
            storage_type=storage_type,
            output_level=4,
            grid_connection=False,
            output_dir=output_dir,
        )
        lcoe_list.append(lcoe)
        lcoh_list.append(lcoh)

        # with grid
        _, lcoh_with_grid, lcoh_grid_only = run_simulation(
            verbose=False,
            show_plots=False,
            save_plots=False,
            use_profast=True,
            incentive_option=1,
            plant_design_scenario=1,
            storage_type=storage_type,
            output_level=4,
            grid_connection=True,
            output_dir=output_dir,
        )
        lcoh_with_grid_list.append(lcoh_with_grid)
        lcoh_grid_only_list.append(lcoh_grid_only)

    data_dict = {
        "Storage Type": storage_types,
        "LCOE [$/MW]": np.asarray(lcoe_list) * 1e3,
        "LCOH [$/kg]": lcoh_list,
        "LCOH with Grid [$/kg]": lcoh_with_grid_list,
        "LCOH Grid Only [$/kg]": lcoh_grid_only_list,
    }
    df = pd.DataFrame.from_dict(data_dict)

    savepath = Path(output_dir).resolve() / "data/"
    if not savepath.exists():
        savepath.mkdir(parents=True)
    df.to_csv(savepath + "storage-types-and-matrics.csv")
    return 0<|MERGE_RESOLUTION|>--- conflicted
+++ resolved
@@ -49,13 +49,11 @@
     AmmoniaCapacityModelOutputs,
     run_ammonia_full_model,
 )
-<<<<<<< HEAD
+from greenheart.simulation.technologies.hydrogen.electrolysis.pem_cost_tools import (
+    ElectrolyzerLCOHInputConfig,
+)
 from greenheart.simulation.technologies.iron.martin_transport.iron_transport import (
     calc_iron_ship_cost,
-=======
-from greenheart.simulation.technologies.hydrogen.electrolysis.pem_cost_tools import (
-    ElectrolyzerLCOHInputConfig,
->>>>>>> afd30008
 )
 
 
@@ -1127,14 +1125,7 @@
         total_export_system_cost=capex_breakdown["electrical_export_system"],
     )
 
-    vopex_breakdown_annual = he_fin.run_variable_opex(
-        electrolyzer_cost_results, config.greenheart_config
-    )
-
-    opex_breakdown_total = {
-        "fixed_om": opex_breakdown_annual,
-        "variable_om": vopex_breakdown_annual,
-    }
+    he_fin.run_variable_opex(electrolyzer_cost_results, config.greenheart_config)
 
     if config.verbose:
         print(
@@ -1196,10 +1187,18 @@
         save_plots=config.save_plots,
         output_dir=config.output_dir,
     )
+    electrolyzer_performance_results = ElectrolyzerLCOHInputConfig(
+        electrolyzer_physics_results=electrolyzer_physics_results,
+        electrolyzer_config=config.greenheart_config["electrolyzer"],
+        analysis_start_year=config.greenheart_config["finance_parameters"]["analysis_start_year"],
+        installation_period_months=config.greenheart_config["project_parameters"][
+            "installation_time"
+        ],
+    )
     lcoh_grid_only, pf_grid_only = he_fin.run_profast_grid_only(
         config.greenheart_config,
         wind_cost_results,
-        electrolyzer_physics_results,
+        electrolyzer_performance_results,
         capex_breakdown,
         opex_breakdown_annual,
         hopp_results,
@@ -1214,7 +1213,7 @@
     lcoh, pf_lcoh = he_fin.run_profast_full_plant_model(
         config.greenheart_config,
         wind_cost_results,
-        electrolyzer_physics_results,
+        electrolyzer_performance_results,
         capex_breakdown,
         opex_breakdown_annual,
         hopp_results,
@@ -1239,7 +1238,6 @@
             solar_pv_annual_energy_kwh,
             0,
         )
-<<<<<<< HEAD
     hydrogen_amount_kgpy = electrolyzer_physics_results["H2_Results"][
         "Life: Annual H2 production [kg/year]"
     ]
@@ -1304,51 +1302,6 @@
             wind_annual_energy_kwh,
             solar_pv_annual_energy_kwh,
         ) = physics_results
-=======
-
-        electrolyzer_performance_results = ElectrolyzerLCOHInputConfig(
-            electrolyzer_physics_results=electrolyzer_physics_results,
-            electrolyzer_config=config.greenheart_config["electrolyzer"],
-            analysis_start_year=config.greenheart_config["finance_parameters"][
-                "analysis_start_year"
-            ],
-            installation_period_months=config.greenheart_config["project_parameters"][
-                "installation_time"
-            ],
-        )
-
-        lcoh_grid_only, pf_grid_only = he_fin.run_profast_grid_only(
-            config.greenheart_config,
-            wind_cost_results,
-            electrolyzer_performance_results,
-            capex_breakdown,
-            opex_breakdown_total,
-            hopp_results,
-            config.design_scenario,
-            total_accessory_power_renewable_kw,
-            total_accessory_power_grid_kw,
-            verbose=config.verbose,
-            show_plots=config.show_plots,
-            save_plots=config.save_plots,
-            output_dir=config.output_dir,
-        )
-        lcoh, pf_lcoh = he_fin.run_profast_full_plant_model(
-            config.greenheart_config,
-            wind_cost_results,
-            electrolyzer_performance_results,
-            capex_breakdown,
-            opex_breakdown_total,
-            hopp_results,
-            config.incentive_option,
-            config.design_scenario,
-            total_accessory_power_renewable_kw,
-            total_accessory_power_grid_kw,
-            verbose=config.verbose,
-            show_plots=config.show_plots,
-            save_plots=config.save_plots,
-            output_dir=config.output_dir,
-        )
->>>>>>> afd30008
 
     steel_finance = None
     iron_finance = None
