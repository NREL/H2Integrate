--- conflicted
+++ resolved
@@ -7,18 +7,14 @@
 
 import numpy as np
 import pandas as pd
-<<<<<<< HEAD
 import matplotlib.pyplot as plt
 from attrs import field, define
-=======
 from attrs import define, field
 import copy
 import pickle
 
 pd.options.mode.chained_assignment = None  # default='warn'
 
-from hopp.simulation import HoppInterface
->>>>>>> 1bb4c216
 from ProFAST import ProFAST
 from hopp.simulation import HoppInterface
 
@@ -27,6 +23,7 @@
 import greenheart.tools.eco.utilities as he_util
 import greenheart.tools.eco.electrolysis as he_elec
 import greenheart.tools.eco.hydrogen_mgmt as he_h2
+
 from greenheart.simulation.technologies.steel.steel import (
     SteelCostModelOutputs,
     SteelFinanceModelOutputs,
@@ -39,6 +36,7 @@
     AmmoniaCapacityModelOutputs,
     run_ammonia_full_model,
 )
+
 from greenheart.simulation.technologies.iron.iron import (
     run_iron_full_model,
     IronCostModelOutputs,
@@ -46,8 +44,15 @@
     IronPerformanceModelOutputs,
 )
 
-
-pd.options.mode.chained_assignment = None  # default='warn'
+# visualization imports
+import matplotlib.pyplot as plt
+
+# HOPP imports
+import greenheart.tools.eco.electrolysis as he_elec
+import greenheart.tools.eco.finance as he_fin
+import greenheart.tools.eco.hopp_mgmt as he_hopp
+import greenheart.tools.eco.utilities as he_util
+import greenheart.tools.eco.hydrogen_mgmt as he_h2
 
 
 @define
@@ -108,16 +113,12 @@
     incentive_option: int = field(default=1)
     plant_design_scenario: int = field(default=1)
     output_level: int = field(default=8)
-<<<<<<< HEAD
     grid_connection: bool | None = field(default=None)
-=======
-    grid_connection: Optional[bool] = field(default=None)
     run_pre_iron: bool = field(default=True)
     save_pre_iron: bool = field(default=False)
-    pre_iron_fn: Optional[str] = field(default=None)
-    iron_out_fn: Optional[str] = field(default=None)
+    pre_iron_fn: str | None = field(default=None)
+    iron_out_fn: str | None = field(default=None)
     iron_modular: bool = field(default=False)
->>>>>>> 1bb4c216
 
     # these are set in the __attrs_post_init__ method
     hopp_config: dict = field(init=False)
@@ -262,92 +263,18 @@
     steel_costs: SteelCostModelOutputs | None = field(default=None)
     steel_finance: SteelFinanceModelOutputs | None = field(default=None)
 
-<<<<<<< HEAD
+    iron_performance: IronPerformanceModelOutputs | None = field(default=None)
+    iron_costs: IronCostModelOutputs | None = field(default=None)
+    iron_finance: IronFinanceModelOutputs | None = field(default=None)
+
     ammonia_capacity: AmmoniaCapacityModelOutputs | None = field(default=None)
     ammonia_costs: AmmoniaCostModelOutputs | None = field(default=None)
     ammonia_finance: AmmoniaFinanceModelOutputs | None = field(default=None)
-=======
-    iron_performance: Optional[IronPerformanceModelOutputs] = field(default=None)
-    iron_costs: Optional[IronCostModelOutputs] = field(default=None)
-    iron_finance: Optional[IronFinanceModelOutputs] = field(default=None)
-
-    ammonia_capacity: Optional[AmmoniaCapacityModelOutputs] = field(default=None)
-    ammonia_costs: Optional[AmmoniaCostModelOutputs] = field(default=None)
-    ammonia_finance: Optional[AmmoniaFinanceModelOutputs] = field(default=None)
->>>>>>> 1bb4c216
 
     platform_results: dict | None = field(default=None)
 
 
 def setup_greenheart_simulation(config: GreenHeartSimulationConfig):
-<<<<<<< HEAD
-    # run orbit for wind plant construction and other costs
-    ## TODO get correct weather (wind, wave) inputs for ORBIT input (possibly via ERA5)
-    if config.design_scenario["wind_location"] == "offshore":
-        if (
-            config.orbit_config["plant"]["num_turbines"]
-            != config.hopp_config["technologies"]["wind"]["num_turbines"]
-        ):
-            config.orbit_config["plant"].update(
-                {"num_turbines": config.hopp_config["technologies"]["wind"]["num_turbines"]}
-            )
-            msg = (
-                f"'num_turbines' in the orbit_config was"
-                f" {config.orbit_config['plant']['num_turbines']}, but 'num_turbines' in"
-                f"hopp_config was"
-                f" {config.hopp_config['technologies']['wind']['num_turbines']}. The 'num_turbines'"
-                " value in the orbit_config is being overwritten with the value from the"
-                " hopp_config"
-            )
-            warnings.warn(msg, UserWarning)
-
-        if config.orbit_config["site"]["depth"] != config.greenheart_config["site"]["depth"]:
-            config.orbit_config["site"].update({"depth": config.greenheart_config["site"]["depth"]})
-            msg = (
-                f"site depth in the orbit_config was {config.orbit_config['site']['depth']}, but"
-                f" site depth in"
-                f" greenheart_config was {config.greenheart_config['site']['depth']}. The site"
-                " depth value in the orbit_config is being overwritten with the value from"
-                " the greenheart_config."
-            )
-            warnings.warn(msg, UserWarning)
-
-        if (
-            config.orbit_config["plant"]["turbine_spacing"]
-            != config.greenheart_config["site"]["wind_layout"]["turbine_spacing"]
-        ):
-            config.orbit_config["plant"].update(
-                {
-                    "turbine_spacing": config.greenheart_config["site"]["wind_layout"][
-                        "turbine_spacing"
-                    ]
-                }
-            )
-            msg = (
-                f"'turbine_spacing' in the orbit_config was"
-                f" {config.orbit_config['plant']['turbine_spacing']}, but 'turbine_spacing' in"
-                f" greenheart_config was"
-                f" {config.greenheart_config['site']['wind_layout']['turbine_spacing']}. The"
-                " 'turbine_spacing' value in the orbit_config is being overwritten with the value"
-                " from the greenheart_config"
-            )
-            warnings.warn(msg, UserWarning)
-
-        if (
-            config.orbit_config["plant"]["row_spacing"]
-            != config.greenheart_config["site"]["wind_layout"]["row_spacing"]
-        ):
-            config.orbit_config["plant"].update(
-                {"row_spacing": config.greenheart_config["site"]["wind_layout"]["row_spacing"]}
-            )
-            msg = (
-                f"'row_spacing' in the orbit_config was"
-                f" {config.orbit_config['plant']['row_spacing']}, but 'row_spacing' in"
-                f" greenheart_config was"
-                f" {config.greenheart_config['site']['wind_layout']['row_spacing']}. The"
-                " 'row_spacing' value in the orbit_config is being overwritten with the value from"
-                " the greenheart_config"
-=======
 
     # Only do the full setup (other than initialization) if running all of GreenHEART
     # If only running iron model, just load after initializing
@@ -362,32 +289,29 @@
                 != config.hopp_config["technologies"]["wind"]["num_turbines"]
             ):
                 config.orbit_config["plant"].update(
-                    {
-                        "num_turbines": config.hopp_config["technologies"]["wind"][
-                            "num_turbines"
-                        ]
-                    }
-                )
-                warnings.warn(
-                    f"'num_turbines' in the orbit_config was {config.orbit_config['plant']['num_turbines']}, but 'num_turbines' in"
-                    f"hopp_config was {config.hopp_config['technologies']['wind']['num_turbines']}. The 'num_turbines' value in the orbit_config"
-                    "is being overwritten with the value from the hopp_config",
-                    UserWarning,
-                )
-
-            if (
-                config.orbit_config["site"]["depth"]
-                != config.greenheart_config["site"]["depth"]
-            ):
-                config.orbit_config["site"].update(
-                    {"depth": config.greenheart_config["site"]["depth"]}
-                )
-                warnings.warn(
-                    f"site depth in the orbit_config was {config.orbit_config['site']['depth']}, but site depth in"
-                    f"greenheart_config was {config.greenheart_config['site']['depth']}. The site depth value in the orbit_config"
-                    "is being overwritten with the value from the greenheart_config",
-                    UserWarning,
-                )
+                    {"num_turbines": config.hopp_config["technologies"]["wind"]["num_turbines"]}
+                )
+                msg = (
+                    f"'num_turbines' in the orbit_config was"
+                    f" {config.orbit_config['plant']['num_turbines']}, but 'num_turbines' in"
+                    f"hopp_config was"
+                    f" {config.hopp_config['technologies']['wind']['num_turbines']}. The 'num_turbines'"
+                    " value in the orbit_config is being overwritten with the value from the"
+                    " hopp_config"
+                )
+
+                warnings.warn(msg, UserWarning)
+
+            if config.orbit_config["site"]["depth"] != config.greenheart_config["site"]["depth"]:
+                config.orbit_config["site"].update({"depth": config.greenheart_config["site"]["depth"]})
+                msg = (
+                    f"site depth in the orbit_config was {config.orbit_config['site']['depth']}, but"
+                    f" site depth in"
+                    f" greenheart_config was {config.greenheart_config['site']['depth']}. The site"
+                    " depth value in the orbit_config is being overwritten with the value from"
+                    " the greenheart_config."
+                )
+                warnings.warn(msg, UserWarning)
 
             if (
                 config.orbit_config["plant"]["turbine_spacing"]
@@ -400,30 +324,32 @@
                         ]
                     }
                 )
-                warnings.warn(
-                    f"'turbine_spacing' in the orbit_config was {config.orbit_config['plant']['turbine_spacing']}, but 'turbine_spacing' in"
-                    f"greenheart_config was {config.greenheart_config['site']['wind_layout']['turbine_spacing']}. The 'turbine_spacing' value in the orbit_config"
-                    "is being overwritten with the value from the greenheart_config",
-                    UserWarning,
-                )
+                msg = (
+                    f"'turbine_spacing' in the orbit_config was"
+                    f" {config.orbit_config['plant']['turbine_spacing']}, but 'turbine_spacing' in"
+                    f" greenheart_config was"
+                    f" {config.greenheart_config['site']['wind_layout']['turbine_spacing']}. The"
+                    " 'turbine_spacing' value in the orbit_config is being overwritten with the value"
+                    " from the greenheart_config"
+                )
+                warnings.warn(msg, UserWarning)
 
             if (
                 config.orbit_config["plant"]["row_spacing"]
                 != config.greenheart_config["site"]["wind_layout"]["row_spacing"]
             ):
                 config.orbit_config["plant"].update(
-                    {
-                        "row_spacing": config.greenheart_config["site"]["wind_layout"][
-                            "row_spacing"
-                        ]
-                    }
-                )
-                warnings.warn(
-                    f"'row_spacing' in the orbit_config was {config.orbit_config['plant']['row_spacing']}, but 'row_spacing' in"
-                    f"greenheart_config was {config.greenheart_config['site']['wind_layout']['row_spacing']}. The 'row_spacing' value in the orbit_config"
-                    "is being overwritten with the value from the greenheart_config",
-                    UserWarning,
-                )
+                    {"row_spacing": config.greenheart_config["site"]["wind_layout"]["row_spacing"]}
+                )
+                msg = (
+                    f"'row_spacing' in the orbit_config was"
+                    f" {config.orbit_config['plant']['row_spacing']}, but 'row_spacing' in"
+                    f" greenheart_config was"
+                    f" {config.greenheart_config['site']['wind_layout']['row_spacing']}. The"
+                    " 'row_spacing' value in the orbit_config is being overwritten with the value from"
+                    " the greenheart_config"
+                )
+                warnings.warn(msg, UserWarning)
 
             wind_config = he_fin.WindCostConfig(
                 design_scenario=config.design_scenario,
@@ -431,41 +357,8 @@
                 greenheart_config=config.greenheart_config,
                 orbit_config=config.orbit_config,
                 orbit_hybrid_electrical_export_config=config.orbit_hybrid_electrical_export_config,
->>>>>>> 1bb4c216
-            )
-            warnings.warn(msg, UserWarning)
-
-<<<<<<< HEAD
-        wind_config = he_fin.WindCostConfig(
-            design_scenario=config.design_scenario,
-            hopp_config=config.hopp_config,
-            greenheart_config=config.greenheart_config,
-            orbit_config=config.orbit_config,
-            orbit_hybrid_electrical_export_config=config.orbit_hybrid_electrical_export_config,
-        )
-
-        wind_cost_results = he_fin.run_wind_cost_model(
-            wind_cost_inputs=wind_config, verbose=config.verbose
-        )
-    else:
-        wind_cost_results = None
-
-    # override individual fin_model values with cost_info values
-    if "wind" in config.hopp_config["technologies"]:
-        if ("wind_om_per_kw" in config.hopp_config["config"]["cost_info"]) and (
-            config.hopp_config["technologies"]["wind"]["fin_model"]["system_costs"]["om_capacity"][
-                0
-            ]
-            != config.hopp_config["config"]["cost_info"]["wind_om_per_kw"]
-        ):
-            for i in range(
-                len(
-                    config.hopp_config["technologies"]["wind"]["fin_model"]["system_costs"][
-                        "om_capacity"
-                    ]
-                )
-            ):
-=======
+            )
+
             wind_cost_results = he_fin.run_wind_cost_model(
                 wind_cost_inputs=wind_config, verbose=config.verbose
             )
@@ -475,66 +368,12 @@
         # override individual fin_model values with cost_info values
         if "wind" in config.hopp_config["technologies"]:
             if ("wind_om_per_kw" in config.hopp_config["config"]["cost_info"]) and (
->>>>>>> 1bb4c216
                 config.hopp_config["technologies"]["wind"]["fin_model"]["system_costs"][
                     "om_capacity"
                 ][0]
                 != config.hopp_config["config"]["cost_info"]["wind_om_per_kw"]
             ):
 
-<<<<<<< HEAD
-                om_fixed_wind_fin_model = config.hopp_config["technologies"]["wind"]["fin_model"][
-                    "system_costs"
-                ]["om_capacity"][i]
-                wind_om_per_kw = config.hopp_config["config"]["cost_info"]["wind_om_per_kw"]
-                msg = (
-                    f"'om_capacity[{i}]' in the wind 'fin_model' was {om_fixed_wind_fin_model},"
-                    f" but 'wind_om_per_kw' in 'cost_info' was {wind_om_per_kw}. The 'om_capacity'"
-                    " value in the wind 'fin_model' is being overwritten with the value from the"
-                    " 'cost_info'"
-                )
-                warnings.warn(msg, UserWarning)
-        if ("wind_om_per_mwh" in config.hopp_config["config"]["cost_info"]) and (
-            config.hopp_config["technologies"]["wind"]["fin_model"]["system_costs"][
-                "om_production"
-            ][0]
-            != config.hopp_config["config"]["cost_info"]["wind_om_per_mwh"]
-        ):
-            # Use this to set the Production-based O&M amount [$/MWh]
-            for i in range(
-                len(
-                    config.hopp_config["technologies"]["wind"]["fin_model"]["system_costs"][
-                        "om_production"
-                    ]
-                )
-            ):
-                config.hopp_config["technologies"]["wind"]["fin_model"]["system_costs"][
-                    "om_production"
-                ][i] = config.hopp_config["config"]["cost_info"]["wind_om_per_mwh"]
-            om_wind_variable_cost = config.hopp_config["technologies"]["wind"]["fin_model"][
-                "system_costs"
-            ]["om_production"][i]
-            wind_om_per_mwh = config.hopp_config["config"]["cost_info"]["wind_om_per_mwh"]
-            msg = (
-                f"'om_production' in the wind 'fin_model' was {om_wind_variable_cost}, but"
-                f" 'wind_om_per_mwh' in 'cost_info' was {wind_om_per_mwh}. The 'om_production'"
-                " value in the wind 'fin_model' is being overwritten with the value from the"
-                " 'cost_info'"
-            )
-            warnings.warn(msg, UserWarning)
-
-    if "pv" in config.hopp_config["technologies"]:
-        if ("pv_om_per_kw" in config.hopp_config["config"]["cost_info"]) and (
-            config.hopp_config["technologies"]["pv"]["fin_model"]["system_costs"]["om_capacity"][0]
-            != config.hopp_config["config"]["cost_info"]["pv_om_per_kw"]
-        ):
-            for i in range(
-                len(
-                    config.hopp_config["technologies"]["pv"]["fin_model"]["system_costs"][
-                        "om_capacity"
-                    ]
-                )
-=======
                 for i in range(
                     len(
                         config.hopp_config["technologies"]["wind"]["fin_model"][
@@ -552,12 +391,13 @@
                     wind_om_per_kw = config.hopp_config["config"]["cost_info"][
                         "wind_om_per_kw"
                     ]
-                    warnings.warn(
-                        f"'om_capacity[{i}]' in the wind 'fin_model' was {om_fixed_wind_fin_model}, but 'wind_om_per_kw' in"
-                        f"'cost_info' was {wind_om_per_kw}. The 'om_capacity' value in the wind 'fin_model'"
-                        "is being overwritten with the value from the 'cost_info'",
-                        UserWarning,
+                    msg = (
+                        f"'om_capacity[{i}]' in the wind 'fin_model' was {om_fixed_wind_fin_model},"
+                        f" but 'wind_om_per_kw' in 'cost_info' was {wind_om_per_kw}. The 'om_capacity'"
+                        " value in the wind 'fin_model' is being overwritten with the value from the"
+                        " 'cost_info'"
                     )
+                    warnings.warn(msg, UserWarning)
             if ("wind_om_per_mwh" in config.hopp_config["config"]["cost_info"]) and (
                 config.hopp_config["technologies"]["wind"]["fin_model"]["system_costs"][
                     "om_production"
@@ -581,12 +421,13 @@
                 wind_om_per_mwh = config.hopp_config["config"]["cost_info"][
                     "wind_om_per_mwh"
                 ]
-                warnings.warn(
-                    f"'om_production' in the wind 'fin_model' was {om_wind_variable_cost}, but 'wind_om_per_mwh' in"
-                    f"'cost_info' was {wind_om_per_mwh}. The 'om_production' value in the wind 'fin_model'"
-                    "is being overwritten with the value from the 'cost_info'",
-                    UserWarning,
-                )
+                msg = (
+                    f"'om_production' in the wind 'fin_model' was {om_wind_variable_cost}, but"
+                    f" 'wind_om_per_mwh' in 'cost_info' was {wind_om_per_mwh}. The 'om_production'"
+                    " value in the wind 'fin_model' is being overwritten with the value from the"
+                    " 'cost_info'"
+                )
+                warnings.warn(msg, UserWarning)
 
         if "pv" in config.hopp_config["technologies"]:
             if ("pv_om_per_kw" in config.hopp_config["config"]["cost_info"]) and (
@@ -594,7 +435,6 @@
                     "om_capacity"
                 ][0]
                 != config.hopp_config["config"]["cost_info"]["pv_om_per_kw"]
->>>>>>> 1bb4c216
             ):
                 for i in range(
                     len(
@@ -611,12 +451,13 @@
                         "fin_model"
                     ]["system_costs"]["om_capacity"][i]
                     pv_om_per_kw = config.hopp_config["config"]["cost_info"]["pv_om_per_kw"]
-                    warnings.warn(
-                        f"'om_capacity[{i}]' in the pv 'fin_model' was {om_fixed_pv_fin_model}, but 'pv_om_per_kw' in"
-                        f"'cost_info' was {pv_om_per_kw}. The 'om_capacity' value in the pv 'fin_model'"
-                        "is being overwritten with the value from the 'cost_info'",
-                        UserWarning,
+                    msg = (
+                        f"'om_capacity[{i}]' in the pv 'fin_model' was {om_fixed_pv_fin_model}, but"
+                        f" 'pv_om_per_kw' in 'cost_info' was {pv_om_per_kw}. The 'om_capacity' value"
+                        " in the pv 'fin_model' is being overwritten with the value from the"
+                        " 'cost_info'"
                     )
+                    warnings.warn(msg, UserWarning)
             if ("pv_om_per_mwh" in config.hopp_config["config"]["cost_info"]) and (
                 config.hopp_config["technologies"]["pv"]["fin_model"]["system_costs"][
                     "om_production"
@@ -638,12 +479,12 @@
                     "system_costs"
                 ]["om_production"][i]
                 pv_om_per_mwh = config.hopp_config["config"]["cost_info"]["pv_om_per_mwh"]
-                warnings.warn(
-                    f"'om_production' in the pv 'fin_model' was {om_pv_variable_cost}, but 'pv_om_per_mwh' in"
-                    f"'cost_info' was {pv_om_per_mwh}. The 'om_production' value in the pv 'fin_model'"
-                    "is being overwritten with the value from the 'cost_info'",
-                    UserWarning,
-                )
+                msg = (
+                    f"'om_production' in the pv 'fin_model' was {om_pv_variable_cost}, but"
+                    f" 'pv_om_per_mwh' in 'cost_info' was {pv_om_per_mwh}. The 'om_production' value"
+                    " in the pv 'fin_model' is being overwritten with the value from the 'cost_info'"
+                )
+                warnings.warn(msg, UserWarning)
 
         if "battery" in config.hopp_config["technologies"]:
             if ("battery_om_per_kw" in config.hopp_config["config"]["cost_info"]) and (
@@ -665,116 +506,19 @@
                         "battery_om_per_kw"
                     ]
 
-<<<<<<< HEAD
-                om_fixed_pv_fin_model = config.hopp_config["technologies"]["pv"]["fin_model"][
-                    "system_costs"
-                ]["om_capacity"][i]
-                pv_om_per_kw = config.hopp_config["config"]["cost_info"]["pv_om_per_kw"]
-                msg = (
-                    f"'om_capacity[{i}]' in the pv 'fin_model' was {om_fixed_pv_fin_model}, but"
-                    f" 'pv_om_per_kw' in 'cost_info' was {pv_om_per_kw}. The 'om_capacity' value"
-                    " in the pv 'fin_model' is being overwritten with the value from the"
-                    " 'cost_info'"
-                )
-                warnings.warn(msg, UserWarning)
-        if ("pv_om_per_mwh" in config.hopp_config["config"]["cost_info"]) and (
-            config.hopp_config["technologies"]["pv"]["fin_model"]["system_costs"]["om_production"][
-                0
-            ]
-            != config.hopp_config["config"]["cost_info"]["pv_om_per_mwh"]
-        ):
-            # Use this to set the Production-based O&M amount [$/MWh]
-            for i in range(
-                len(
-                    config.hopp_config["technologies"]["pv"]["fin_model"]["system_costs"][
-                        "om_production"
-                    ]
-                )
-            ):
-                config.hopp_config["technologies"]["pv"]["fin_model"]["system_costs"][
-                    "om_production"
-                ][i] = config.hopp_config["config"]["cost_info"]["pv_om_per_mwh"]
-            om_pv_variable_cost = config.hopp_config["technologies"]["pv"]["fin_model"][
-                "system_costs"
-            ]["om_production"][i]
-            pv_om_per_mwh = config.hopp_config["config"]["cost_info"]["pv_om_per_mwh"]
-            msg = (
-                f"'om_production' in the pv 'fin_model' was {om_pv_variable_cost}, but"
-                f" 'pv_om_per_mwh' in 'cost_info' was {pv_om_per_mwh}. The 'om_production' value"
-                " in the pv 'fin_model' is being overwritten with the value from the 'cost_info'"
-            )
-            warnings.warn(msg, UserWarning)
-
-    if "battery" in config.hopp_config["technologies"]:
-        if ("battery_om_per_kw" in config.hopp_config["config"]["cost_info"]) and (
-            config.hopp_config["technologies"]["battery"]["fin_model"]["system_costs"][
-                "om_capacity"
-            ][0]
-            != config.hopp_config["config"]["cost_info"]["battery_om_per_kw"]
-        ):
-            for i in range(
-                len(
-                    config.hopp_config["technologies"]["battery"]["fin_model"]["system_costs"][
-                        "om_capacity"
-                    ]
-                )
-            ):
-                config.hopp_config["technologies"]["battery"]["fin_model"]["system_costs"][
-                    "om_capacity"
-                ][i] = config.hopp_config["config"]["cost_info"]["battery_om_per_kw"]
-
-            om_batt_fixed_cost = config.hopp_config["technologies"]["battery"]["fin_model"][
-                "system_costs"
-            ]["om_capacity"][i]
-            battery_om_per_kw = config.hopp_config["config"]["cost_info"]["battery_om_per_kw"]
-            msg = (
-                f"'om_capacity' in the battery 'fin_model' was {om_batt_fixed_cost}, but"
-                f" 'battery_om_per_kw' in 'cost_info' was {battery_om_per_kw}. The"
-                " 'om_capacity' value in the battery 'fin_model' is being overwritten with the"
-                " value from the 'cost_info'"
-            )
-            warnings.warn(msg, UserWarning)
-        if ("battery_om_per_mwh" in config.hopp_config["config"]["cost_info"]) and (
-            config.hopp_config["technologies"]["battery"]["fin_model"]["system_costs"][
-                "om_production"
-            ][0]
-            != config.hopp_config["config"]["cost_info"]["battery_om_per_mwh"]
-        ):
-            # Use this to set the Production-based O&M amount [$/MWh]
-            for i in range(
-                len(
-                    config.hopp_config["technologies"]["battery"]["fin_model"]["system_costs"][
-                        "om_production"
-                    ]
-                )
-            ):
-                config.hopp_config["technologies"]["battery"]["fin_model"]["system_costs"][
-                    "om_production"
-                ][i] = config.hopp_config["config"]["cost_info"]["battery_om_per_mwh"]
-            om_batt_variable_cost = config.hopp_config["technologies"]["battery"]["fin_model"][
-                "system_costs"
-            ]["om_production"][i]
-            battery_om_per_mwh = config.hopp_config["config"]["cost_info"]["battery_om_per_mwh"]
-            msg = (
-                f"'om_production' in the battery 'fin_model' was {om_batt_variable_cost}, but"
-                f" 'battery_om_per_mwh' in 'cost_info' was {battery_om_per_mwh}. The"
-                " 'om_production' value in the battery 'fin_model' is being overwritten with the"
-                " value from the 'cost_info'",
-            )
-            warnings.warn(msg, UserWarning)
-=======
                 om_batt_fixed_cost = config.hopp_config["technologies"]["battery"][
                     "fin_model"
                 ]["system_costs"]["om_capacity"][i]
                 battery_om_per_kw = config.hopp_config["config"]["cost_info"][
                     "battery_om_per_kw"
                 ]
-                warnings.warn(
-                    f"'om_capacity' in the battery 'fin_model' was {om_batt_fixed_cost}, but 'battery_om_per_kw' in"
-                    f"'cost_info' was {battery_om_per_kw}. The 'om_capacity' value in the battery 'fin_model'"
-                    "is being overwritten with the value from the 'cost_info'",
-                    UserWarning,
-                )
+                msg = (
+                    f"'om_capacity' in the battery 'fin_model' was {om_batt_fixed_cost}, but"
+                    f" 'battery_om_per_kw' in 'cost_info' was {battery_om_per_kw}. The"
+                    " 'om_capacity' value in the battery 'fin_model' is being overwritten with the"
+                    " value from the 'cost_info'"
+                )
+                warnings.warn(msg, UserWarning)
             if ("battery_om_per_mwh" in config.hopp_config["config"]["cost_info"]) and (
                 config.hopp_config["technologies"]["battery"]["fin_model"]["system_costs"][
                     "om_production"
@@ -800,13 +544,13 @@
                 battery_om_per_mwh = config.hopp_config["config"]["cost_info"][
                     "battery_om_per_mwh"
                 ]
-                warnings.warn(
-                    f"'om_production' in the battery 'fin_model' was {om_batt_variable_cost}, but 'battery_om_per_mwh' in"
-                    f"'cost_info' was {battery_om_per_mwh}. The 'om_production' value in the battery 'fin_model'"
-                    "is being overwritten with the value from the 'cost_info'",
-                    UserWarning,
-                )
->>>>>>> 1bb4c216
+                msg = (
+                    f"'om_production' in the battery 'fin_model' was {om_batt_variable_cost}, but"
+                    f" 'battery_om_per_mwh' in 'cost_info' was {battery_om_per_mwh}. The"
+                    " 'om_production' value in the battery 'fin_model' is being overwritten with the"
+                    " value from the 'cost_info'",
+                )
+                warnings.warn(msg, UserWarning)
 
         # setup HOPP model
         hi = he_hopp.setup_hopp(
@@ -885,17 +629,6 @@
 def run_simulation(config: GreenHeartSimulationConfig):
     config, hi, wind_cost_results = setup_greenheart_simulation(config=config)
 
-<<<<<<< HEAD
-    # run HOPP model
-    # hopp_results = he_hopp.run_hopp(
-    #     hopp_site, hopp_technologies, hopp_scenario, hopp_h2_args, verbose=verbose
-    # )
-    hopp_results = he_hopp.run_hopp(
-        hi,
-        project_lifetime=config.greenheart_config["project_parameters"]["project_lifetime"],
-        verbose=config.verbose,
-    )
-=======
     # Only run the "pre-iron" steps if needed
     # Otherwise, load their outputs from pickles
     if config.run_pre_iron:
@@ -922,10 +655,10 @@
             wind_cost_results = he_fin.run_wind_cost_model(
                 wind_cost_inputs=wind_config, verbose=config.verbose
             )
->>>>>>> 1bb4c216
 
         
-        # this portion of the system is inside a function so we can use a solver to determine the correct energy availability for h2 production
+        # this portion of the system is inside a function so we can use a solver to determine the
+        # correct energy availability for h2 production
         def energy_internals(
             hopp_results=hopp_results,
             wind_cost_results=wind_cost_results,
@@ -946,48 +679,6 @@
 
             hopp_results_internal = dict(hopp_results)
 
-<<<<<<< HEAD
-    # this portion of the system is inside a function so we can use a solver to determine the
-    # correct energy availability for h2 production
-    def energy_internals(
-        hopp_results=hopp_results,
-        wind_cost_results=wind_cost_results,
-        design_scenario=config.design_scenario,
-        orbit_config=config.orbit_config,
-        hopp_config=config.hopp_config,
-        greenheart_config=config.greenheart_config,
-        turbine_config=config.turbine_config,
-        wind_resource=hi.system.site.wind_resource,
-        verbose=config.verbose,
-        show_plots=config.show_plots,
-        save_plots=config.save_plots,
-        output_dir=config.output_dir,
-        solver=True,
-        power_for_peripherals_kw_in=0.0,
-        breakdown=False,
-    ):
-        hopp_results_internal = dict(hopp_results)
-
-        # set energy input profile
-        ### subtract peripheral power from supply to get what is left for electrolyzer
-        remaining_power_profile_in = np.zeros_like(
-            hopp_results["combined_hybrid_power_production_hopp"]
-        )
-
-        high_count = sum(
-            np.asarray(hopp_results["combined_hybrid_power_production_hopp"])
-            >= power_for_peripherals_kw_in
-        )
-        total_peripheral_energy = power_for_peripherals_kw_in * 365 * 24
-        distributed_peripheral_power = total_peripheral_energy / high_count
-
-        remaining_power_profile_in = np.where(
-            hopp_results["combined_hybrid_power_production_hopp"] - distributed_peripheral_power
-            > 0,
-            hopp_results["combined_hybrid_power_production_hopp"] - distributed_peripheral_power,
-            0,
-        )
-=======
             # set energy input profile
             ### subtract peripheral power from supply to get what is left for electrolyzer
             remaining_power_profile_in = np.zeros_like(
@@ -1008,7 +699,6 @@
                     - distributed_peripheral_power,
                 0
             )
->>>>>>> 1bb4c216
 
             hopp_results_internal["combined_hybrid_power_production_hopp"] = tuple(
                 remaining_power_profile_in
@@ -1035,18 +725,10 @@
                 verbose=verbose,
             )
 
-<<<<<<< HEAD
-        # run electrolyzer bop model
-        electrolyzer_energy_consumption_bop_kw = he_elec.run_electrolyzer_bop(
-            greenheart_config, electrolyzer_physics_results
-        )
-=======
             # run electrolyzer bop model
             electrolyzer_energy_consumption_bop_kw = he_elec.run_electrolyzer_bop(
-                greenheart_config,
-                electrolyzer_physics_results
-            )
->>>>>>> 1bb4c216
+                greenheart_config, electrolyzer_physics_results
+            )
 
             desal_results = he_elec.run_desal(
                 hopp_config, electrolyzer_physics_results, design_scenario, verbose
@@ -1099,115 +781,41 @@
                 verbose=verbose,
             )
 
-<<<<<<< HEAD
-        total_energy_available = np.sum(hopp_results["combined_hybrid_power_production_hopp"])
-=======
             total_energy_available = np.sum(
                 hopp_results["combined_hybrid_power_production_hopp"]
             )
->>>>>>> 1bb4c216
 
             ### get all energy non-electrolyzer usage in kw
             desal_power_kw = desal_results["power_for_desal_kw"]
 
-<<<<<<< HEAD
-        h2_transport_compressor_power_kw = h2_transport_compressor_results["compressor_power"]  # kW
-=======
             h2_transport_compressor_power_kw = h2_transport_compressor_results[
                 "compressor_power"
             ]  # kW
->>>>>>> 1bb4c216
 
             h2_storage_energy_kwh = h2_storage_results["storage_energy"]
             h2_storage_power_kw = h2_storage_energy_kwh * (1.0 / (365 * 24))
 
-<<<<<<< HEAD
-        total_accessory_power_renewable_kw = np.zeros(len(electrolyzer_energy_consumption_bop_kw))
-        total_accessory_power_renewable_kw += electrolyzer_energy_consumption_bop_kw
-        total_accessory_power_grid_kw = np.zeros(len(electrolyzer_energy_consumption_bop_kw))
-        # if transport is not HVDC and h2 storage is on shore, then power the storage from the grid
-        if (design_scenario["transportation"] == "pipeline") and (
-            design_scenario["h2_storage_location"] == "onshore"
-        ):
-            total_accessory_power_renewable_kw += desal_power_kw + h2_transport_compressor_power_kw
-            total_accessory_power_grid_kw += h2_storage_power_kw
-        else:
-            total_accessory_power_renewable_kw += (
-                desal_power_kw + h2_transport_compressor_power_kw + h2_storage_power_kw
-            )
-
-        # subtract peripheral power from supply to get what is left for electrolyzer and also get
-        # grid power
-        remaining_power_profile = np.zeros_like(
-            hopp_results["combined_hybrid_power_production_hopp"]
-        )
-        np.zeros_like(hopp_results["combined_hybrid_power_production_hopp"])
-        remaining_power_profile = np.where(
-            hopp_results["combined_hybrid_power_production_hopp"]
-            - total_accessory_power_renewable_kw
-            > 0,
-            hopp_results["combined_hybrid_power_production_hopp"]
-            - total_accessory_power_renewable_kw,
-            0,
-        )
-
-        if verbose and not solver:
-            print("\nEnergy/Power Results:")
-            print("Supply (MWh): ", total_energy_available)
-            print("Desal (kW): ", desal_power_kw)
-            print("Transport compressor (kW): ", h2_transport_compressor_power_kw)
-            print("Storage compression, refrigeration, etc (kW): ", h2_storage_power_kw)
-            # print(
-            #     "Difference: ",
-            #     total_energy_available / (365 * 24)
-            #     - np.sum(remaining_power_profile) / (365 * 24)
-            #     - total_accessory_power_renewable_kw,
-            # )
-
-        if (show_plots or save_plots) and not solver:
-            fig, ax = plt.subplots(1)
-            plt.plot(
-                np.asarray(hopp_results["combined_hybrid_power_production_hopp"]) * 1e-6,
-                label="Total Energy Available",
-=======
             total_accessory_power_renewable_kw = np.zeros(len(electrolyzer_energy_consumption_bop_kw))
             total_accessory_power_renewable_kw += electrolyzer_energy_consumption_bop_kw
+            total_accessory_power_grid_kw = np.zeros(len(electrolyzer_energy_consumption_bop_kw))
             # if transport is not HVDC and h2 storage is on shore, then power the storage from the grid
             if (design_scenario["transportation"] == "pipeline") and (
                 design_scenario["h2_storage_location"] == "onshore"
             ):
-                total_accessory_power_renewable_kw += (
-                    desal_power_kw + h2_transport_compressor_power_kw
-                )
-                total_accessory_power_grid_kw = h2_storage_power_kw
+                total_accessory_power_renewable_kw += desal_power_kw + h2_transport_compressor_power_kw
+                total_accessory_power_grid_kw += h2_storage_power_kw
             else:
                 total_accessory_power_renewable_kw += (
                     desal_power_kw + h2_transport_compressor_power_kw + h2_storage_power_kw
                 )
-                total_accessory_power_grid_kw = 0.0
 
             ### subtract peripheral power from supply to get what is left for electrolyzer and also get grid power
             remaining_power_profile = np.zeros_like(
                 hopp_results["combined_hybrid_power_production_hopp"]
->>>>>>> 1bb4c216
             )
             grid_power_profile = np.zeros_like(
                 hopp_results["combined_hybrid_power_production_hopp"]
             )
-<<<<<<< HEAD
-            plt.xlabel("Hour")
-            plt.ylabel("Power (GW)")
-            plt.tight_layout()
-            if save_plots:
-                savepath = Path(config.output_dir).resolve() / "figures/power_series/"
-                if not savepath.exists():
-                    savepath.mkdir(parents=True)
-                plt.savefig(savepath / f'power_{design_scenario["id"]}.png', transparent=True)
-            if show_plots:
-                plt.show()
-        if solver:
-            if breakdown:
-=======
             remaining_power_profile = np.where(
                 hopp_results["combined_hybrid_power_production_hopp"]
                     - total_accessory_power_renewable_kw > 0,
@@ -1222,7 +830,12 @@
                 print("Desal (kW): ", desal_power_kw)
                 print("Transport compressor (kW): ", h2_transport_compressor_power_kw)
                 print("Storage compression, refrigeration, etc (kW): ", h2_storage_power_kw)
-                # print("Difference: ", total_energy_available/(365*24) - np.sum(remaining_power_profile)/(365*24) - total_accessory_power_renewable_kw)
+                # print(
+                #     "Difference: ",
+                #     total_energy_available / (365 * 24)
+                #     - np.sum(remaining_power_profile) / (365 * 24)
+                #     - total_accessory_power_renewable_kw,
+                # )
 
             if (show_plots or save_plots) and not solver:
                 fig, ax = plt.subplots(1)
@@ -1239,13 +852,10 @@
                 plt.ylabel("Power (GW)")
                 plt.tight_layout()
                 if save_plots:
-                    savepath = config.output_dir + "figures/power_series/"
-                    if not os.path.exists(savepath):
-                        os.makedirs(savepath)
-                    plt.savefig(
-                        savepath + "power_%i.png" % (design_scenario["id"]),
-                        transparent=True,
-                    )
+                    savepath = Path(config.output_dir).resolve() / "figures/power_series/"
+                    if not savepath.exists():
+                        savepath.mkdir(parents=True)
+                    plt.savefig(savepath / f'power_{design_scenario["id"]}.png', transparent=True)
                 if show_plots:
                     plt.show()
             if solver:
@@ -1262,7 +872,6 @@
                 else:
                     return total_accessory_power_renewable_kw
             else:
->>>>>>> 1bb4c216
                 return (
                     electrolyzer_physics_results,
                     electrolyzer_cost_results,
@@ -1294,7 +903,6 @@
             return power_residual
 
         def simple_solver(initial_guess=0.0):
-
             # get results for current design
             (
                 total_accessory_power_renewable_kw,
@@ -1311,37 +919,28 @@
                 breakdown=True,
             )
 
-<<<<<<< HEAD
-    # define function to provide to the brent solver
-    def energy_residual_function(power_for_peripherals_kw_in):
-        # get results for current design
-        power_for_peripherals_kw_out = energy_internals(
-            power_for_peripherals_kw_in=power_for_peripherals_kw_in,
-            solver=True,
-            verbose=False,
-        )
-=======
             return (
                 total_accessory_power_renewable_kw,
                 total_accessory_power_grid_kw,
                 desal_power_kw,
                 h2_transport_compressor_power_kw,
                 h2_storage_power_kw,
-                electrolyzer_bop_kw
-            )
-
-        #################### solving for energy needed for non-electrolyzer components ####################################
-        # this approach either exactly over over-estimates the energy needed for non-electrolyzer components
+                electrolyzer_bop_kw,
+            )
+
+        ############# solving for energy needed for non-electrolyzer components ########################
+        # this approach either exactly over over-estimates the energy needed for non-electrolyzer
+        # components
         solver_results = simple_solver(0)
         solver_result = solver_results[0]
->>>>>>> 1bb4c216
 
         # # this is a check on the simple solver
         # print("\nsolver result: ", solver_result)
         # residual = energy_residual_function(solver_result)
         # print("\nresidual: ", residual)
 
-        # this approach exactly sizes the energy needed for the non-electrolyzer components (according to the current models anyway)
+        # this approach exactly sizes the energy needed for the non-electrolyzer components
+        # (according to the current models anyway)
         # solver_result = optimize.brentq(energy_residual_function, -10, 20000, rtol=1E-5)
         # OptimizeResult = optimize.root(energy_residual_function, 11E3, tol=1)
         # solver_result = OptimizeResult.x
@@ -1349,14 +948,9 @@
         # solver_result = solver_results[0]
         # print(solver_result)
 
-<<<<<<< HEAD
-    def simple_solver(initial_guess=0.0):
-        # get results for current design
-=======
         ##################################################################################################################
 
         # get results for final design
->>>>>>> 1bb4c216
         (
             electrolyzer_physics_results,
             electrolyzer_cost_results,
@@ -1372,76 +966,6 @@
             remaining_power_profile,
         ) = energy_internals(solver=False, power_for_peripherals_kw_in=solver_result)
 
-<<<<<<< HEAD
-        return (
-            total_accessory_power_renewable_kw,
-            total_accessory_power_grid_kw,
-            desal_power_kw,
-            h2_transport_compressor_power_kw,
-            h2_storage_power_kw,
-            electrolyzer_bop_kw,
-        )
-
-    ############# solving for energy needed for non-electrolyzer components ########################
-    # this approach either exactly over over-estimates the energy needed for non-electrolyzer
-    # components
-    solver_results = simple_solver(0)
-    solver_result = solver_results[0]
-
-    # # this is a check on the simple solver
-    # print("\nsolver result: ", solver_result)
-    # residual = energy_residual_function(solver_result)
-    # print("\nresidual: ", residual)
-
-    # this approach exactly sizes the energy needed for the non-electrolyzer components (according
-    # to the current models anyway)
-    # solver_result = optimize.brentq(energy_residual_function, -10, 20000, rtol=1E-5)
-    # OptimizeResult = optimize.root(energy_residual_function, 11E3, tol=1)
-    # solver_result = OptimizeResult.x
-    # solver_results = simple_solver(solver_result)
-    # solver_result = solver_results[0]
-    # print(solver_result)
-
-    ##################################################################################################################
-
-    # get results for final design
-    (
-        electrolyzer_physics_results,
-        electrolyzer_cost_results,
-        desal_results,
-        h2_pipe_array_results,
-        h2_transport_compressor,
-        h2_transport_compressor_results,
-        h2_transport_pipe_results,
-        pipe_storage,
-        h2_storage_results,
-        total_accessory_power_renewable_kw,
-        total_accessory_power_grid_kw,
-        remaining_power_profile,
-    ) = energy_internals(solver=False, power_for_peripherals_kw_in=solver_result)
-
-    ## end solver loop here
-    platform_results = he_h2.run_equipment_platform(
-        config.hopp_config,
-        config.greenheart_config,
-        config.orbit_config,
-        config.design_scenario,
-        hopp_results,
-        electrolyzer_physics_results,
-        h2_storage_results,
-        desal_results,
-        verbose=config.verbose,
-    )
-
-    ################# OSW intermediate calculations" aka final financial calculations
-    # does LCOE even make sense if we are only selling the H2? I think in this case LCOE should not
-    # be used, rather LCOH should be used. Or, we could use LCOE based on the electricity actually
-    # used for h2. I think LCOE is just being used to estimate the cost of the electricity used,
-    # but in this case we should just use the cost of the electricity generating plant since we are
-    # not selling to the grid. We could build in a grid connection later such that we use LCOE for
-    # any purchased electricity and sell any excess electricity after H2 production. Actually, I
-    # think this is what OSW is doing for LCOH
-=======
         ## end solver loop here
         platform_results = he_h2.run_equipment_platform(
             config.hopp_config,
@@ -1456,11 +980,13 @@
         )
 
         ################# OSW intermediate calculations" aka final financial calculations
-        # does LCOE even make sense if we are only selling the H2? I think in this case LCOE should not be used, rather LCOH should be used. Or, we could use LCOE based on the electricity actually used for h2
-        # I think LCOE is just being used to estimate the cost of the electricity used, but in this case we should just use the cost of the electricity generating plant since we are not selling to the grid. We
-        # could build in a grid connection later such that we use LCOE for any purchased electricity and sell any excess electricity after H2 production
-        # actually, I think this is what OSW is doing for LCOH
->>>>>>> 1bb4c216
+        # does LCOE even make sense if we are only selling the H2? I think in this case LCOE should not
+        # be used, rather LCOH should be used. Or, we could use LCOE based on the electricity actually
+        # used for h2. I think LCOE is just being used to estimate the cost of the electricity used,
+        # but in this case we should just use the cost of the electricity generating plant since we are
+        # not selling to the grid. We could build in a grid connection later such that we use LCOE for
+        # any purchased electricity and sell any excess electricity after H2 production. Actually, I
+        # think this is what OSW is doing for LCOH
 
         # TODO double check full-system CAPEX
         capex, capex_breakdown = he_fin.run_capex(
