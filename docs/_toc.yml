# Table of contents
# Learn more at https://jupyterbook.org/customize/toc.html

format: jb-book
root: intro
parts:
- caption: Getting Started
  chapters:
    - file: getting_started/install
    - file: getting_started/expected_user_knowledge
    - file: getting_started/environment_variables

- caption: User Guide
  chapters:
  - file: user_guide/how_to_set_up_an_analysis
  - file: user_guide/connecting_technologies
  - file: user_guide/design_optimization_in_h2i
  - file: user_guide/design_of_experiments_in_h2i
  - file: user_guide/postprocessing_results
  - file: user_guide/recording_and_loading_data
  - file: user_guide/how_to_interface_with_user_defined_model
  - file: user_guide/how_to_run_several_cases_in_sequence

- caption: Technology Models
  chapters:
  - file: technology_models/technology_overview
  - file: technology_models/feedstocks
  - file: technology_models/run_of_river
  - file: technology_models/natural_gas
  - file: technology_models/wombat_electrolyzer_om
  - file: technology_models/pvwattsv8_solar_pv.md
  - file: technology_models/windpower_wind_plant.md
  - file: technology_models/atb_costs_pv.md
  - file: technology_models/atb_costs_wind.md
  - file: technology_models/co2.md
  - file: technology_models/simple_generic_storage.md
  - file: technology_models/methanol.md
  - file: technology_models/ammonia.md
  - file: technology_models/pysam_battery.md
  - file: technology_models/wind_plant_ard.md
<<<<<<< HEAD
=======
  - file: technology_models/geologic_hydrogen.md
>>>>>>> 7dd84724

- caption: Resource Models
  chapters:
  - file: resource/resource_index
    sections:
      - file: resource/wind_index
      - file: resource/wind_toolkit_v2_api
      - file: resource/openmeteo_wind_archive
      - file: resource/solar_index
      - file: resource/goes_solar_v4_api

- caption: Control
  chapters:
  - file: control/control_overview.md

- caption: Finance Models
  chapters:
    - file: finance_models/financial_analyses
    - file: user_guide/specifying_finance_parameters
    - file: user_guide/cost_years
    - file: finance_models/finance_index
      sections:
      - file: finance_models/ProFastBase
      - file: finance_models/ProFastComp
      - file: finance_models/ProFastNPV
      - file: finance_models/numpy_financial_npv

- caption: Examples
  chapters:
  - file: examples/01-green-hydrogen

- caption: Developer Guide
  chapters:
  - file: CONTRIBUTING
  - file: developer_guide/coding_guidelines
  - file: developer_guide/why_make_h2integrate
  - file: developer_guide/adding_a_new_technology
  - file: developer_guide/features_not_currently_implemented
  - file: developer_guide/class_structure
  - file: developer_guide/describing_whats_in_classes

- caption: Miscellaneous Resources
  chapters:
    - file: misc_resources/FAQ
    - file: misc_resources/glossary
    - file: misc_resources/defining_filepaths

- caption: API Reference
  maxdepth: 3
  chapters:
  - file: api<|MERGE_RESOLUTION|>--- conflicted
+++ resolved
@@ -38,10 +38,7 @@
   - file: technology_models/ammonia.md
   - file: technology_models/pysam_battery.md
   - file: technology_models/wind_plant_ard.md
-<<<<<<< HEAD
-=======
   - file: technology_models/geologic_hydrogen.md
->>>>>>> 7dd84724
 
 - caption: Resource Models
   chapters:
