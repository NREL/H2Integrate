--- conflicted
+++ resolved
@@ -104,13 +104,9 @@
     - performance models:
         + `'pysam_wind_plant_performance'`
     - cost models:
-<<<<<<< HEAD
-        + `'wind_plant_cost'`
+        + `'atb_wind_cost'`
     - combined models:
         + `'wind_plant_ard'`
-=======
-        + `'atb_wind_cost'`
->>>>>>> c56c82eb
 - `solar`: solar-PV panels
     - performance models:
         + `'pysam_solar_plant_performance'`
