--- conflicted
+++ resolved
@@ -50,11 +50,8 @@
 - Added `simulation` section under `plant_config['plant']` that has information such as number of timesteps in the simulation, time step interval in seconds, simulation start time, and time zone.
 - Added `"custom_electrolyzer_cost"` model, an electrolyzer cost model that allows for user-defined capex and opex values
 - Made `pipe` and `cable` substance-agnostic rather than hard-coded for `hydrogen` and `electricity`
-<<<<<<< HEAD
+- Change finance handling to use `finance_subgroups` and `finance_groups` defined in the `plant_config` rather than previous `financial_groups` in the `tech_config` and `technologies_to_include_in_metrics` in `plant_config`
 - Added variable O&M to `CostModelBaseClass` and integrated into finance-related models
-=======
-- Change finance handling to use `finance_subgroups` and `finance_groups` defined in the `plant_config` rather than previous `financial_groups` in the `tech_config` and `technologies_to_include_in_metrics` in `plant_config`
->>>>>>> 492c6387
 
 ## 0.3.0 [May 2 2025]
 
