--- conflicted
+++ resolved
@@ -1,63 +1,7 @@
-<<<<<<< HEAD
-# CHANGELOG
+# Changelog
 
-## 0.3.1, Unreleased, TBD
-- Added rule-based storage system control capability
-- Bugfix: only run pyxdsm when there are connections in the system
-- Added *_out/ to .gitignore to avoid clutter
-- Added methanol production base class
-- Added steam methane reforming methanol production technology
-- Added CO2 hydrogenation methanol production technology
-- Added a new optimization example with a wind plant and electrolyzer to showcase how to define design variables, constraints, and objective functions
-- Added capability for user-defined technologies in the H2Integrate framework, allowing for custom models to be integrated into the system.
-- Added an example of a user-defined technology in the `examples` directory, demonstrating an extremely simple paper mill model.
-- Added a run of river hydro plant model, an example, and a documentation page.
-- Updated the naming scheme throughout the framework so resources produced always have `_out` and resources consumed always have `_in` in their names.
-- Removed the `to_organize` directory.
-- Split out the electrolyzer cost models `basic` and `singlitico` for clarity.
-- Bump min Python version and removed unnecessary packages from `pyproject.toml.
-- Moved `overwrite_fin_values` to HOPP
-- Enable optimization with HOPP technology ratings using `recreate_hopp_config_for_optimization`
-- Added example for running with HOPP as the only technology in the H2Integrate system
-- Made caching in the HOPP wrapper optional
-- Expanded docs to include a new section on modifying config dicts after model instantiation.
-- Added a check for if a custom model's name clashes with an existing model name in the H2Integrate framework, raising an error if it does.
-- Refactored the ammonia production model to use the new H2Integrate framework natively and removed the prior performance and cost functions.
-- Added a new ammonia production model which has nitrogen, hydrogen, and electricity inputs and ammonia output, with performance and cost functions.
-- Added more available constraints from the HOPP wrapper useful for design optimizations
-- Added geologic hydrogen (geoh2) converter and examples [PR 135](https://github.com/NREL/H2Integrate/pull/135)
-- Added WOMBAT electrolyzer O&M model
-- Added marine carbon capture base class
-- Added direct ocean capture technology
-- Added option for user to provide ProFAST parameters in finance parameters
-- Added ammonia synloop, partially addressing https://github.com/NREL/H2Integrate/issues/169
-- Added geologic hydrogen (geoh2) converter and examples [PR 135](https://github.com/NREL/H2Integrate/pull/135)
-- Changed plant_config `atb_year` entry to `financial_analysis_start_year`
-- Allow users to specify the technologies to include in the metrics calculations in the plant configuration file
-- Update PySAM solar performance model to allow for more user-configurability.
-- Added simple air separation unit (ASU) converter to model nitrogen production.
-- Added two ATB-compatible solar-PV cost models.
-- Changed electrolyzer capacity to be specified as `n_clusters` rather than `rating` in electrolyzer performance model config
-- Changed electrolyzer capacity to be an input to the electrolyzer cost models rather than pulled from the cost model config.
-- Updated finance parameter organization naming in `plant_config`.
-- Added cost model base class and removed `plant_config['finance_parameters']['discount_years']['tech']`. Some cost models require user-input cost year (`tech_config[tech]['model_inputs']['cost_parameters']['cost_year']`) others do not. Cost year is output from cost models as a discrete output.
-- Add ocean alkalinity enhancement technology model.
-- Added ability to export ProFAST object to yaml file in `ProFastComp`
-- Added `natural_gas_performance` and `natural_gas_cost` models, allowing for natural gas power plant modeling.
-- Revamped the feedstocks technology group to allow for more precise modeling of feedstock supply chains, including capacity constraints and feedstock amount consumed.
-- Refactored `ProFastComp` and put in a new file (`h2integrate/core/profast_financial.py`). Added flexibility to allow users to specify different financial models.
-- Bugfix on `h2integrate/transporters/power_combiner.py` and enabled usage of multiple electricity producing technologies.
-- Updated option to pass variables in technology interconnections to allow for different variable names from source to destination in the format `[source_tech, dest_tech, (source_tech_variable, dest_tech_variable)]`
-- Added `simulation` section under `plant_config['plant']` that has information such as number of timesteps in the simulation, time step interval in seconds, simulation start time, and time zone.
-- Added `"custom_electrolyzer_cost"` model, an electrolyzer cost model that allows for user-defined capex and opex values
-- Made `pipe` and `cable` substance-agnostic rather than hard-coded for `hydrogen` and `electricity`
-- Change finance handling to use `finance_subgroups` and `finance_groups` defined in the `plant_config` rather than previous `financial_groups` in the `tech_config` and `technologies_to_include_in_metrics` in `plant_config`
-- Added feature allowing for use of custom finance models that are not specific to an individual technology
-- Added generic storage model, useful for battery, hydrogen, CO2, or other resource storage.
-
-## 0.3.0 [May 2 2025]
-=======
-# Changelog
+## 0.4.1 Unreleased, TBD
+- Added capability for user-defined finance models in the H2Integrate framework
 
 ## 0.4.0 [October 1, 2025]
 
@@ -132,7 +76,6 @@
 
 
 ## 0.3.0 [May 2, 2025]
->>>>>>> fa20cf6b
 
 - Introduced a fully new underlying framework for H2Integrate which uses [OpenMDAO](https://openmdao.org/), allowing for more flexibility and extensibility in the future
 - Expanded introductory documentation
