--- conflicted
+++ resolved
@@ -20,11 +20,8 @@
 - Added `ProFastNPV`, a finance model using ProFAST to calculate NPV of the commodity
 - Moved `compute()` from `ProFastBase` to `ProFastLCO`.
 - Added `NumpyFinancialNPV`, a finance model that uses NumPy Financial npv to calculate the npv from the cash flows
-<<<<<<< HEAD
 - Added wind resource model for API calls to Open-Meteo archive
-=======
 - Added `load_yaml()` function and flexibility to input a config dictionary to H2IntegrateModel rather than a filepath
->>>>>>> 56ddf017
 
 ## 0.4.0 [October 1, 2025]
 
