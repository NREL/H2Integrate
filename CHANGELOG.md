# Changelog

## 0.4.x [TBD]
<<<<<<< HEAD
- Added an optimized offshore methanol production case to examples/03_methanol/co2_hydrogenation_doc
=======
- Added `tools/run_cases.py` with tools to run different `tech_config` cases from a spreadsheet, with new docs page to describe: docs/user_guide/how_to_run_several_cases_in_sequence.md
- Added capability for user-defined finance models in the H2Integrate framework
>>>>>>> d18a47c8

## 0.4.0 [October 1, 2025]

This release introduces significant new technology models and framework capabilities for system design and optimization, alongside major refactoring and user experience improvements.

### New Features and Technology Models

- Added capability for user-defined technologies in the H2Integrate framework, allowing for custom models to be integrated into the system [PR 128](https://github.com/NREL/H2Integrate/pull/128).
- Added a check for if a custom model's name clashes with an existing model name in the H2Integrate framework, raising an error if it does [PR 128](https://github.com/NREL/H2Integrate/pull/128).
- Added geologic hydrogen (GeoH2) converter and examples [PR 135](https://github.com/NREL/H2Integrate/pull/135).
- Added methanol production base class [PR 137](https://github.com/NREL/H2Integrate/pull/137).
- Added steam methane reforming methanol production technology [PR 137](https://github.com/NREL/H2Integrate/pull/137).
- Added CO2 hydrogenation methanol production technology [PR 137](https://github.com/NREL/H2Integrate/pull/137).
- Added run of river hydro plant model, an example, and a documentation page [PR 145](https://github.com/NREL/H2Integrate/pull/145).
- Added marine carbon capture base class [PR 165](https://github.com/NREL/H2Integrate/pull/165).
- Added direct ocean capture technology [PR 165](https://github.com/NREL/H2Integrate/pull/165).
- Added ammonia synloop, partially addressing [Issue 169](https://github.com/NREL/H2Integrate/issues/169) [PR 177](https://github.com/NREL/H2Integrate/pull/177).
- Added simple air separation unit (ASU) converter to model nitrogen production [PR 179](https://github.com/NREL/H2Integrate/pull/179).
- Added rule-based storage system control capability (e.g., for battery, H2, CO2) [PR 195](https://github.com/NREL/H2Integrate/pull/195).
- Added ocean alkalinity enhancement technology model [PR 212](https://github.com/NREL/H2Integrate/pull/212).
- Added `natural_gas_performance` and `natural_gas_cost` models, allowing for natural gas power plant modeling [PR 221](https://github.com/NREL/H2Integrate/pull/221).
- Added wind resource model, API baseclasses, updated examples, and documentation [PR 245](https://github.com/NREL/H2Integrate/pull/245).
- Added generic storage model, useful for battery, hydrogen, CO2, or other resource storage [PR 248](https://github.com/NREL/H2Integrate/pull/248).


### Improvements and Refactoring

- Removed the `to_organize` directory [PR 138](https://github.com/NREL/H2Integrate/pull/138).
- Updated the naming scheme throughout the framework so resources produced always have `_out` and resources consumed always have `_in` in their names [PR 148](https://github.com/NREL/H2Integrate/pull/148).
- Added ability to export ProFAST object to yaml file in `ProFastComp` [PR 207](https://github.com/NREL/H2Integrate/pull/207).
- Refactored `ProFastComp` and put in a new file (`h2integrate/core/profast_financial.py`). Added flexibility to allow users to specify different financial models [PR 218](https://github.com/NREL/H2Integrate/pull/218).
- Revamped the feedstocks technology group to allow for more precise modeling of feedstock supply chains, including capacity constraints and feedstock amount consumed [PR 221](https://github.com/NREL/H2Integrate/pull/221).
- Made `pipe` and `cable` substance-agnostic rather than hard-coded for `hydrogen` and `electricity` [PR 241](https://github.com/NREL/H2Integrate/pull/241).
- Updated option to pass variables in technology interconnections to allow for different variable names from source to destination in the format `[source_tech, dest_tech, (source_tech_variable, dest_tech_variable)]` [PR 236](https://github.com/NREL/H2Integrate/pull/236).
- Split out the electrolyzer cost models `basic` and `singlitico` for clarity [PR 147](https://github.com/NREL/H2Integrate/pull/147).
- Refactored the ammonia production model to use the new H2Integrate framework natively and removed the prior performance and cost functions [PR 163](https://github.com/NREL/H2Integrate/pull/163).
- Added a new ammonia production model which has nitrogen, hydrogen, and electricity inputs and ammonia output, with performance and cost functions [PR 163](https://github.com/NREL/H2Integrate/pull/163).
- Added WOMBAT electrolyzer O&M model [PR 168](https://github.com/NREL/H2Integrate/pull/168).
- Changed electrolyzer capacity to be specified as `n_clusters` rather than `rating` in electrolyzer performance model config [PR 194](https://github.com/NREL/H2Integrate/pull/194).
- Changed electrolyzer capacity to be an input to the electrolyzer cost models rather than pulled from the cost model config [PR 194](https://github.com/NREL/H2Integrate/pull/194).
- Added cost model base class and removed `plant_config['finance_parameters']['discount_years']['tech']`. Cost year is now an optional input (`tech_config[tech]['model_inputs']['cost_parameters']['cost_year']`) and a discrete output [PR 199](https://github.com/NREL/H2Integrate/pull/199).
- Added two ATB-compatible solar-PV cost models [PR 193](https://github.com/NREL/H2Integrate/pull/193).
- Update PySAM solar performance model to allow for more user-configurability [PR 187](https://github.com/NREL/H2Integrate/pull/187).
- Added `"custom_electrolyzer_cost"` model, an electrolyzer cost model that allows for user-defined CapEx and OpEx values [PR 227](https://github.com/NREL/H2Integrate/pull/227).
- Added variable O&M to `CostModelBaseClass` and integrated into finance-related models [PR 235](https://github.com/NREL/H2Integrate/pull/235).
- Improved `h2integrate/transporters/power_combiner.py` and enabled usage of multiple electricity producing technologies [PR 232](https://github.com/NREL/H2Integrate/pull/232).


### Configuration and Optimization

- Updated finance parameter organization naming in `plant_config` [PR 218](https://github.com/NREL/H2Integrate/pull/218).
- Changed finance handling to use `finance_subgroups` and `finance_groups` defined in the `plant_config` rather than previous `financial_groups` in the `tech_config` and `technologies_to_include_in_metrics` in `plant_config` [PR 240](https://github.com/NREL/H2Integrate/pull/240).
- Allow users to specify the technologies to include in the metrics calculations in the plant configuration file [PR 240](https://github.com/NREL/H2Integrate/pull/240).
- Added option for user to provide ProFAST parameters in finance parameters [PR 240](https://github.com/NREL/H2Integrate/pull/240).
- Changed `plant_config` `atb_year` entry to `financial_analysis_start_year` [PR 190](https://github.com/NREL/H2Integrate/pull/190).
- Added `simulation` section under `plant_config['plant']` that has information such as number of timesteps in the simulation, time step interval in seconds, simulation start time, and time zone [PR 219](https://github.com/NREL/H2Integrate/pull/219).
- Moved `overwrite_fin_values` to HOPP [PR 164](https://github.com/NREL/H2Integrate/pull/164).
- Enable optimization with HOPP technology ratings using `recreate_hopp_config_for_optimization` [PR 164](https://github.com/NREL/H2Integrate/pull/164).
- Made caching in the HOPP wrapper optional [PR 164](https://github.com/NREL/H2Integrate/pull/164).
- Added more available constraints from the HOPP wrapper useful for design optimizations [PR 164](https://github.com/NREL/H2Integrate/pull/164).


### Documentation, Examples, and Miscellaneous

- Added an example of a user-defined technology in the `examples` directory, demonstrating an extremely simple paper mill model [PR 128](https://github.com/NREL/H2Integrate/pull/128).
- Added example for running with HOPP as the only technology in the H2Integrate system [PR 164](https://github.com/NREL/H2Integrate/pull/164).
- Added an optimization example with a wind plant and electrolyzer to showcase how to define design variables, constraints, and objective functions [PR 126](https://github.com/NREL/H2Integrate/pull/126).
- Expanded docs to include a new section on modifying config dicts after model instantiation [PR 151](https://github.com/NREL/H2Integrate/pull/151).
- Added `*_out/` to `.gitignore` to avoid clutter [PR 191](https://github.com/NREL/H2Integrate/pull/191).
- Bump min Python version and removed unnecessary packages from `pyproject.toml` [PR 150](https://github.com/NREL/H2Integrate/pull/150).
- Bugfix: only run `pyxdsm` when there are connections in the system [PR 201](https://github.com/NREL/H2Integrate/pull/201).


## 0.3.0 [May 2, 2025]

- Introduced a fully new underlying framework for H2Integrate which uses [OpenMDAO](https://openmdao.org/), allowing for more flexibility and extensibility in the future
- Expanded introductory documentation
- Added TOL/MCH hydrogen storage cost model

## 0.2.1 Unreleased, TBD

- Fixed iron data save issue [PR 122](https://github.com/NREL/H2Integrate/pull/122)
- Added optional inputs to electrolyzer model, including curve coefficients and water usage rate.
- Bug-fix in electrolyzer outputs (H2_Results) if some stacks are never turned on.

## 0.2 [7 April, 2025]

- Allow users to save the H2IntegrateOutput class as a yaml file and read that yaml to an instance of the output class
- Include new plotting capabilities: (1) hydrogen storage, production, and dispatch; (2) electricity and hydrogen dispatch
- Remove reference_plants from examples. Reference plants can now be found in the [ReferenceHybridSystemDesigns](https://github.com/NREL/ReferenceHybridSystemDesigns) repository.
- Use sentence capitalization for plot labels and legends
- Use "metric ton" instead of "tonne" or "metric tonne" in all internal naming and plots
- Fix bug in hydrogen dispatch plotting by storing time series of hydrogen demand by hour
- Update the PEM efficiency to 51.0 kWh/kg from 54.6 kWh/kg
- Bumped PySAM version to 6+ and HOPP to 3.2.0
- Removed defunct conda build and upload scripts
- Return full solution dictionary from ProFAST, allowing access to CRF and WACC
- Renamed code from GreenHEART to H2Integrate
- Added iron processing framework and capabilities [PR 90](https://github.com/NREL/H2Integrate/pull/90)
- Added Martin and Rosner iron ore models, performance and cost for each [PR 90](https://github.com/NREL/H2Integrate/pull/90)
- Added Rosner direct reduction iron (DRI) model, performance and cost [PR 90](https://github.com/NREL/H2Integrate/pull/90)
- Added Martin transport module for performance and cost of iron [PR 90](https://github.com/NREL/H2Integrate/pull/90)
- Added generalized Stinn cost model for electrolysis of arbitrary materials [PR 90](https://github.com/NREL/H2Integrate/pull/90)

## v0.1.4 [4 February, 2025]

- Adds `CoolProp` to `pyproject.toml`
- Changes units of `lcoe_real` in `HOPPComponent` from "MW*h" to "kW*h"
- Adds `pre-commit`, `ruff`, and `isort` checks, and CI workflow to ensure these steps aren't
  skipped.
- Updates steel cost year to, 2022
- Updates ammonia cost year to, 2022
- Requires HOPP 3.1.1 or higher
- Updates tests to be compatible with HOPP 3.1.1 with ProFAST integration
- Removes support for python 3.9
- Add steel feedstock transport costs (lime, carbon, and iron ore pellets)
- Allow individual debt rate, equity rate, and debt/equity ratio/split for each subsystem
- Add initial docs focused on new H2Integrate development
- New documentation CI pipeline to publish documentation at nrel.github.io/H2Integrate/ and test
  that the documentation site will build on each pull request.
- Placeholder documentation content has been removed from the site build

## v0.1.3 [1 November, 2024]

- Replaces the git ProFAST installation with a PyPI installation.
- Removed dependence on external electrolyzer repo
- Updated CI to use conda environments with reproducible environment artifacts
- Rename logger from "wisdem/weis" to "h2integrate"
- Remove unsupported optimization algorithms

## v0.1.2 [28 October, 2024]

- Minor updates to examples for NAWEA workshop.
- Adds `environment.yml` for easy environment creation and H2Integrate installation.

## v0.1.1 [22 October, 2024]

- Hotfix for examples

## v0.1 [16 October, 2024]

- Project has been separated from HOPP and moved into H2Integrate, removing all HOPP infrastructure.<|MERGE_RESOLUTION|>--- conflicted
+++ resolved
@@ -1,12 +1,9 @@
 # Changelog
 
 ## 0.4.x [TBD]
-<<<<<<< HEAD
-- Added an optimized offshore methanol production case to examples/03_methanol/co2_hydrogenation_doc
-=======
 - Added `tools/run_cases.py` with tools to run different `tech_config` cases from a spreadsheet, with new docs page to describe: docs/user_guide/how_to_run_several_cases_in_sequence.md
 - Added capability for user-defined finance models in the H2Integrate framework
->>>>>>> d18a47c8
+- Added an optimized offshore methanol production case to examples/03_methanol/co2_hydrogenation_doc
 
 ## 0.4.0 [October 1, 2025]
 
