# Changelog

## 0.4.x [TBD]
- Added `tools/run_cases.py` with tools to run different `tech_config` cases from a spreadsheet, with new docs page to describe: docs/user_guide/how_to_run_several_cases_in_sequence.md
- Added capability for user-defined finance models in the H2Integrate framework
- Added an optimized offshore methanol production case to examples/03_methanol/co2_hydrogenation_doc
- Updated setting up recorder in `PoseOptimization`
- Added resource models to make solar resource API calls to the NREL Developer GOES dataset
- Added framework to run heuristic load following dispatch for storage technologies
- Added PySAM battery model as a storage technology performance model
- Added `create_om_reports` option to driver config to enable/disable OpenMDAO reports (N2 diagrams, etc.)
- Added design of experiment functionality
- Added "csvgen" as generator type for design of experiments
- Added PySAM Windpower performance model to simulate wind.
- Added `simple_grid_layout.py` for wind plant layout modeling, can model square or rectangular layouts.
- Added ability to visualize the wind plant layout for PySAM Windpower model using `post_process(show_plots=True)`.
- Added Wind Annual Technology Baseline cost model `atb_wind_cost.py`.
- Updated inputs for the `ATBBatteryCostModel` and `DemandOpenLoopController` so storage capacity and charge rate can be design variables
- Created `ProFastBase`, a base class for the `ProFastLCO` and `ProFastNPV` models
- Added `ProFastNPV`, a finance model using ProFAST to calculate NPV of the commodity
- Moved `compute()` from `ProFastBase` to `ProFastLCO`.
- Added `NumpyFinancialNPV`, a finance model that uses NumPy Financial npv to calculate the npv from the cash flows
- Add feature for natural gas plant converter to take electricity demand as an input and added system capacity as an input
- Added wind resource model for API calls to Open-Meteo archive
- Added `load_yaml()` function and flexibility to input a config dictionary to H2IntegrateModel rather than a filepath
- Fixed stoichiometry mistake in ammonia synloop
- Removed `boundaries` from the necessary keys in `plant_config` validation
- Improved the readability of the postprocessing printout
- Split out cost models from coupled hydrogen storage performance and cost model
- Added storage auto-sizing performance model based on storage sizing calculations that existed in the coupled hydrogen storage performance and cost model
- Added ability for latitude and longitude to be design variables in design sweep
- Move geologic hydrogen models into specific geoh2 subsurface converters
- Added standalone iron mine performance and cost model
- Added solar resource models for Meteosat Prime Meridian and Himawari datasets available through NSRDB
- Improved readability of the postprocessing printout by simplifying numerical representation, especially for years
<<<<<<< HEAD
- Added FLORIS wind performance model
=======
- Added grid converter performance and cost model which can be used to buy, sell, or buy and sell electricity to/from the grid
- Add open-loop load demand controllers: `DemandOpenLoopConverterController` and `FlexibleDemandOpenLoopConverterController`
>>>>>>> 6508a985

## 0.4.0 [October 1, 2025]

This release introduces significant new technology models and framework capabilities for system design and optimization, alongside major refactoring and user experience improvements.

### New Features and Technology Models

- Added capability for user-defined technologies in the H2Integrate framework, allowing for custom models to be integrated into the system [PR 128](https://github.com/NREL/H2Integrate/pull/128).
- Added a check for if a custom model's name clashes with an existing model name in the H2Integrate framework, raising an error if it does [PR 128](https://github.com/NREL/H2Integrate/pull/128).
- Added geologic hydrogen (GeoH2) converter and examples [PR 135](https://github.com/NREL/H2Integrate/pull/135).
- Added methanol production base class [PR 137](https://github.com/NREL/H2Integrate/pull/137).
- Added steam methane reforming methanol production technology [PR 137](https://github.com/NREL/H2Integrate/pull/137).
- Added CO2 hydrogenation methanol production technology [PR 137](https://github.com/NREL/H2Integrate/pull/137).
- Added run of river hydro plant model, an example, and a documentation page [PR 145](https://github.com/NREL/H2Integrate/pull/145).
- Added marine carbon capture base class [PR 165](https://github.com/NREL/H2Integrate/pull/165).
- Added direct ocean capture technology [PR 165](https://github.com/NREL/H2Integrate/pull/165).
- Added ammonia synloop, partially addressing [Issue 169](https://github.com/NREL/H2Integrate/issues/169) [PR 177](https://github.com/NREL/H2Integrate/pull/177).
- Added simple air separation unit (ASU) converter to model nitrogen production [PR 179](https://github.com/NREL/H2Integrate/pull/179).
- Added rule-based storage system control capability (e.g., for battery, H2, CO2) [PR 195](https://github.com/NREL/H2Integrate/pull/195).
- Added ocean alkalinity enhancement technology model [PR 212](https://github.com/NREL/H2Integrate/pull/212).
- Added `natural_gas_performance` and `natural_gas_cost` models, allowing for natural gas power plant modeling [PR 221](https://github.com/NREL/H2Integrate/pull/221).
- Added wind resource model, API baseclasses, updated examples, and documentation [PR 245](https://github.com/NREL/H2Integrate/pull/245).
- Added generic storage model, useful for battery, hydrogen, CO2, or other resource storage [PR 248](https://github.com/NREL/H2Integrate/pull/248).


### Improvements and Refactoring

- Removed the `to_organize` directory [PR 138](https://github.com/NREL/H2Integrate/pull/138).
- Updated the naming scheme throughout the framework so resources produced always have `_out` and resources consumed always have `_in` in their names [PR 148](https://github.com/NREL/H2Integrate/pull/148).
- Added ability to export ProFAST object to yaml file in `ProFastComp` [PR 207](https://github.com/NREL/H2Integrate/pull/207).
- Refactored `ProFastComp` and put in a new file (`h2integrate/core/profast_financial.py`). Added flexibility to allow users to specify different financial models [PR 218](https://github.com/NREL/H2Integrate/pull/218).
- Revamped the feedstocks technology group to allow for more precise modeling of feedstock supply chains, including capacity constraints and feedstock amount consumed [PR 221](https://github.com/NREL/H2Integrate/pull/221).
- Made `pipe` and `cable` substance-agnostic rather than hard-coded for `hydrogen` and `electricity` [PR 241](https://github.com/NREL/H2Integrate/pull/241).
- Updated option to pass variables in technology interconnections to allow for different variable names from source to destination in the format `[source_tech, dest_tech, (source_tech_variable, dest_tech_variable)]` [PR 236](https://github.com/NREL/H2Integrate/pull/236).
- Split out the electrolyzer cost models `basic` and `singlitico` for clarity [PR 147](https://github.com/NREL/H2Integrate/pull/147).
- Refactored the ammonia production model to use the new H2Integrate framework natively and removed the prior performance and cost functions [PR 163](https://github.com/NREL/H2Integrate/pull/163).
- Added a new ammonia production model which has nitrogen, hydrogen, and electricity inputs and ammonia output, with performance and cost functions [PR 163](https://github.com/NREL/H2Integrate/pull/163).
- Added WOMBAT electrolyzer O&M model [PR 168](https://github.com/NREL/H2Integrate/pull/168).
- Changed electrolyzer capacity to be specified as `n_clusters` rather than `rating` in electrolyzer performance model config [PR 194](https://github.com/NREL/H2Integrate/pull/194).
- Changed electrolyzer capacity to be an input to the electrolyzer cost models rather than pulled from the cost model config [PR 194](https://github.com/NREL/H2Integrate/pull/194).
- Added cost model base class and removed `plant_config['finance_parameters']['discount_years']['tech']`. Cost year is now an optional input (`tech_config[tech]['model_inputs']['cost_parameters']['cost_year']`) and a discrete output [PR 199](https://github.com/NREL/H2Integrate/pull/199).
- Added two ATB-compatible solar-PV cost models [PR 193](https://github.com/NREL/H2Integrate/pull/193).
- Update PySAM solar performance model to allow for more user-configurability [PR 187](https://github.com/NREL/H2Integrate/pull/187).
- Added `"custom_electrolyzer_cost"` model, an electrolyzer cost model that allows for user-defined CapEx and OpEx values [PR 227](https://github.com/NREL/H2Integrate/pull/227).
- Added variable O&M to `CostModelBaseClass` and integrated into finance-related models [PR 235](https://github.com/NREL/H2Integrate/pull/235).
- Improved `h2integrate/transporters/power_combiner.py` and enabled usage of multiple electricity producing technologies [PR 232](https://github.com/NREL/H2Integrate/pull/232).


### Configuration and Optimization

- Updated finance parameter organization naming in `plant_config` [PR 218](https://github.com/NREL/H2Integrate/pull/218).
- Changed finance handling to use `finance_subgroups` and `finance_groups` defined in the `plant_config` rather than previous `financial_groups` in the `tech_config` and `technologies_to_include_in_metrics` in `plant_config` [PR 240](https://github.com/NREL/H2Integrate/pull/240).
- Allow users to specify the technologies to include in the metrics calculations in the plant configuration file [PR 240](https://github.com/NREL/H2Integrate/pull/240).
- Added option for user to provide ProFAST parameters in finance parameters [PR 240](https://github.com/NREL/H2Integrate/pull/240).
- Changed `plant_config` `atb_year` entry to `financial_analysis_start_year` [PR 190](https://github.com/NREL/H2Integrate/pull/190).
- Added `simulation` section under `plant_config['plant']` that has information such as number of timesteps in the simulation, time step interval in seconds, simulation start time, and time zone [PR 219](https://github.com/NREL/H2Integrate/pull/219).
- Moved `overwrite_fin_values` to HOPP [PR 164](https://github.com/NREL/H2Integrate/pull/164).
- Enable optimization with HOPP technology ratings using `recreate_hopp_config_for_optimization` [PR 164](https://github.com/NREL/H2Integrate/pull/164).
- Made caching in the HOPP wrapper optional [PR 164](https://github.com/NREL/H2Integrate/pull/164).
- Added more available constraints from the HOPP wrapper useful for design optimizations [PR 164](https://github.com/NREL/H2Integrate/pull/164).


### Documentation, Examples, and Miscellaneous

- Added an example of a user-defined technology in the `examples` directory, demonstrating an extremely simple paper mill model [PR 128](https://github.com/NREL/H2Integrate/pull/128).
- Added example for running with HOPP as the only technology in the H2Integrate system [PR 164](https://github.com/NREL/H2Integrate/pull/164).
- Added an optimization example with a wind plant and electrolyzer to showcase how to define design variables, constraints, and objective functions [PR 126](https://github.com/NREL/H2Integrate/pull/126).
- Expanded docs to include a new section on modifying config dicts after model instantiation [PR 151](https://github.com/NREL/H2Integrate/pull/151).
- Added `*_out/` to `.gitignore` to avoid clutter [PR 191](https://github.com/NREL/H2Integrate/pull/191).
- Bump min Python version and removed unnecessary packages from `pyproject.toml` [PR 150](https://github.com/NREL/H2Integrate/pull/150).
- Bugfix: only run `pyxdsm` when there are connections in the system [PR 201](https://github.com/NREL/H2Integrate/pull/201).


## 0.3.0 [May 2, 2025]

- Introduced a fully new underlying framework for H2Integrate which uses [OpenMDAO](https://openmdao.org/), allowing for more flexibility and extensibility in the future
- Expanded introductory documentation
- Added TOL/MCH hydrogen storage cost model

## 0.2.1 Unreleased, TBD

- Fixed iron data save issue [PR 122](https://github.com/NREL/H2Integrate/pull/122)
- Added optional inputs to electrolyzer model, including curve coefficients and water usage rate.
- Bug-fix in electrolyzer outputs (H2_Results) if some stacks are never turned on.

## 0.2 [7 April, 2025]

- Allow users to save the H2IntegrateOutput class as a yaml file and read that yaml to an instance of the output class
- Include new plotting capabilities: (1) hydrogen storage, production, and dispatch; (2) electricity and hydrogen dispatch
- Remove reference_plants from examples. Reference plants can now be found in the [ReferenceHybridSystemDesigns](https://github.com/NREL/ReferenceHybridSystemDesigns) repository.
- Use sentence capitalization for plot labels and legends
- Use "metric ton" instead of "tonne" or "metric tonne" in all internal naming and plots
- Fix bug in hydrogen dispatch plotting by storing time series of hydrogen demand by hour
- Update the PEM efficiency to 51.0 kWh/kg from 54.6 kWh/kg
- Bumped PySAM version to 6+ and HOPP to 3.2.0
- Removed defunct conda build and upload scripts
- Return full solution dictionary from ProFAST, allowing access to CRF and WACC
- Renamed code from GreenHEART to H2Integrate
- Added iron processing framework and capabilities [PR 90](https://github.com/NREL/H2Integrate/pull/90)
- Added Martin and Rosner iron ore models, performance and cost for each [PR 90](https://github.com/NREL/H2Integrate/pull/90)
- Added Rosner direct reduction iron (DRI) model, performance and cost [PR 90](https://github.com/NREL/H2Integrate/pull/90)
- Added Martin transport module for performance and cost of iron [PR 90](https://github.com/NREL/H2Integrate/pull/90)
- Added generalized Stinn cost model for electrolysis of arbitrary materials [PR 90](https://github.com/NREL/H2Integrate/pull/90)

## v0.1.4 [4 February, 2025]

- Adds `CoolProp` to `pyproject.toml`
- Changes units of `lcoe_real` in `HOPPComponent` from "MW*h" to "kW*h"
- Adds `pre-commit`, `ruff`, and `isort` checks, and CI workflow to ensure these steps aren't
  skipped.
- Updates steel cost year to, 2022
- Updates ammonia cost year to, 2022
- Requires HOPP 3.1.1 or higher
- Updates tests to be compatible with HOPP 3.1.1 with ProFAST integration
- Removes support for python 3.9
- Add steel feedstock transport costs (lime, carbon, and iron ore pellets)
- Allow individual debt rate, equity rate, and debt/equity ratio/split for each subsystem
- Add initial docs focused on new H2Integrate development
- New documentation CI pipeline to publish documentation at nrel.github.io/H2Integrate/ and test
  that the documentation site will build on each pull request.
- Placeholder documentation content has been removed from the site build

## v0.1.3 [1 November, 2024]

- Replaces the git ProFAST installation with a PyPI installation.
- Removed dependence on external electrolyzer repo
- Updated CI to use conda environments with reproducible environment artifacts
- Rename logger from "wisdem/weis" to "h2integrate"
- Remove unsupported optimization algorithms

## v0.1.2 [28 October, 2024]

- Minor updates to examples for NAWEA workshop.
- Adds `environment.yml` for easy environment creation and H2Integrate installation.

## v0.1.1 [22 October, 2024]

- Hotfix for examples

## v0.1 [16 October, 2024]

- Project has been separated from HOPP and moved into H2Integrate, removing all HOPP infrastructure.<|MERGE_RESOLUTION|>--- conflicted
+++ resolved
@@ -33,12 +33,9 @@
 - Added standalone iron mine performance and cost model
 - Added solar resource models for Meteosat Prime Meridian and Himawari datasets available through NSRDB
 - Improved readability of the postprocessing printout by simplifying numerical representation, especially for years
-<<<<<<< HEAD
-- Added FLORIS wind performance model
-=======
 - Added grid converter performance and cost model which can be used to buy, sell, or buy and sell electricity to/from the grid
 - Add open-loop load demand controllers: `DemandOpenLoopConverterController` and `FlexibleDemandOpenLoopConverterController`
->>>>>>> 6508a985
+- Added FLORIS wind performance model
 
 ## 0.4.0 [October 1, 2025]
 
