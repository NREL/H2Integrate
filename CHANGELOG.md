# CHANGELOG

## Unreleased

- Allow users to save the GreenHEARTOutput class as a yaml file and read that yaml to an instance of the output class
- Include new plotting capabilities: (1) hydrogen storage, production, and dispatch; (2) electricity and hydrogen dispatch
- Remove reference_plants from examples. Reference plants can now be found in the [ReferenceHybridSystemDesigns](https://github.com/NREL/ReferenceHybridSystemDesigns) repository.
- Use sentence capitalization for plot labels and legends
- Use "metric ton" instead of "tonne" or "metric tonne" in all internal naming and plots
- Fix bug in hydrogen dispatch plotting by storing time series of hydrogen demand by hour
- Update the PEM efficiency to 51.0 kWh/kg from 54.6 kWh/kg
<<<<<<< HEAD
- Added iron processing framework and capabilities [PR 90](https://github.com/NREL/GreenHEART/pull/90)
- Added Martin and Rosner iron ore models, performance and cost for each [PR 90](https://github.com/NREL/GreenHEART/pull/90)
- Added Rosner direct reduction iron (DRI) model, performance and cost [PR 90](https://github.com/NREL/GreenHEART/pull/90)
- Added Martin transport module for performance and cost of iron [PR 90](https://github.com/NREL/GreenHEART/pull/90)
- Added generalized Stinn cost model for electrolysis of arbitrary materials [PR 90](https://github.com/NREL/GreenHEART/pull/90)
=======
- Bumped PySAM version to 6+ and HOPP to 3.2.0
- Removed defunct conda build and upload scripts
>>>>>>> 9e710b09

## v0.1.4 [4 February 2025]

- Adds `CoolProp` to `pyproject.toml`
- Changes units of `lcoe_real` in `HOPPComponent` from "MW*h" to "kW*h"
- Adds `pre-commit`, `ruff`, and `isort` checks, and CI workflow to ensure these steps aren't
  skipped.
- Updates steel cost year to 2022
- Updates ammonia cost year to 2022
- Requires HOPP 3.1.1 or higher
- Updates tests to be compatible with HOPP 3.1.1 with ProFAST integration
- Removes support for python 3.9
- Add steel feedstock transport costs (lime, carbon, and iron ore pellets)
- Allow individual debt rate, equity rate, and debt/equity ratio/split for each subsystem
- Add initial docs focused on new GreenHEART development
- New documentation CI pipeline to publish documentation at nrel.github.io/GreenHEART/ and test
  that the documentation site will build on each pull request.
- Placeholder documentation content has been removed from the site build

## v0.1.3 [1 November 2024]

- Replaces the git ProFAST installation with a PyPI installation.
- Removed dependence on external electrolyzer repo
- Updated CI to use conda environments with reproducible environment artifacts
- Rename logger from "wisdem/weis" to "greenheart"
- Remove unsupported optimization algorithms

## v0.1.2 [28 October 2024]

- Minor updates to examples for NAWEA workshop.
- Adds `environment.yml` for easy environment creation and GreenHEART installation.

## v0.1.1 [22 October 2024]

- ?

## v0.1 [16 October 2024]

- Project has been separated from HOPP and moved into GreenHEART, removing all HOPP infrastructure.<|MERGE_RESOLUTION|>--- conflicted
+++ resolved
@@ -9,16 +9,13 @@
 - Use "metric ton" instead of "tonne" or "metric tonne" in all internal naming and plots
 - Fix bug in hydrogen dispatch plotting by storing time series of hydrogen demand by hour
 - Update the PEM efficiency to 51.0 kWh/kg from 54.6 kWh/kg
-<<<<<<< HEAD
+- Bumped PySAM version to 6+ and HOPP to 3.2.0
+- Removed defunct conda build and upload scripts
 - Added iron processing framework and capabilities [PR 90](https://github.com/NREL/GreenHEART/pull/90)
 - Added Martin and Rosner iron ore models, performance and cost for each [PR 90](https://github.com/NREL/GreenHEART/pull/90)
 - Added Rosner direct reduction iron (DRI) model, performance and cost [PR 90](https://github.com/NREL/GreenHEART/pull/90)
 - Added Martin transport module for performance and cost of iron [PR 90](https://github.com/NREL/GreenHEART/pull/90)
 - Added generalized Stinn cost model for electrolysis of arbitrary materials [PR 90](https://github.com/NREL/GreenHEART/pull/90)
-=======
-- Bumped PySAM version to 6+ and HOPP to 3.2.0
-- Removed defunct conda build and upload scripts
->>>>>>> 9e710b09
 
 ## v0.1.4 [4 February 2025]
 
