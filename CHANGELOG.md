# CHANGELOG

<<<<<<< HEAD
## Unreleased [TBD]

- Added example standalone methanol module with just steam methane reforming (SMR)
=======
## Unreleased

- Introduced a fully new underlying framework for H2Integrate which uses [OpenMDAO](https://openmdao.org/), allowing for more flexibility and extensibility in the future
- Expanded introductory documentation
>>>>>>> 724ef9ef

## 0.2 [7 April 2025]

- Allow users to save the H2IntegrateOutput class as a yaml file and read that yaml to an instance of the output class
- Include new plotting capabilities: (1) hydrogen storage, production, and dispatch; (2) electricity and hydrogen dispatch
- Remove reference_plants from examples. Reference plants can now be found in the [ReferenceHybridSystemDesigns](https://github.com/NREL/ReferenceHybridSystemDesigns) repository.
- Use sentence capitalization for plot labels and legends
- Use "metric ton" instead of "tonne" or "metric tonne" in all internal naming and plots
- Fix bug in hydrogen dispatch plotting by storing time series of hydrogen demand by hour
- Update the PEM efficiency to 51.0 kWh/kg from 54.6 kWh/kg
- Bumped PySAM version to 6+ and HOPP to 3.2.0
- Removed defunct conda build and upload scripts
- Return full solution dictionary from ProFAST, allowing access to CRF and WACC
- Renamed code from GreenHEART to H2Integrate
- Added iron processing framework and capabilities [PR 90](https://github.com/NREL/H2Integrate/pull/90)
- Added Martin and Rosner iron ore models, performance and cost for each [PR 90](https://github.com/NREL/H2Integrate/pull/90)
- Added Rosner direct reduction iron (DRI) model, performance and cost [PR 90](https://github.com/NREL/H2Integrate/pull/90)
- Added Martin transport module for performance and cost of iron [PR 90](https://github.com/NREL/H2Integrate/pull/90)
- Added generalized Stinn cost model for electrolysis of arbitrary materials [PR 90](https://github.com/NREL/H2Integrate/pull/90)

## v0.1.4 [4 February 2025]

- Adds `CoolProp` to `pyproject.toml`
- Changes units of `lcoe_real` in `HOPPComponent` from "MW*h" to "kW*h"
- Adds `pre-commit`, `ruff`, and `isort` checks, and CI workflow to ensure these steps aren't
  skipped.
- Updates steel cost year to 2022
- Updates ammonia cost year to 2022
- Requires HOPP 3.1.1 or higher
- Updates tests to be compatible with HOPP 3.1.1 with ProFAST integration
- Removes support for python 3.9
- Add steel feedstock transport costs (lime, carbon, and iron ore pellets)
- Allow individual debt rate, equity rate, and debt/equity ratio/split for each subsystem
- Add initial docs focused on new H2Integrate development
- New documentation CI pipeline to publish documentation at nrel.github.io/H2Integrate/ and test
  that the documentation site will build on each pull request.
- Placeholder documentation content has been removed from the site build

## v0.1.3 [1 November 2024]

- Replaces the git ProFAST installation with a PyPI installation.
- Removed dependence on external electrolyzer repo
- Updated CI to use conda environments with reproducible environment artifacts
- Rename logger from "wisdem/weis" to "h2integrate"
- Remove unsupported optimization algorithms

## v0.1.2 [28 October 2024]

- Minor updates to examples for NAWEA workshop.
- Adds `environment.yml` for easy environment creation and H2Integrate installation.

## v0.1.1 [22 October 2024]

- ?

## v0.1 [16 October 2024]

- Project has been separated from HOPP and moved into H2Integrate, removing all HOPP infrastructure.<|MERGE_RESOLUTION|>--- conflicted
+++ resolved
@@ -1,15 +1,10 @@
 # CHANGELOG
 
-<<<<<<< HEAD
 ## Unreleased [TBD]
-
-- Added example standalone methanol module with just steam methane reforming (SMR)
-=======
-## Unreleased
 
 - Introduced a fully new underlying framework for H2Integrate which uses [OpenMDAO](https://openmdao.org/), allowing for more flexibility and extensibility in the future
 - Expanded introductory documentation
->>>>>>> 724ef9ef
+- Added example standalone methanol module with just steam methane reforming (SMR)
 
 ## 0.2 [7 April 2025]
 
