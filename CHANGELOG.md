# Changelog

## 0.4.x [TBD]
- Added `tools/run_cases.py` with tools to run different `tech_config` cases from a spreadsheet, with new docs page to describe: docs/user_guide/how_to_run_several_cases_in_sequence.md
- Added capability for user-defined finance models in the H2Integrate framework
- Added an optimized offshore methanol production case to examples/03_methanol/co2_hydrogenation_doc
- Updated setting up recorder in `PoseOptimization`
- Added resource models to make solar resource API calls to the NREL Developer GOES dataset
- Added framework to run heuristic load following dispatch for storage technologies
- Added PySAM battery model as a storage technology performance model
- Added `create_om_reports` option to driver config to enable/disable OpenMDAO reports (N2 diagrams, etc.)
- Added design of experiment functionality
- Added "csvgen" as generator type for design of experiments
- Added PySAM Windpower performance model to simulate wind.
- Added `simple_grid_layout.py` for wind plant layout modeling, can model square or rectangular layouts.
- Added ability to visualize the wind plant layout for PySAM Windpower model using `post_process(show_plots=True)`.
- Added Wind Annual Technology Baseline cost model `atb_wind_cost.py`.
- Updated inputs for the `ATBBatteryCostModel` and `DemandOpenLoopController` so storage capacity and charge rate can be design variables
- Created `ProFastBase`, a base class for the `ProFastLCO` and `ProFastNPV` models
- Added `ProFastNPV`, a finance model using ProFAST to calculate NPV of the commodity
- Moved `compute()` from `ProFastBase` to `ProFastLCO`.
- Added `NumpyFinancialNPV`, a finance model that uses NumPy Financial npv to calculate the npv from the cash flows
<<<<<<< HEAD
- Split out cost models from coupled hydrogen storage performance and cost model
- Added storage auto-sizing performance model based on storage sizing calculations that existed in the coupled hydrogen storage performance and cost model
=======
- Add feature for natural gas plant converter to take electricity demand as an input and added system capacity as an input
- Added wind resource model for API calls to Open-Meteo archive
>>>>>>> ce48da3e
- Added `load_yaml()` function and flexibility to input a config dictionary to H2IntegrateModel rather than a filepath
- Fixed stoichiometry mistake in ammonia synloop
- Removed `boundaries` from the necessary keys in `plant_config` validation
- Improved the readability of the postprocessing printout

## 0.4.0 [October 1, 2025]

This release introduces significant new technology models and framework capabilities for system design and optimization, alongside major refactoring and user experience improvements.

### New Features and Technology Models

- Added capability for user-defined technologies in the H2Integrate framework, allowing for custom models to be integrated into the system [PR 128](https://github.com/NREL/H2Integrate/pull/128).
- Added a check for if a custom model's name clashes with an existing model name in the H2Integrate framework, raising an error if it does [PR 128](https://github.com/NREL/H2Integrate/pull/128).
- Added geologic hydrogen (GeoH2) converter and examples [PR 135](https://github.com/NREL/H2Integrate/pull/135).
- Added methanol production base class [PR 137](https://github.com/NREL/H2Integrate/pull/137).
- Added steam methane reforming methanol production technology [PR 137](https://github.com/NREL/H2Integrate/pull/137).
- Added CO2 hydrogenation methanol production technology [PR 137](https://github.com/NREL/H2Integrate/pull/137).
- Added run of river hydro plant model, an example, and a documentation page [PR 145](https://github.com/NREL/H2Integrate/pull/145).
- Added marine carbon capture base class [PR 165](https://github.com/NREL/H2Integrate/pull/165).
- Added direct ocean capture technology [PR 165](https://github.com/NREL/H2Integrate/pull/165).
- Added ammonia synloop, partially addressing [Issue 169](https://github.com/NREL/H2Integrate/issues/169) [PR 177](https://github.com/NREL/H2Integrate/pull/177).
- Added simple air separation unit (ASU) converter to model nitrogen production [PR 179](https://github.com/NREL/H2Integrate/pull/179).
- Added rule-based storage system control capability (e.g., for battery, H2, CO2) [PR 195](https://github.com/NREL/H2Integrate/pull/195).
- Added ocean alkalinity enhancement technology model [PR 212](https://github.com/NREL/H2Integrate/pull/212).
- Added `natural_gas_performance` and `natural_gas_cost` models, allowing for natural gas power plant modeling [PR 221](https://github.com/NREL/H2Integrate/pull/221).
- Added wind resource model, API baseclasses, updated examples, and documentation [PR 245](https://github.com/NREL/H2Integrate/pull/245).
- Added generic storage model, useful for battery, hydrogen, CO2, or other resource storage [PR 248](https://github.com/NREL/H2Integrate/pull/248).


### Improvements and Refactoring

- Removed the `to_organize` directory [PR 138](https://github.com/NREL/H2Integrate/pull/138).
- Updated the naming scheme throughout the framework so resources produced always have `_out` and resources consumed always have `_in` in their names [PR 148](https://github.com/NREL/H2Integrate/pull/148).
- Added ability to export ProFAST object to yaml file in `ProFastComp` [PR 207](https://github.com/NREL/H2Integrate/pull/207).
- Refactored `ProFastComp` and put in a new file (`h2integrate/core/profast_financial.py`). Added flexibility to allow users to specify different financial models [PR 218](https://github.com/NREL/H2Integrate/pull/218).
- Revamped the feedstocks technology group to allow for more precise modeling of feedstock supply chains, including capacity constraints and feedstock amount consumed [PR 221](https://github.com/NREL/H2Integrate/pull/221).
- Made `pipe` and `cable` substance-agnostic rather than hard-coded for `hydrogen` and `electricity` [PR 241](https://github.com/NREL/H2Integrate/pull/241).
- Updated option to pass variables in technology interconnections to allow for different variable names from source to destination in the format `[source_tech, dest_tech, (source_tech_variable, dest_tech_variable)]` [PR 236](https://github.com/NREL/H2Integrate/pull/236).
- Split out the electrolyzer cost models `basic` and `singlitico` for clarity [PR 147](https://github.com/NREL/H2Integrate/pull/147).
- Refactored the ammonia production model to use the new H2Integrate framework natively and removed the prior performance and cost functions [PR 163](https://github.com/NREL/H2Integrate/pull/163).
- Added a new ammonia production model which has nitrogen, hydrogen, and electricity inputs and ammonia output, with performance and cost functions [PR 163](https://github.com/NREL/H2Integrate/pull/163).
- Added WOMBAT electrolyzer O&M model [PR 168](https://github.com/NREL/H2Integrate/pull/168).
- Changed electrolyzer capacity to be specified as `n_clusters` rather than `rating` in electrolyzer performance model config [PR 194](https://github.com/NREL/H2Integrate/pull/194).
- Changed electrolyzer capacity to be an input to the electrolyzer cost models rather than pulled from the cost model config [PR 194](https://github.com/NREL/H2Integrate/pull/194).
- Added cost model base class and removed `plant_config['finance_parameters']['discount_years']['tech']`. Cost year is now an optional input (`tech_config[tech]['model_inputs']['cost_parameters']['cost_year']`) and a discrete output [PR 199](https://github.com/NREL/H2Integrate/pull/199).
- Added two ATB-compatible solar-PV cost models [PR 193](https://github.com/NREL/H2Integrate/pull/193).
- Update PySAM solar performance model to allow for more user-configurability [PR 187](https://github.com/NREL/H2Integrate/pull/187).
- Added `"custom_electrolyzer_cost"` model, an electrolyzer cost model that allows for user-defined CapEx and OpEx values [PR 227](https://github.com/NREL/H2Integrate/pull/227).
- Added variable O&M to `CostModelBaseClass` and integrated into finance-related models [PR 235](https://github.com/NREL/H2Integrate/pull/235).
- Improved `h2integrate/transporters/power_combiner.py` and enabled usage of multiple electricity producing technologies [PR 232](https://github.com/NREL/H2Integrate/pull/232).


### Configuration and Optimization

- Updated finance parameter organization naming in `plant_config` [PR 218](https://github.com/NREL/H2Integrate/pull/218).
- Changed finance handling to use `finance_subgroups` and `finance_groups` defined in the `plant_config` rather than previous `financial_groups` in the `tech_config` and `technologies_to_include_in_metrics` in `plant_config` [PR 240](https://github.com/NREL/H2Integrate/pull/240).
- Allow users to specify the technologies to include in the metrics calculations in the plant configuration file [PR 240](https://github.com/NREL/H2Integrate/pull/240).
- Added option for user to provide ProFAST parameters in finance parameters [PR 240](https://github.com/NREL/H2Integrate/pull/240).
- Changed `plant_config` `atb_year` entry to `financial_analysis_start_year` [PR 190](https://github.com/NREL/H2Integrate/pull/190).
- Added `simulation` section under `plant_config['plant']` that has information such as number of timesteps in the simulation, time step interval in seconds, simulation start time, and time zone [PR 219](https://github.com/NREL/H2Integrate/pull/219).
- Moved `overwrite_fin_values` to HOPP [PR 164](https://github.com/NREL/H2Integrate/pull/164).
- Enable optimization with HOPP technology ratings using `recreate_hopp_config_for_optimization` [PR 164](https://github.com/NREL/H2Integrate/pull/164).
- Made caching in the HOPP wrapper optional [PR 164](https://github.com/NREL/H2Integrate/pull/164).
- Added more available constraints from the HOPP wrapper useful for design optimizations [PR 164](https://github.com/NREL/H2Integrate/pull/164).


### Documentation, Examples, and Miscellaneous

- Added an example of a user-defined technology in the `examples` directory, demonstrating an extremely simple paper mill model [PR 128](https://github.com/NREL/H2Integrate/pull/128).
- Added example for running with HOPP as the only technology in the H2Integrate system [PR 164](https://github.com/NREL/H2Integrate/pull/164).
- Added an optimization example with a wind plant and electrolyzer to showcase how to define design variables, constraints, and objective functions [PR 126](https://github.com/NREL/H2Integrate/pull/126).
- Expanded docs to include a new section on modifying config dicts after model instantiation [PR 151](https://github.com/NREL/H2Integrate/pull/151).
- Added `*_out/` to `.gitignore` to avoid clutter [PR 191](https://github.com/NREL/H2Integrate/pull/191).
- Bump min Python version and removed unnecessary packages from `pyproject.toml` [PR 150](https://github.com/NREL/H2Integrate/pull/150).
- Bugfix: only run `pyxdsm` when there are connections in the system [PR 201](https://github.com/NREL/H2Integrate/pull/201).


## 0.3.0 [May 2, 2025]

- Introduced a fully new underlying framework for H2Integrate which uses [OpenMDAO](https://openmdao.org/), allowing for more flexibility and extensibility in the future
- Expanded introductory documentation
- Added TOL/MCH hydrogen storage cost model

## 0.2.1 Unreleased, TBD

- Fixed iron data save issue [PR 122](https://github.com/NREL/H2Integrate/pull/122)
- Added optional inputs to electrolyzer model, including curve coefficients and water usage rate.
- Bug-fix in electrolyzer outputs (H2_Results) if some stacks are never turned on.

## 0.2 [7 April, 2025]

- Allow users to save the H2IntegrateOutput class as a yaml file and read that yaml to an instance of the output class
- Include new plotting capabilities: (1) hydrogen storage, production, and dispatch; (2) electricity and hydrogen dispatch
- Remove reference_plants from examples. Reference plants can now be found in the [ReferenceHybridSystemDesigns](https://github.com/NREL/ReferenceHybridSystemDesigns) repository.
- Use sentence capitalization for plot labels and legends
- Use "metric ton" instead of "tonne" or "metric tonne" in all internal naming and plots
- Fix bug in hydrogen dispatch plotting by storing time series of hydrogen demand by hour
- Update the PEM efficiency to 51.0 kWh/kg from 54.6 kWh/kg
- Bumped PySAM version to 6+ and HOPP to 3.2.0
- Removed defunct conda build and upload scripts
- Return full solution dictionary from ProFAST, allowing access to CRF and WACC
- Renamed code from GreenHEART to H2Integrate
- Added iron processing framework and capabilities [PR 90](https://github.com/NREL/H2Integrate/pull/90)
- Added Martin and Rosner iron ore models, performance and cost for each [PR 90](https://github.com/NREL/H2Integrate/pull/90)
- Added Rosner direct reduction iron (DRI) model, performance and cost [PR 90](https://github.com/NREL/H2Integrate/pull/90)
- Added Martin transport module for performance and cost of iron [PR 90](https://github.com/NREL/H2Integrate/pull/90)
- Added generalized Stinn cost model for electrolysis of arbitrary materials [PR 90](https://github.com/NREL/H2Integrate/pull/90)

## v0.1.4 [4 February, 2025]

- Adds `CoolProp` to `pyproject.toml`
- Changes units of `lcoe_real` in `HOPPComponent` from "MW*h" to "kW*h"
- Adds `pre-commit`, `ruff`, and `isort` checks, and CI workflow to ensure these steps aren't
  skipped.
- Updates steel cost year to, 2022
- Updates ammonia cost year to, 2022
- Requires HOPP 3.1.1 or higher
- Updates tests to be compatible with HOPP 3.1.1 with ProFAST integration
- Removes support for python 3.9
- Add steel feedstock transport costs (lime, carbon, and iron ore pellets)
- Allow individual debt rate, equity rate, and debt/equity ratio/split for each subsystem
- Add initial docs focused on new H2Integrate development
- New documentation CI pipeline to publish documentation at nrel.github.io/H2Integrate/ and test
  that the documentation site will build on each pull request.
- Placeholder documentation content has been removed from the site build

## v0.1.3 [1 November, 2024]

- Replaces the git ProFAST installation with a PyPI installation.
- Removed dependence on external electrolyzer repo
- Updated CI to use conda environments with reproducible environment artifacts
- Rename logger from "wisdem/weis" to "h2integrate"
- Remove unsupported optimization algorithms

## v0.1.2 [28 October, 2024]

- Minor updates to examples for NAWEA workshop.
- Adds `environment.yml` for easy environment creation and H2Integrate installation.

## v0.1.1 [22 October, 2024]

- Hotfix for examples

## v0.1 [16 October, 2024]

- Project has been separated from HOPP and moved into H2Integrate, removing all HOPP infrastructure.<|MERGE_RESOLUTION|>--- conflicted
+++ resolved
@@ -20,17 +20,14 @@
 - Added `ProFastNPV`, a finance model using ProFAST to calculate NPV of the commodity
 - Moved `compute()` from `ProFastBase` to `ProFastLCO`.
 - Added `NumpyFinancialNPV`, a finance model that uses NumPy Financial npv to calculate the npv from the cash flows
-<<<<<<< HEAD
-- Split out cost models from coupled hydrogen storage performance and cost model
-- Added storage auto-sizing performance model based on storage sizing calculations that existed in the coupled hydrogen storage performance and cost model
-=======
 - Add feature for natural gas plant converter to take electricity demand as an input and added system capacity as an input
 - Added wind resource model for API calls to Open-Meteo archive
->>>>>>> ce48da3e
 - Added `load_yaml()` function and flexibility to input a config dictionary to H2IntegrateModel rather than a filepath
 - Fixed stoichiometry mistake in ammonia synloop
 - Removed `boundaries` from the necessary keys in `plant_config` validation
 - Improved the readability of the postprocessing printout
+- Split out cost models from coupled hydrogen storage performance and cost model
+- Added storage auto-sizing performance model based on storage sizing calculations that existed in the coupled hydrogen storage performance and cost model
 
 ## 0.4.0 [October 1, 2025]
 
