# CHANGELOG

## 0.3.1, Unreleased, TBD
- Bugfix: only run pyxdsm when there are connections in the system
- Added *_out/ to .gitignore to avoid clutter
- Added methanol production base class
- Added steam methane reforming methanol production technology
- Added a new optimization example with a wind plant and electrolyzer to showcase how to define design variables, constraints, and objective functions
- Added capability for user-defined technologies in the H2Integrate framework, allowing for custom models to be integrated into the system.
- Added an example of a user-defined technology in the `examples` directory, demonstrating an extremely simple paper mill model.
- Added a run of river hydro plant model, an example, and a documentation page.
- Updated the naming scheme throughout the framework so resources produced always have `_out` and resources consumed always have `_in` in their names.
- Removed the `to_organize` directory.
- Split out the electrolyzer cost models `basic` and `singlitico` for clarity.
- Bump min Python version and removed unnecessary packages from `pyproject.toml.
- Moved `overwrite_fin_values` to HOPP
- Enable optimization with HOPP technology ratings using `recreate_hopp_config_for_optimization`
- Added example for running with HOPP as the only technology in the H2Integrate system
- Made caching in the HOPP wrapper optional
- Expanded docs to include a new section on modifying config dicts after model instantiation.
- Added a check for if a custom model's name clashes with an existing model name in the H2Integrate framework, raising an error if it does.
- Refactored the ammonia production model to use the new H2Integrate framework natively and removed the prior performance and cost functions.
- Added a new ammonia production model which has nitrogen, hydrogen, and electricity inputs and ammonia output, with performance and cost functions.
- Added more available constraints from the HOPP wrapper useful for design optimizations
- Added geologic hydrogen (geoh2) converter and examples [PR 135](https://github.com/NREL/H2Integrate/pull/135)
- Added WOMBAT electrolyzer O&M model
- Added marine carbon capture base class
- Added direct ocean capture technology
- Added option for user to provide ProFAST parameters in finance parameters
- Added ammonia synloop, partially addressing https://github.com/NREL/H2Integrate/issues/169
- Added geologic hydrogen (geoh2) converter and examples [PR 135](https://github.com/NREL/H2Integrate/pull/135)
- Changed plant_config `atb_year` entry to `financial_analysis_start_year`
- Allow users to specify the technologies to include in the metrics calculations in the plant configuration file
<<<<<<< HEAD
- Updated finance parameter organization naming in `plant_config`.
=======
- Update PySAM solar performance model to allow for more user-configurability.
- Added simple air separation unit (ASU) converter to model nitrogen production.
- Added two ATB-compatible solar-PV cost models.
>>>>>>> 7026ba60

## 0.3.0 [May 2 2025]

- Introduced a fully new underlying framework for H2Integrate which uses [OpenMDAO](https://openmdao.org/), allowing for more flexibility and extensibility in the future
- Expanded introductory documentation
- Added TOL/MCH hydrogen storage cost model

## 0.2.1, Unreleased, TBD

- Fixed iron data save issue [PR 122](https://github.com/NREL/H2Integrate/pull/122)
- Added optional inputs to electrolyzer model, including curve coefficients and water usage rate.
- Bug-fix in electrolyzer outputs (H2_Results) if some stacks are never turned on.

## 0.2 [7 April 2025]

- Allow users to save the H2IntegrateOutput class as a yaml file and read that yaml to an instance of the output class
- Include new plotting capabilities: (1) hydrogen storage, production, and dispatch; (2) electricity and hydrogen dispatch
- Remove reference_plants from examples. Reference plants can now be found in the [ReferenceHybridSystemDesigns](https://github.com/NREL/ReferenceHybridSystemDesigns) repository.
- Use sentence capitalization for plot labels and legends
- Use "metric ton" instead of "tonne" or "metric tonne" in all internal naming and plots
- Fix bug in hydrogen dispatch plotting by storing time series of hydrogen demand by hour
- Update the PEM efficiency to 51.0 kWh/kg from 54.6 kWh/kg
- Bumped PySAM version to 6+ and HOPP to 3.2.0
- Removed defunct conda build and upload scripts
- Return full solution dictionary from ProFAST, allowing access to CRF and WACC
- Renamed code from GreenHEART to H2Integrate
- Added iron processing framework and capabilities [PR 90](https://github.com/NREL/H2Integrate/pull/90)
- Added Martin and Rosner iron ore models, performance and cost for each [PR 90](https://github.com/NREL/H2Integrate/pull/90)
- Added Rosner direct reduction iron (DRI) model, performance and cost [PR 90](https://github.com/NREL/H2Integrate/pull/90)
- Added Martin transport module for performance and cost of iron [PR 90](https://github.com/NREL/H2Integrate/pull/90)
- Added generalized Stinn cost model for electrolysis of arbitrary materials [PR 90](https://github.com/NREL/H2Integrate/pull/90)

## v0.1.4 [4 February 2025]

- Adds `CoolProp` to `pyproject.toml`
- Changes units of `lcoe_real` in `HOPPComponent` from "MW*h" to "kW*h"
- Adds `pre-commit`, `ruff`, and `isort` checks, and CI workflow to ensure these steps aren't
  skipped.
- Updates steel cost year to 2022
- Updates ammonia cost year to 2022
- Requires HOPP 3.1.1 or higher
- Updates tests to be compatible with HOPP 3.1.1 with ProFAST integration
- Removes support for python 3.9
- Add steel feedstock transport costs (lime, carbon, and iron ore pellets)
- Allow individual debt rate, equity rate, and debt/equity ratio/split for each subsystem
- Add initial docs focused on new H2Integrate development
- New documentation CI pipeline to publish documentation at nrel.github.io/H2Integrate/ and test
  that the documentation site will build on each pull request.
- Placeholder documentation content has been removed from the site build

## v0.1.3 [1 November 2024]

- Replaces the git ProFAST installation with a PyPI installation.
- Removed dependence on external electrolyzer repo
- Updated CI to use conda environments with reproducible environment artifacts
- Rename logger from "wisdem/weis" to "h2integrate"
- Remove unsupported optimization algorithms

## v0.1.2 [28 October 2024]

- Minor updates to examples for NAWEA workshop.
- Adds `environment.yml` for easy environment creation and H2Integrate installation.

## v0.1.1 [22 October 2024]

- ?

## v0.1 [16 October 2024]

- Project has been separated from HOPP and moved into H2Integrate, removing all HOPP infrastructure.<|MERGE_RESOLUTION|>--- conflicted
+++ resolved
@@ -31,13 +31,10 @@
 - Added geologic hydrogen (geoh2) converter and examples [PR 135](https://github.com/NREL/H2Integrate/pull/135)
 - Changed plant_config `atb_year` entry to `financial_analysis_start_year`
 - Allow users to specify the technologies to include in the metrics calculations in the plant configuration file
-<<<<<<< HEAD
-- Updated finance parameter organization naming in `plant_config`.
-=======
 - Update PySAM solar performance model to allow for more user-configurability.
 - Added simple air separation unit (ASU) converter to model nitrogen production.
 - Added two ATB-compatible solar-PV cost models.
->>>>>>> 7026ba60
+- Updated finance parameter organization naming in `plant_config`.
 
 ## 0.3.0 [May 2 2025]
 
