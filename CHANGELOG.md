# CHANGELOG

## 0.3.1, Unreleased, TBD

- Added methanol production base class
- Added steam methane reforming methanol production technology
- Added a new optimization example with a wind plant and electrolyzer to showcase how to define design variables, constraints, and objective functions
- Added capability for user-defined technologies in the H2Integrate framework, allowing for custom models to be integrated into the system.
- Added an example of a user-defined technology in the `examples` directory, demonstrating an extremely simple paper mill model.
- Added a run of river hydro plant model, an example, and a documentation page.
- Updated the naming scheme throughout the framework so resources produced always have `_out` and resources consumed always have `_in` in their names.
- Removed the `to_organize` directory.
- Split out the electrolyzer cost models `basic` and `singlitico` for clarity.
- Bump min Python version and removed unnecessary packages from `pyproject.toml.
- Moved `overwrite_fin_values` to HOPP
- Enable optimization with HOPP technology ratings using `recreate_hopp_config_for_optimization`
- Added example for running with HOPP as the only technology in the H2Integrate system
- Made caching in the HOPP wrapper optional
- Expanded docs to include a new section on modifying config dicts after model instantiation.
- Added a check for if a custom model's name clashes with an existing model name in the H2Integrate framework, raising an error if it does.
- Refactored the ammonia production model to use the new H2Integrate framework natively and removed the prior performance and cost functions.
- Added a new ammonia production model which has nitrogen, hydrogen, and electricity inputs and ammonia output, with performance and cost functions.
- Added more available constraints from the HOPP wrapper useful for design optimizations
- Added geologic hydrogen (geoh2) converter and examples [PR 135](https://github.com/NREL/H2Integrate/pull/135)
- Added WOMBAT electrolyzer O&M model
<<<<<<< HEAD
- Allow users to specify the technologies to include in the metrics calculations in the plant configuration file
=======
- Added marine carbon capture base class
- Added direct ocean capture technology
>>>>>>> 0f5b05db

## 0.3.0 [May 2 2025]

- Introduced a fully new underlying framework for H2Integrate which uses [OpenMDAO](https://openmdao.org/), allowing for more flexibility and extensibility in the future
- Expanded introductory documentation
- Added TOL/MCH hydrogen storage cost model

## 0.2.1, Unreleased, TBD

- Fixed iron data save issue [PR 122](https://github.com/NREL/H2Integrate/pull/122)
- Added optional inputs to electrolyzer model, including curve coefficients and water usage rate.
- Bug-fix in electrolyzer outputs (H2_Results) if some stacks are never turned on.

## 0.2 [7 April 2025]

- Allow users to save the H2IntegrateOutput class as a yaml file and read that yaml to an instance of the output class
- Include new plotting capabilities: (1) hydrogen storage, production, and dispatch; (2) electricity and hydrogen dispatch
- Remove reference_plants from examples. Reference plants can now be found in the [ReferenceHybridSystemDesigns](https://github.com/NREL/ReferenceHybridSystemDesigns) repository.
- Use sentence capitalization for plot labels and legends
- Use "metric ton" instead of "tonne" or "metric tonne" in all internal naming and plots
- Fix bug in hydrogen dispatch plotting by storing time series of hydrogen demand by hour
- Update the PEM efficiency to 51.0 kWh/kg from 54.6 kWh/kg
- Bumped PySAM version to 6+ and HOPP to 3.2.0
- Removed defunct conda build and upload scripts
- Return full solution dictionary from ProFAST, allowing access to CRF and WACC
- Renamed code from GreenHEART to H2Integrate
- Added iron processing framework and capabilities [PR 90](https://github.com/NREL/H2Integrate/pull/90)
- Added Martin and Rosner iron ore models, performance and cost for each [PR 90](https://github.com/NREL/H2Integrate/pull/90)
- Added Rosner direct reduction iron (DRI) model, performance and cost [PR 90](https://github.com/NREL/H2Integrate/pull/90)
- Added Martin transport module for performance and cost of iron [PR 90](https://github.com/NREL/H2Integrate/pull/90)
- Added generalized Stinn cost model for electrolysis of arbitrary materials [PR 90](https://github.com/NREL/H2Integrate/pull/90)

## v0.1.4 [4 February 2025]

- Adds `CoolProp` to `pyproject.toml`
- Changes units of `lcoe_real` in `HOPPComponent` from "MW*h" to "kW*h"
- Adds `pre-commit`, `ruff`, and `isort` checks, and CI workflow to ensure these steps aren't
  skipped.
- Updates steel cost year to 2022
- Updates ammonia cost year to 2022
- Requires HOPP 3.1.1 or higher
- Updates tests to be compatible with HOPP 3.1.1 with ProFAST integration
- Removes support for python 3.9
- Add steel feedstock transport costs (lime, carbon, and iron ore pellets)
- Allow individual debt rate, equity rate, and debt/equity ratio/split for each subsystem
- Add initial docs focused on new H2Integrate development
- New documentation CI pipeline to publish documentation at nrel.github.io/H2Integrate/ and test
  that the documentation site will build on each pull request.
- Placeholder documentation content has been removed from the site build

## v0.1.3 [1 November 2024]

- Replaces the git ProFAST installation with a PyPI installation.
- Removed dependence on external electrolyzer repo
- Updated CI to use conda environments with reproducible environment artifacts
- Rename logger from "wisdem/weis" to "h2integrate"
- Remove unsupported optimization algorithms

## v0.1.2 [28 October 2024]

- Minor updates to examples for NAWEA workshop.
- Adds `environment.yml` for easy environment creation and H2Integrate installation.

## v0.1.1 [22 October 2024]

- ?

## v0.1 [16 October 2024]

- Project has been separated from HOPP and moved into H2Integrate, removing all HOPP infrastructure.<|MERGE_RESOLUTION|>--- conflicted
+++ resolved
@@ -23,12 +23,9 @@
 - Added more available constraints from the HOPP wrapper useful for design optimizations
 - Added geologic hydrogen (geoh2) converter and examples [PR 135](https://github.com/NREL/H2Integrate/pull/135)
 - Added WOMBAT electrolyzer O&M model
-<<<<<<< HEAD
-- Allow users to specify the technologies to include in the metrics calculations in the plant configuration file
-=======
 - Added marine carbon capture base class
 - Added direct ocean capture technology
->>>>>>> 0f5b05db
+- Allow users to specify the technologies to include in the metrics calculations in the plant configuration file
 
 ## 0.3.0 [May 2 2025]
 
