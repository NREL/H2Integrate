--- conflicted
+++ resolved
@@ -26,8 +26,6 @@
 - Added WOMBAT electrolyzer O&M model
 - Added marine carbon capture base class
 - Added direct ocean capture technology
-<<<<<<< HEAD
-=======
 - Added option for user to provide ProFAST parameters in finance parameters
 - Added ammonia synloop, partially addressing https://github.com/NREL/H2Integrate/issues/169
 - Added geologic hydrogen (geoh2) converter and examples [PR 135](https://github.com/NREL/H2Integrate/pull/135)
@@ -36,7 +34,6 @@
 - Update PySAM solar performance model to allow for more user-configurability.
 - Added simple air separation unit (ASU) converter to model nitrogen production.
 - Added two ATB-compatible solar-PV cost models.
->>>>>>> 5fbc759f
 
 ## 0.3.0 [May 2 2025]
 
