# CHANGELOG

<<<<<<< HEAD
## Unreleased, TBD

- Added capability for user-defined technologies in the H2Integrate framework, allowing for custom models to be integrated into the system.
- Added an example of a user-defined technology in the `examples` directory, demonstrating an extremely simple paper mill model.
=======
## 0.3.1, Unreleased, TBD

- Added methanol production base class
- Added steam methane reforming methanol production technology
- Added a new optimization example with a wind plant and electrolyzer to showcase how to define design variables, constraints, and objective functions
>>>>>>> 81dd9882

## 0.3.0 [May 2 2025]

- Introduced a fully new underlying framework for H2Integrate which uses [OpenMDAO](https://openmdao.org/), allowing for more flexibility and extensibility in the future
- Expanded introductory documentation

## 0.2.1, Unreleased, TBD

- Fixed iron data save issue [PR 122](https://github.com/NREL/H2Integrate/pull/122)
- Added optional inputs to electrolyzer model, including curve coefficients and water usage rate.
- Bug-fix in electrolyzer outputs (H2_Results) if some stacks are never turned on.

## 0.2 [7 April 2025]

- Allow users to save the H2IntegrateOutput class as a yaml file and read that yaml to an instance of the output class
- Include new plotting capabilities: (1) hydrogen storage, production, and dispatch; (2) electricity and hydrogen dispatch
- Remove reference_plants from examples. Reference plants can now be found in the [ReferenceHybridSystemDesigns](https://github.com/NREL/ReferenceHybridSystemDesigns) repository.
- Use sentence capitalization for plot labels and legends
- Use "metric ton" instead of "tonne" or "metric tonne" in all internal naming and plots
- Fix bug in hydrogen dispatch plotting by storing time series of hydrogen demand by hour
- Update the PEM efficiency to 51.0 kWh/kg from 54.6 kWh/kg
- Bumped PySAM version to 6+ and HOPP to 3.2.0
- Removed defunct conda build and upload scripts
- Return full solution dictionary from ProFAST, allowing access to CRF and WACC
- Renamed code from GreenHEART to H2Integrate
- Added iron processing framework and capabilities [PR 90](https://github.com/NREL/H2Integrate/pull/90)
- Added Martin and Rosner iron ore models, performance and cost for each [PR 90](https://github.com/NREL/H2Integrate/pull/90)
- Added Rosner direct reduction iron (DRI) model, performance and cost [PR 90](https://github.com/NREL/H2Integrate/pull/90)
- Added Martin transport module for performance and cost of iron [PR 90](https://github.com/NREL/H2Integrate/pull/90)
- Added generalized Stinn cost model for electrolysis of arbitrary materials [PR 90](https://github.com/NREL/H2Integrate/pull/90)

## v0.1.4 [4 February 2025]

- Adds `CoolProp` to `pyproject.toml`
- Changes units of `lcoe_real` in `HOPPComponent` from "MW*h" to "kW*h"
- Adds `pre-commit`, `ruff`, and `isort` checks, and CI workflow to ensure these steps aren't
  skipped.
- Updates steel cost year to 2022
- Updates ammonia cost year to 2022
- Requires HOPP 3.1.1 or higher
- Updates tests to be compatible with HOPP 3.1.1 with ProFAST integration
- Removes support for python 3.9
- Add steel feedstock transport costs (lime, carbon, and iron ore pellets)
- Allow individual debt rate, equity rate, and debt/equity ratio/split for each subsystem
- Add initial docs focused on new H2Integrate development
- New documentation CI pipeline to publish documentation at nrel.github.io/H2Integrate/ and test
  that the documentation site will build on each pull request.
- Placeholder documentation content has been removed from the site build

## v0.1.3 [1 November 2024]

- Replaces the git ProFAST installation with a PyPI installation.
- Removed dependence on external electrolyzer repo
- Updated CI to use conda environments with reproducible environment artifacts
- Rename logger from "wisdem/weis" to "h2integrate"
- Remove unsupported optimization algorithms

## v0.1.2 [28 October 2024]

- Minor updates to examples for NAWEA workshop.
- Adds `environment.yml` for easy environment creation and H2Integrate installation.

## v0.1.1 [22 October 2024]

- ?

## v0.1 [16 October 2024]

- Project has been separated from HOPP and moved into H2Integrate, removing all HOPP infrastructure.<|MERGE_RESOLUTION|>--- conflicted
+++ resolved
@@ -1,17 +1,12 @@
 # CHANGELOG
 
-<<<<<<< HEAD
-## Unreleased, TBD
-
-- Added capability for user-defined technologies in the H2Integrate framework, allowing for custom models to be integrated into the system.
-- Added an example of a user-defined technology in the `examples` directory, demonstrating an extremely simple paper mill model.
-=======
 ## 0.3.1, Unreleased, TBD
 
 - Added methanol production base class
 - Added steam methane reforming methanol production technology
 - Added a new optimization example with a wind plant and electrolyzer to showcase how to define design variables, constraints, and objective functions
->>>>>>> 81dd9882
+- Added capability for user-defined technologies in the H2Integrate framework, allowing for custom models to be integrated into the system.
+- Added an example of a user-defined technology in the `examples` directory, demonstrating an extremely simple paper mill model.
 
 ## 0.3.0 [May 2 2025]
 
