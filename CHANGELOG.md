# CHANGELOG

## 0.3.1, Unreleased, TBD

- Added methanol production base class
- Added steam methane reforming methanol production technology
- Added a new optimization example with a wind plant and electrolyzer to showcase how to define design variables, constraints, and objective functions
- Added capability for user-defined technologies in the H2Integrate framework, allowing for custom models to be integrated into the system.
- Added an example of a user-defined technology in the `examples` directory, demonstrating an extremely simple paper mill model.
<<<<<<< HEAD
- Remove the `to_organize` directory.
- Added a run of river hydro plant model, an example, and a documentation page.
=======
- Updated the naming scheme throughout the framework so resources produced always have `_out` and resources consumed always have `_in` in their names.
- Removed the `to_organize` directory.
- Split out the electrolyzer cost models `basic` and `singlitico` for clarity.
>>>>>>> 71a865ef

## 0.3.0 [May 2 2025]

- Introduced a fully new underlying framework for H2Integrate which uses [OpenMDAO](https://openmdao.org/), allowing for more flexibility and extensibility in the future
- Expanded introductory documentation
- Added TOL/MCH hydrogen storage cost model

## 0.2.1, Unreleased, TBD

- Fixed iron data save issue [PR 122](https://github.com/NREL/H2Integrate/pull/122)
- Added optional inputs to electrolyzer model, including curve coefficients and water usage rate.
- Bug-fix in electrolyzer outputs (H2_Results) if some stacks are never turned on.

## 0.2 [7 April 2025]

- Allow users to save the H2IntegrateOutput class as a yaml file and read that yaml to an instance of the output class
- Include new plotting capabilities: (1) hydrogen storage, production, and dispatch; (2) electricity and hydrogen dispatch
- Remove reference_plants from examples. Reference plants can now be found in the [ReferenceHybridSystemDesigns](https://github.com/NREL/ReferenceHybridSystemDesigns) repository.
- Use sentence capitalization for plot labels and legends
- Use "metric ton" instead of "tonne" or "metric tonne" in all internal naming and plots
- Fix bug in hydrogen dispatch plotting by storing time series of hydrogen demand by hour
- Update the PEM efficiency to 51.0 kWh/kg from 54.6 kWh/kg
- Bumped PySAM version to 6+ and HOPP to 3.2.0
- Removed defunct conda build and upload scripts
- Return full solution dictionary from ProFAST, allowing access to CRF and WACC
- Renamed code from GreenHEART to H2Integrate
- Added iron processing framework and capabilities [PR 90](https://github.com/NREL/H2Integrate/pull/90)
- Added Martin and Rosner iron ore models, performance and cost for each [PR 90](https://github.com/NREL/H2Integrate/pull/90)
- Added Rosner direct reduction iron (DRI) model, performance and cost [PR 90](https://github.com/NREL/H2Integrate/pull/90)
- Added Martin transport module for performance and cost of iron [PR 90](https://github.com/NREL/H2Integrate/pull/90)
- Added generalized Stinn cost model for electrolysis of arbitrary materials [PR 90](https://github.com/NREL/H2Integrate/pull/90)

## v0.1.4 [4 February 2025]

- Adds `CoolProp` to `pyproject.toml`
- Changes units of `lcoe_real` in `HOPPComponent` from "MW*h" to "kW*h"
- Adds `pre-commit`, `ruff`, and `isort` checks, and CI workflow to ensure these steps aren't
  skipped.
- Updates steel cost year to 2022
- Updates ammonia cost year to 2022
- Requires HOPP 3.1.1 or higher
- Updates tests to be compatible with HOPP 3.1.1 with ProFAST integration
- Removes support for python 3.9
- Add steel feedstock transport costs (lime, carbon, and iron ore pellets)
- Allow individual debt rate, equity rate, and debt/equity ratio/split for each subsystem
- Add initial docs focused on new H2Integrate development
- New documentation CI pipeline to publish documentation at nrel.github.io/H2Integrate/ and test
  that the documentation site will build on each pull request.
- Placeholder documentation content has been removed from the site build

## v0.1.3 [1 November 2024]

- Replaces the git ProFAST installation with a PyPI installation.
- Removed dependence on external electrolyzer repo
- Updated CI to use conda environments with reproducible environment artifacts
- Rename logger from "wisdem/weis" to "h2integrate"
- Remove unsupported optimization algorithms

## v0.1.2 [28 October 2024]

- Minor updates to examples for NAWEA workshop.
- Adds `environment.yml` for easy environment creation and H2Integrate installation.

## v0.1.1 [22 October 2024]

- ?

## v0.1 [16 October 2024]

- Project has been separated from HOPP and moved into H2Integrate, removing all HOPP infrastructure.<|MERGE_RESOLUTION|>--- conflicted
+++ resolved
@@ -7,14 +7,10 @@
 - Added a new optimization example with a wind plant and electrolyzer to showcase how to define design variables, constraints, and objective functions
 - Added capability for user-defined technologies in the H2Integrate framework, allowing for custom models to be integrated into the system.
 - Added an example of a user-defined technology in the `examples` directory, demonstrating an extremely simple paper mill model.
-<<<<<<< HEAD
-- Remove the `to_organize` directory.
 - Added a run of river hydro plant model, an example, and a documentation page.
-=======
 - Updated the naming scheme throughout the framework so resources produced always have `_out` and resources consumed always have `_in` in their names.
 - Removed the `to_organize` directory.
 - Split out the electrolyzer cost models `basic` and `singlitico` for clarity.
->>>>>>> 71a865ef
 
 ## 0.3.0 [May 2 2025]
 
