# Changelog

<<<<<<< HEAD
## 0.4.1 [Unreleased, TBD]
- Updated setting up recorder in `PoseOptimization`
=======
## 0.4.x [TBD]
- Added `tools/run_cases.py` with tools to run different `tech_config` cases from a spreadsheet, with new docs page to describe: docs/user_guide/how_to_run_several_cases_in_sequence.md
- Added capability for user-defined finance models in the H2Integrate framework
- Added an optimized offshore methanol production case to examples/03_methanol/co2_hydrogenation_doc
>>>>>>> e950dd8d

## 0.4.0 [October 1, 2025]

This release introduces significant new technology models and framework capabilities for system design and optimization, alongside major refactoring and user experience improvements.

### New Features and Technology Models

- Added capability for user-defined technologies in the H2Integrate framework, allowing for custom models to be integrated into the system [PR 128](https://github.com/NREL/H2Integrate/pull/128).
- Added a check for if a custom model's name clashes with an existing model name in the H2Integrate framework, raising an error if it does [PR 128](https://github.com/NREL/H2Integrate/pull/128).
- Added geologic hydrogen (GeoH2) converter and examples [PR 135](https://github.com/NREL/H2Integrate/pull/135).
- Added methanol production base class [PR 137](https://github.com/NREL/H2Integrate/pull/137).
- Added steam methane reforming methanol production technology [PR 137](https://github.com/NREL/H2Integrate/pull/137).
- Added CO2 hydrogenation methanol production technology [PR 137](https://github.com/NREL/H2Integrate/pull/137).
- Added run of river hydro plant model, an example, and a documentation page [PR 145](https://github.com/NREL/H2Integrate/pull/145).
- Added marine carbon capture base class [PR 165](https://github.com/NREL/H2Integrate/pull/165).
- Added direct ocean capture technology [PR 165](https://github.com/NREL/H2Integrate/pull/165).
- Added ammonia synloop, partially addressing [Issue 169](https://github.com/NREL/H2Integrate/issues/169) [PR 177](https://github.com/NREL/H2Integrate/pull/177).
- Added simple air separation unit (ASU) converter to model nitrogen production [PR 179](https://github.com/NREL/H2Integrate/pull/179).
- Added rule-based storage system control capability (e.g., for battery, H2, CO2) [PR 195](https://github.com/NREL/H2Integrate/pull/195).
- Added ocean alkalinity enhancement technology model [PR 212](https://github.com/NREL/H2Integrate/pull/212).
- Added `natural_gas_performance` and `natural_gas_cost` models, allowing for natural gas power plant modeling [PR 221](https://github.com/NREL/H2Integrate/pull/221).
- Added wind resource model, API baseclasses, updated examples, and documentation [PR 245](https://github.com/NREL/H2Integrate/pull/245).
- Added generic storage model, useful for battery, hydrogen, CO2, or other resource storage [PR 248](https://github.com/NREL/H2Integrate/pull/248).


### Improvements and Refactoring

- Removed the `to_organize` directory [PR 138](https://github.com/NREL/H2Integrate/pull/138).
- Updated the naming scheme throughout the framework so resources produced always have `_out` and resources consumed always have `_in` in their names [PR 148](https://github.com/NREL/H2Integrate/pull/148).
- Added ability to export ProFAST object to yaml file in `ProFastComp` [PR 207](https://github.com/NREL/H2Integrate/pull/207).
- Refactored `ProFastComp` and put in a new file (`h2integrate/core/profast_financial.py`). Added flexibility to allow users to specify different financial models [PR 218](https://github.com/NREL/H2Integrate/pull/218).
- Revamped the feedstocks technology group to allow for more precise modeling of feedstock supply chains, including capacity constraints and feedstock amount consumed [PR 221](https://github.com/NREL/H2Integrate/pull/221).
- Made `pipe` and `cable` substance-agnostic rather than hard-coded for `hydrogen` and `electricity` [PR 241](https://github.com/NREL/H2Integrate/pull/241).
- Updated option to pass variables in technology interconnections to allow for different variable names from source to destination in the format `[source_tech, dest_tech, (source_tech_variable, dest_tech_variable)]` [PR 236](https://github.com/NREL/H2Integrate/pull/236).
- Split out the electrolyzer cost models `basic` and `singlitico` for clarity [PR 147](https://github.com/NREL/H2Integrate/pull/147).
- Refactored the ammonia production model to use the new H2Integrate framework natively and removed the prior performance and cost functions [PR 163](https://github.com/NREL/H2Integrate/pull/163).
- Added a new ammonia production model which has nitrogen, hydrogen, and electricity inputs and ammonia output, with performance and cost functions [PR 163](https://github.com/NREL/H2Integrate/pull/163).
- Added WOMBAT electrolyzer O&M model [PR 168](https://github.com/NREL/H2Integrate/pull/168).
- Changed electrolyzer capacity to be specified as `n_clusters` rather than `rating` in electrolyzer performance model config [PR 194](https://github.com/NREL/H2Integrate/pull/194).
- Changed electrolyzer capacity to be an input to the electrolyzer cost models rather than pulled from the cost model config [PR 194](https://github.com/NREL/H2Integrate/pull/194).
- Added cost model base class and removed `plant_config['finance_parameters']['discount_years']['tech']`. Cost year is now an optional input (`tech_config[tech]['model_inputs']['cost_parameters']['cost_year']`) and a discrete output [PR 199](https://github.com/NREL/H2Integrate/pull/199).
- Added two ATB-compatible solar-PV cost models [PR 193](https://github.com/NREL/H2Integrate/pull/193).
- Update PySAM solar performance model to allow for more user-configurability [PR 187](https://github.com/NREL/H2Integrate/pull/187).
- Added `"custom_electrolyzer_cost"` model, an electrolyzer cost model that allows for user-defined CapEx and OpEx values [PR 227](https://github.com/NREL/H2Integrate/pull/227).
- Added variable O&M to `CostModelBaseClass` and integrated into finance-related models [PR 235](https://github.com/NREL/H2Integrate/pull/235).
- Improved `h2integrate/transporters/power_combiner.py` and enabled usage of multiple electricity producing technologies [PR 232](https://github.com/NREL/H2Integrate/pull/232).


### Configuration and Optimization

- Updated finance parameter organization naming in `plant_config` [PR 218](https://github.com/NREL/H2Integrate/pull/218).
- Changed finance handling to use `finance_subgroups` and `finance_groups` defined in the `plant_config` rather than previous `financial_groups` in the `tech_config` and `technologies_to_include_in_metrics` in `plant_config` [PR 240](https://github.com/NREL/H2Integrate/pull/240).
- Allow users to specify the technologies to include in the metrics calculations in the plant configuration file [PR 240](https://github.com/NREL/H2Integrate/pull/240).
- Added option for user to provide ProFAST parameters in finance parameters [PR 240](https://github.com/NREL/H2Integrate/pull/240).
- Changed `plant_config` `atb_year` entry to `financial_analysis_start_year` [PR 190](https://github.com/NREL/H2Integrate/pull/190).
- Added `simulation` section under `plant_config['plant']` that has information such as number of timesteps in the simulation, time step interval in seconds, simulation start time, and time zone [PR 219](https://github.com/NREL/H2Integrate/pull/219).
- Moved `overwrite_fin_values` to HOPP [PR 164](https://github.com/NREL/H2Integrate/pull/164).
- Enable optimization with HOPP technology ratings using `recreate_hopp_config_for_optimization` [PR 164](https://github.com/NREL/H2Integrate/pull/164).
- Made caching in the HOPP wrapper optional [PR 164](https://github.com/NREL/H2Integrate/pull/164).
- Added more available constraints from the HOPP wrapper useful for design optimizations [PR 164](https://github.com/NREL/H2Integrate/pull/164).


### Documentation, Examples, and Miscellaneous

- Added an example of a user-defined technology in the `examples` directory, demonstrating an extremely simple paper mill model [PR 128](https://github.com/NREL/H2Integrate/pull/128).
- Added example for running with HOPP as the only technology in the H2Integrate system [PR 164](https://github.com/NREL/H2Integrate/pull/164).
- Added an optimization example with a wind plant and electrolyzer to showcase how to define design variables, constraints, and objective functions [PR 126](https://github.com/NREL/H2Integrate/pull/126).
- Expanded docs to include a new section on modifying config dicts after model instantiation [PR 151](https://github.com/NREL/H2Integrate/pull/151).
- Added `*_out/` to `.gitignore` to avoid clutter [PR 191](https://github.com/NREL/H2Integrate/pull/191).
- Bump min Python version and removed unnecessary packages from `pyproject.toml` [PR 150](https://github.com/NREL/H2Integrate/pull/150).
- Bugfix: only run `pyxdsm` when there are connections in the system [PR 201](https://github.com/NREL/H2Integrate/pull/201).


## 0.3.0 [May 2, 2025]

- Introduced a fully new underlying framework for H2Integrate which uses [OpenMDAO](https://openmdao.org/), allowing for more flexibility and extensibility in the future
- Expanded introductory documentation
- Added TOL/MCH hydrogen storage cost model

## 0.2.1 Unreleased, TBD

- Fixed iron data save issue [PR 122](https://github.com/NREL/H2Integrate/pull/122)
- Added optional inputs to electrolyzer model, including curve coefficients and water usage rate.
- Bug-fix in electrolyzer outputs (H2_Results) if some stacks are never turned on.

## 0.2 [7 April, 2025]

- Allow users to save the H2IntegrateOutput class as a yaml file and read that yaml to an instance of the output class
- Include new plotting capabilities: (1) hydrogen storage, production, and dispatch; (2) electricity and hydrogen dispatch
- Remove reference_plants from examples. Reference plants can now be found in the [ReferenceHybridSystemDesigns](https://github.com/NREL/ReferenceHybridSystemDesigns) repository.
- Use sentence capitalization for plot labels and legends
- Use "metric ton" instead of "tonne" or "metric tonne" in all internal naming and plots
- Fix bug in hydrogen dispatch plotting by storing time series of hydrogen demand by hour
- Update the PEM efficiency to 51.0 kWh/kg from 54.6 kWh/kg
- Bumped PySAM version to 6+ and HOPP to 3.2.0
- Removed defunct conda build and upload scripts
- Return full solution dictionary from ProFAST, allowing access to CRF and WACC
- Renamed code from GreenHEART to H2Integrate
- Added iron processing framework and capabilities [PR 90](https://github.com/NREL/H2Integrate/pull/90)
- Added Martin and Rosner iron ore models, performance and cost for each [PR 90](https://github.com/NREL/H2Integrate/pull/90)
- Added Rosner direct reduction iron (DRI) model, performance and cost [PR 90](https://github.com/NREL/H2Integrate/pull/90)
- Added Martin transport module for performance and cost of iron [PR 90](https://github.com/NREL/H2Integrate/pull/90)
- Added generalized Stinn cost model for electrolysis of arbitrary materials [PR 90](https://github.com/NREL/H2Integrate/pull/90)

## v0.1.4 [4 February, 2025]

- Adds `CoolProp` to `pyproject.toml`
- Changes units of `lcoe_real` in `HOPPComponent` from "MW*h" to "kW*h"
- Adds `pre-commit`, `ruff`, and `isort` checks, and CI workflow to ensure these steps aren't
  skipped.
- Updates steel cost year to, 2022
- Updates ammonia cost year to, 2022
- Requires HOPP 3.1.1 or higher
- Updates tests to be compatible with HOPP 3.1.1 with ProFAST integration
- Removes support for python 3.9
- Add steel feedstock transport costs (lime, carbon, and iron ore pellets)
- Allow individual debt rate, equity rate, and debt/equity ratio/split for each subsystem
- Add initial docs focused on new H2Integrate development
- New documentation CI pipeline to publish documentation at nrel.github.io/H2Integrate/ and test
  that the documentation site will build on each pull request.
- Placeholder documentation content has been removed from the site build

## v0.1.3 [1 November, 2024]

- Replaces the git ProFAST installation with a PyPI installation.
- Removed dependence on external electrolyzer repo
- Updated CI to use conda environments with reproducible environment artifacts
- Rename logger from "wisdem/weis" to "h2integrate"
- Remove unsupported optimization algorithms

## v0.1.2 [28 October, 2024]

- Minor updates to examples for NAWEA workshop.
- Adds `environment.yml` for easy environment creation and H2Integrate installation.

## v0.1.1 [22 October, 2024]

- Hotfix for examples

## v0.1 [16 October, 2024]

- Project has been separated from HOPP and moved into H2Integrate, removing all HOPP infrastructure.<|MERGE_RESOLUTION|>--- conflicted
+++ resolved
@@ -1,14 +1,10 @@
 # Changelog
 
-<<<<<<< HEAD
-## 0.4.1 [Unreleased, TBD]
-- Updated setting up recorder in `PoseOptimization`
-=======
 ## 0.4.x [TBD]
 - Added `tools/run_cases.py` with tools to run different `tech_config` cases from a spreadsheet, with new docs page to describe: docs/user_guide/how_to_run_several_cases_in_sequence.md
 - Added capability for user-defined finance models in the H2Integrate framework
 - Added an optimized offshore methanol production case to examples/03_methanol/co2_hydrogenation_doc
->>>>>>> e950dd8d
+- Updated setting up recorder in `PoseOptimization`
 
 ## 0.4.0 [October 1, 2025]
 
