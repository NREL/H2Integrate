--- conflicted
+++ resolved
@@ -22,12 +22,9 @@
 - Made caching in the HOPP wrapper optional
 - Expanded docs to include a new section on modifying config dicts after model instantiation.
 - Added a check for if a custom model's name clashes with an existing model name in the H2Integrate framework, raising an error if it does.
-<<<<<<< HEAD
-- Added more available constraints from the HOPP wrapper useful for design optimizations
-=======
 - Refactored the ammonia production model to use the new H2Integrate framework natively and removed the prior performance and cost functions.
 - Added a new ammonia production model which has nitrogen, hydrogen, and electricity inputs and ammonia output, with performance and cost functions.
->>>>>>> 6d64b64e
+- Added more available constraints from the HOPP wrapper useful for design optimizations
 
 ## 0.3.0 [May 2 2025]
 
