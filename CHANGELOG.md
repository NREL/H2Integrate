# CHANGELOG

<<<<<<< HEAD
## Unreleased [TBD]

- Added example standalone methanol module with just steam methane reforming (SMR)
=======
## 0.3.0 [May 2 2025]

- Introduced a fully new underlying framework for H2Integrate which uses [OpenMDAO](https://openmdao.org/), allowing for more flexibility and extensibility in the future
- Expanded introductory documentation

## 0.2.1, Unreleased, TBD

- Fixed iron data save issue [PR 122](https://github.com/NREL/H2Integrate/pull/122)
- Added optional inputs to electrolyzer model, including curve coefficients and water usage rate.
- Bug-fix in electrolyzer outputs (H2_Results) if some stacks are never turned on.
>>>>>>> e4a9253e

## 0.2 [7 April 2025]

- Allow users to save the H2IntegrateOutput class as a yaml file and read that yaml to an instance of the output class
- Include new plotting capabilities: (1) hydrogen storage, production, and dispatch; (2) electricity and hydrogen dispatch
- Remove reference_plants from examples. Reference plants can now be found in the [ReferenceHybridSystemDesigns](https://github.com/NREL/ReferenceHybridSystemDesigns) repository.
- Use sentence capitalization for plot labels and legends
- Use "metric ton" instead of "tonne" or "metric tonne" in all internal naming and plots
- Fix bug in hydrogen dispatch plotting by storing time series of hydrogen demand by hour
- Update the PEM efficiency to 51.0 kWh/kg from 54.6 kWh/kg
- Bumped PySAM version to 6+ and HOPP to 3.2.0
- Removed defunct conda build and upload scripts
- Return full solution dictionary from ProFAST, allowing access to CRF and WACC
- Renamed code from GreenHEART to H2Integrate
- Added iron processing framework and capabilities [PR 90](https://github.com/NREL/H2Integrate/pull/90)
- Added Martin and Rosner iron ore models, performance and cost for each [PR 90](https://github.com/NREL/H2Integrate/pull/90)
- Added Rosner direct reduction iron (DRI) model, performance and cost [PR 90](https://github.com/NREL/H2Integrate/pull/90)
- Added Martin transport module for performance and cost of iron [PR 90](https://github.com/NREL/H2Integrate/pull/90)
- Added generalized Stinn cost model for electrolysis of arbitrary materials [PR 90](https://github.com/NREL/H2Integrate/pull/90)

## v0.1.4 [4 February 2025]

- Adds `CoolProp` to `pyproject.toml`
- Changes units of `lcoe_real` in `HOPPComponent` from "MW*h" to "kW*h"
- Adds `pre-commit`, `ruff`, and `isort` checks, and CI workflow to ensure these steps aren't
  skipped.
- Updates steel cost year to 2022
- Updates ammonia cost year to 2022
- Requires HOPP 3.1.1 or higher
- Updates tests to be compatible with HOPP 3.1.1 with ProFAST integration
- Removes support for python 3.9
- Add steel feedstock transport costs (lime, carbon, and iron ore pellets)
- Allow individual debt rate, equity rate, and debt/equity ratio/split for each subsystem
- Add initial docs focused on new H2Integrate development
- New documentation CI pipeline to publish documentation at nrel.github.io/H2Integrate/ and test
  that the documentation site will build on each pull request.
- Placeholder documentation content has been removed from the site build

## v0.1.3 [1 November 2024]

- Replaces the git ProFAST installation with a PyPI installation.
- Removed dependence on external electrolyzer repo
- Updated CI to use conda environments with reproducible environment artifacts
- Rename logger from "wisdem/weis" to "h2integrate"
- Remove unsupported optimization algorithms

## v0.1.2 [28 October 2024]

- Minor updates to examples for NAWEA workshop.
- Adds `environment.yml` for easy environment creation and H2Integrate installation.

## v0.1.1 [22 October 2024]

- ?

## v0.1 [16 October 2024]

- Project has been separated from HOPP and moved into H2Integrate, removing all HOPP infrastructure.<|MERGE_RESOLUTION|>--- conflicted
+++ resolved
@@ -1,10 +1,5 @@
 # CHANGELOG
 
-<<<<<<< HEAD
-## Unreleased [TBD]
-
-- Added example standalone methanol module with just steam methane reforming (SMR)
-=======
 ## 0.3.0 [May 2 2025]
 
 - Introduced a fully new underlying framework for H2Integrate which uses [OpenMDAO](https://openmdao.org/), allowing for more flexibility and extensibility in the future
@@ -15,7 +10,6 @@
 - Fixed iron data save issue [PR 122](https://github.com/NREL/H2Integrate/pull/122)
 - Added optional inputs to electrolyzer model, including curve coefficients and water usage rate.
 - Bug-fix in electrolyzer outputs (H2_Results) if some stacks are never turned on.
->>>>>>> e4a9253e
 
 ## 0.2 [7 April 2025]
 
