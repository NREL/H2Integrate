--- conflicted
+++ resolved
@@ -25,12 +25,9 @@
 - Added WOMBAT electrolyzer O&M model
 - Added marine carbon capture base class
 - Added direct ocean capture technology
-<<<<<<< HEAD
-- Allow users to specify the technologies to include in the metrics calculations in the plant configuration file
-=======
 - Added option for user to provide ProFAST parameters in finance parameters
 - Changed plant_config `atb_year` entry to `financial_analysis_start_year`
->>>>>>> 890b26f1
+- Allow users to specify the technologies to include in the metrics calculations in the plant configuration file
 
 ## 0.3.0 [May 2 2025]
 
