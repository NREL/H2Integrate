# CHANGELOG

## 0.3.1, Unreleased, TBD

- Added methanol production base class
- Added steam methane reforming methanol production technology
- Added a new optimization example with a wind plant and electrolyzer to showcase how to define design variables, constraints, and objective functions
- Added capability for user-defined technologies in the H2Integrate framework, allowing for custom models to be integrated into the system.
- Added an example of a user-defined technology in the `examples` directory, demonstrating an extremely simple paper mill model.
- Added a run of river hydro plant model, an example, and a documentation page.
- Updated the naming scheme throughout the framework so resources produced always have `_out` and resources consumed always have `_in` in their names.
- Removed the `to_organize` directory.
- Split out the electrolyzer cost models `basic` and `singlitico` for clarity.
- Bump min Python version and removed unnecessary packages from `pyproject.toml.
<<<<<<< HEAD
- Moved `overwrite_fin_values` to HOPP
- Enable optimization with HOPP technology ratings using `recreate_hopp_config_for_optimization`
- Added example for running with HOPP as the only technology in the H2Integrate system
- Made caching in the HOPP wrapper optional

=======
- Expanded docs to include a new section on modifying config dicts after model instantiation.
- Added a check for if a custom model's name clashes with an existing model name in the H2Integrate framework, raising an error if it does.
>>>>>>> 4a3c644f

## 0.3.0 [May 2 2025]

- Introduced a fully new underlying framework for H2Integrate which uses [OpenMDAO](https://openmdao.org/), allowing for more flexibility and extensibility in the future
- Expanded introductory documentation
- Added TOL/MCH hydrogen storage cost model

## 0.2.1, Unreleased, TBD

- Fixed iron data save issue [PR 122](https://github.com/NREL/H2Integrate/pull/122)
- Added optional inputs to electrolyzer model, including curve coefficients and water usage rate.
- Bug-fix in electrolyzer outputs (H2_Results) if some stacks are never turned on.

## 0.2 [7 April 2025]

- Allow users to save the H2IntegrateOutput class as a yaml file and read that yaml to an instance of the output class
- Include new plotting capabilities: (1) hydrogen storage, production, and dispatch; (2) electricity and hydrogen dispatch
- Remove reference_plants from examples. Reference plants can now be found in the [ReferenceHybridSystemDesigns](https://github.com/NREL/ReferenceHybridSystemDesigns) repository.
- Use sentence capitalization for plot labels and legends
- Use "metric ton" instead of "tonne" or "metric tonne" in all internal naming and plots
- Fix bug in hydrogen dispatch plotting by storing time series of hydrogen demand by hour
- Update the PEM efficiency to 51.0 kWh/kg from 54.6 kWh/kg
- Bumped PySAM version to 6+ and HOPP to 3.2.0
- Removed defunct conda build and upload scripts
- Return full solution dictionary from ProFAST, allowing access to CRF and WACC
- Renamed code from GreenHEART to H2Integrate
- Added iron processing framework and capabilities [PR 90](https://github.com/NREL/H2Integrate/pull/90)
- Added Martin and Rosner iron ore models, performance and cost for each [PR 90](https://github.com/NREL/H2Integrate/pull/90)
- Added Rosner direct reduction iron (DRI) model, performance and cost [PR 90](https://github.com/NREL/H2Integrate/pull/90)
- Added Martin transport module for performance and cost of iron [PR 90](https://github.com/NREL/H2Integrate/pull/90)
- Added generalized Stinn cost model for electrolysis of arbitrary materials [PR 90](https://github.com/NREL/H2Integrate/pull/90)

## v0.1.4 [4 February 2025]

- Adds `CoolProp` to `pyproject.toml`
- Changes units of `lcoe_real` in `HOPPComponent` from "MW*h" to "kW*h"
- Adds `pre-commit`, `ruff`, and `isort` checks, and CI workflow to ensure these steps aren't
  skipped.
- Updates steel cost year to 2022
- Updates ammonia cost year to 2022
- Requires HOPP 3.1.1 or higher
- Updates tests to be compatible with HOPP 3.1.1 with ProFAST integration
- Removes support for python 3.9
- Add steel feedstock transport costs (lime, carbon, and iron ore pellets)
- Allow individual debt rate, equity rate, and debt/equity ratio/split for each subsystem
- Add initial docs focused on new H2Integrate development
- New documentation CI pipeline to publish documentation at nrel.github.io/H2Integrate/ and test
  that the documentation site will build on each pull request.
- Placeholder documentation content has been removed from the site build

## v0.1.3 [1 November 2024]

- Replaces the git ProFAST installation with a PyPI installation.
- Removed dependence on external electrolyzer repo
- Updated CI to use conda environments with reproducible environment artifacts
- Rename logger from "wisdem/weis" to "h2integrate"
- Remove unsupported optimization algorithms

## v0.1.2 [28 October 2024]

- Minor updates to examples for NAWEA workshop.
- Adds `environment.yml` for easy environment creation and H2Integrate installation.

## v0.1.1 [22 October 2024]

- ?

## v0.1 [16 October 2024]

- Project has been separated from HOPP and moved into H2Integrate, removing all HOPP infrastructure.<|MERGE_RESOLUTION|>--- conflicted
+++ resolved
@@ -12,16 +12,12 @@
 - Removed the `to_organize` directory.
 - Split out the electrolyzer cost models `basic` and `singlitico` for clarity.
 - Bump min Python version and removed unnecessary packages from `pyproject.toml.
-<<<<<<< HEAD
 - Moved `overwrite_fin_values` to HOPP
 - Enable optimization with HOPP technology ratings using `recreate_hopp_config_for_optimization`
 - Added example for running with HOPP as the only technology in the H2Integrate system
 - Made caching in the HOPP wrapper optional
-
-=======
 - Expanded docs to include a new section on modifying config dicts after model instantiation.
 - Added a check for if a custom model's name clashes with an existing model name in the H2Integrate framework, raising an error if it does.
->>>>>>> 4a3c644f
 
 ## 0.3.0 [May 2 2025]
 
