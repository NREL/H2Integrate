--- conflicted
+++ resolved
@@ -4,11 +4,8 @@
 
 - Added methanol production base class
 - Added steam methane reforming methanol production technology
-<<<<<<< HEAD
+- Added a new optimization example with a wind plant and electrolyzer to showcase how to define design variables, constraints, and objective functions
 - Added NPV calc to finances
-=======
-- Added a new optimization example with a wind plant and electrolyzer to showcase how to define design variables, constraints, and objective functions
->>>>>>> 81dd9882
 
 ## 0.3.0 [May 2 2025]
 
