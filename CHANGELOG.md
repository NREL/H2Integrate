--- conflicted
+++ resolved
@@ -1,48 +1,8 @@
 # Changelog
 
-<<<<<<< HEAD
-## 0.4.x [TBD]
-- Added `tools/run_cases.py` with tools to run different `tech_config` cases from a spreadsheet, with new docs page to describe: docs/user_guide/how_to_run_several_cases_in_sequence.md
-- Added capability for user-defined finance models in the H2Integrate framework
-- Added an optimized offshore methanol production case to examples/03_methanol/co2_hydrogenation_doc
-- Updated setting up recorder in `PoseOptimization`
-- Added resource models to make solar resource API calls to the NREL Developer GOES dataset
-- Added framework to run heuristic load following dispatch for storage technologies
-- Added PySAM battery model as a storage technology performance model
-- Added `create_om_reports` option to driver config to enable/disable OpenMDAO reports (N2 diagrams, etc.)
-- Added design of experiment functionality
-- Added "csvgen" as generator type for design of experiments
-- Added PySAM Windpower performance model to simulate wind.
-- Added `simple_grid_layout.py` for wind plant layout modeling, can model square or rectangular layouts.
-- Added ability to visualize the wind plant layout for PySAM Windpower model using `post_process(show_plots=True)`.
-- Added Wind Annual Technology Baseline cost model `atb_wind_cost.py`.
-- Updated inputs for the `ATBBatteryCostModel` and `DemandOpenLoopController` so storage capacity and charge rate can be design variables
-- Created `ProFastBase`, a base class for the `ProFastLCO` and `ProFastNPV` models
-- Added `ProFastNPV`, a finance model using ProFAST to calculate NPV of the commodity
-- Moved `compute()` from `ProFastBase` to `ProFastLCO`.
-- Added `NumpyFinancialNPV`, a finance model that uses NumPy Financial npv to calculate the npv from the cash flows
-- Add feature for natural gas plant converter to take electricity demand as an input and added system capacity as an input
-- Added wind resource model for API calls to Open-Meteo archive
-- Added `load_yaml()` function and flexibility to input a config dictionary to H2IntegrateModel rather than a filepath
-- Fixed stoichiometry mistake in ammonia synloop
-- Removed `boundaries` from the necessary keys in `plant_config` validation
-- Improved the readability of the postprocessing printout
-- Split out cost models from coupled hydrogen storage performance and cost model
-- Added storage auto-sizing performance model based on storage sizing calculations that existed in the coupled hydrogen storage performance and cost model
-- Added ability for latitude and longitude to be design variables in design sweep
-- Move existing geologic hydrogen models into geoh2 subsurface converters and add surface processing converter
-- Enabled dynamic plant component sizing modes through the resizeable model class `ResizeablePerformanceModelBaseClass`.
-- Added standalone iron mine performance and cost model
-- Added solar resource models for Meteosat Prime Meridian and Himawari datasets available through NSRDB
-- Improved readability of the postprocessing printout by simplifying numerical representation, especially for years
-- Added grid converter performance and cost model which can be used to buy, sell, or buy and sell electricity to/from the grid
-- Add open-loop load demand controllers: `DemandOpenLoopConverterController` and `FlexibleDemandOpenLoopConverterController`
-- Allow multiple instances of the same electricity producing technologies using prefix-based matching
-- Allow multiple instances of custom models in the same hybrid system
-- Removed a large portion of the old GreenHEART code that was no longer being used
-- Moved high-level tests to the appropriate directory and removed defunct tests
-- Updated generic combiner to accept any number of inflow streams instead of just 2
-=======
+## 0.5.x [TBD]
+- Add existing geologic hydrogen surface processing converter
+
 ## 0.5.1 [December 18, 2025]
 
 - Fixed tagged version number for release
@@ -100,7 +60,6 @@
 - Improved the readability of the postprocessing printout [PR 361](https://github.com/NREL/H2Integrate/pull/361)
 - Improved readability of the postprocessing printout by simplifying numerical representation, especially for years [PR 378](https://github.com/NREL/H2Integrate/pull/378)
 - Fixed stoichiometry mistake in ammonia synloop [PR 363](https://github.com/NREL/H2Integrate/pull/363)
->>>>>>> 717d4259
 
 ## 0.4.0 [October 1, 2025]
 
