# Changelog

## 0.4.x [TBD]
- Added `tools/run_cases.py` with tools to run different `tech_config` cases from a spreadsheet, with new docs page to describe: docs/user_guide/how_to_run_several_cases_in_sequence.md
- Added capability for user-defined finance models in the H2Integrate framework
- Added an optimized offshore methanol production case to examples/03_methanol/co2_hydrogenation_doc
- Updated setting up recorder in `PoseOptimization`
- Added resource models to make solar resource API calls to the NREL Developer GOES dataset
- Added framework to run heuristic load following dispatch for storage technologies
- Added PySAM battery model as a storage technology performance model
- Added `create_om_reports` option to driver config to enable/disable OpenMDAO reports (N2 diagrams, etc.)
- Added design of experiment functionality
- Added "csvgen" as generator type for design of experiments
- Added PySAM Windpower performance model to simulate wind.
- Added `simple_grid_layout.py` for wind plant layout modeling, can model square or rectangular layouts.
- Added ability to visualize the wind plant layout for PySAM Windpower model using `post_process(show_plots=True)`.
- Added Wind Annual Technology Baseline cost model `atb_wind_cost.py`.
- Updated inputs for the `ATBBatteryCostModel` and `DemandOpenLoopController` so storage capacity and charge rate can be design variables
- Created `ProFastBase`, a base class for the `ProFastLCO` and `ProFastNPV` models
- Added `ProFastNPV`, a finance model using ProFAST to calculate NPV of the commodity
- Moved `compute()` from `ProFastBase` to `ProFastLCO`.
- Added `NumpyFinancialNPV`, a finance model that uses NumPy Financial npv to calculate the npv from the cash flows
- Add feature for natural gas plant converter to take electricity demand as an input and added system capacity as an input
- Added wind resource model for API calls to Open-Meteo archive
- Added `load_yaml()` function and flexibility to input a config dictionary to H2IntegrateModel rather than a filepath
- Fixed stoichiometry mistake in ammonia synloop
- Removed `boundaries` from the necessary keys in `plant_config` validation
- Improved the readability of the postprocessing printout
- Split out cost models from coupled hydrogen storage performance and cost model
- Added storage auto-sizing performance model based on storage sizing calculations that existed in the coupled hydrogen storage performance and cost model
- Added ability for latitude and longitude to be design variables in design sweep
- Move geologic hydrogen models into specific geoh2 subsurface converters
- Added standalone iron mine performance and cost model
<<<<<<< HEAD
- Add open-loop load demand controllers: `DemandOpenLoopConverterController` and `FlexibleDemandOpenLoopConverterController`
=======
- Added solar resource models for Meteosat Prime Meridian and Himawari datasets available through NSRDB
- Improved readability of the postprocessing printout by simplifying numerical representation, especially for years
>>>>>>> 61009926

## 0.4.0 [October 1, 2025]

This release introduces significant new technology models and framework capabilities for system design and optimization, alongside major refactoring and user experience improvements.

### New Features and Technology Models

- Added capability for user-defined technologies in the H2Integrate framework, allowing for custom models to be integrated into the system [PR 128](https://github.com/NREL/H2Integrate/pull/128).
- Added a check for if a custom model's name clashes with an existing model name in the H2Integrate framework, raising an error if it does [PR 128](https://github.com/NREL/H2Integrate/pull/128).
- Added geologic hydrogen (GeoH2) converter and examples [PR 135](https://github.com/NREL/H2Integrate/pull/135).
- Added methanol production base class [PR 137](https://github.com/NREL/H2Integrate/pull/137).
- Added steam methane reforming methanol production technology [PR 137](https://github.com/NREL/H2Integrate/pull/137).
- Added CO2 hydrogenation methanol production technology [PR 137](https://github.com/NREL/H2Integrate/pull/137).
- Added run of river hydro plant model, an example, and a documentation page [PR 145](https://github.com/NREL/H2Integrate/pull/145).
- Added marine carbon capture base class [PR 165](https://github.com/NREL/H2Integrate/pull/165).
- Added direct ocean capture technology [PR 165](https://github.com/NREL/H2Integrate/pull/165).
- Added ammonia synloop, partially addressing [Issue 169](https://github.com/NREL/H2Integrate/issues/169) [PR 177](https://github.com/NREL/H2Integrate/pull/177).
- Added simple air separation unit (ASU) converter to model nitrogen production [PR 179](https://github.com/NREL/H2Integrate/pull/179).
- Added rule-based storage system control capability (e.g., for battery, H2, CO2) [PR 195](https://github.com/NREL/H2Integrate/pull/195).
- Added ocean alkalinity enhancement technology model [PR 212](https://github.com/NREL/H2Integrate/pull/212).
- Added `natural_gas_performance` and `natural_gas_cost` models, allowing for natural gas power plant modeling [PR 221](https://github.com/NREL/H2Integrate/pull/221).
- Added wind resource model, API baseclasses, updated examples, and documentation [PR 245](https://github.com/NREL/H2Integrate/pull/245).
- Added generic storage model, useful for battery, hydrogen, CO2, or other resource storage [PR 248](https://github.com/NREL/H2Integrate/pull/248).


### Improvements and Refactoring

- Removed the `to_organize` directory [PR 138](https://github.com/NREL/H2Integrate/pull/138).
- Updated the naming scheme throughout the framework so resources produced always have `_out` and resources consumed always have `_in` in their names [PR 148](https://github.com/NREL/H2Integrate/pull/148).
- Added ability to export ProFAST object to yaml file in `ProFastComp` [PR 207](https://github.com/NREL/H2Integrate/pull/207).
- Refactored `ProFastComp` and put in a new file (`h2integrate/core/profast_financial.py`). Added flexibility to allow users to specify different financial models [PR 218](https://github.com/NREL/H2Integrate/pull/218).
- Revamped the feedstocks technology group to allow for more precise modeling of feedstock supply chains, including capacity constraints and feedstock amount consumed [PR 221](https://github.com/NREL/H2Integrate/pull/221).
- Made `pipe` and `cable` substance-agnostic rather than hard-coded for `hydrogen` and `electricity` [PR 241](https://github.com/NREL/H2Integrate/pull/241).
- Updated option to pass variables in technology interconnections to allow for different variable names from source to destination in the format `[source_tech, dest_tech, (source_tech_variable, dest_tech_variable)]` [PR 236](https://github.com/NREL/H2Integrate/pull/236).
- Split out the electrolyzer cost models `basic` and `singlitico` for clarity [PR 147](https://github.com/NREL/H2Integrate/pull/147).
- Refactored the ammonia production model to use the new H2Integrate framework natively and removed the prior performance and cost functions [PR 163](https://github.com/NREL/H2Integrate/pull/163).
- Added a new ammonia production model which has nitrogen, hydrogen, and electricity inputs and ammonia output, with performance and cost functions [PR 163](https://github.com/NREL/H2Integrate/pull/163).
- Added WOMBAT electrolyzer O&M model [PR 168](https://github.com/NREL/H2Integrate/pull/168).
- Changed electrolyzer capacity to be specified as `n_clusters` rather than `rating` in electrolyzer performance model config [PR 194](https://github.com/NREL/H2Integrate/pull/194).
- Changed electrolyzer capacity to be an input to the electrolyzer cost models rather than pulled from the cost model config [PR 194](https://github.com/NREL/H2Integrate/pull/194).
- Added cost model base class and removed `plant_config['finance_parameters']['discount_years']['tech']`. Cost year is now an optional input (`tech_config[tech]['model_inputs']['cost_parameters']['cost_year']`) and a discrete output [PR 199](https://github.com/NREL/H2Integrate/pull/199).
- Added two ATB-compatible solar-PV cost models [PR 193](https://github.com/NREL/H2Integrate/pull/193).
- Update PySAM solar performance model to allow for more user-configurability [PR 187](https://github.com/NREL/H2Integrate/pull/187).
- Added `"custom_electrolyzer_cost"` model, an electrolyzer cost model that allows for user-defined CapEx and OpEx values [PR 227](https://github.com/NREL/H2Integrate/pull/227).
- Added variable O&M to `CostModelBaseClass` and integrated into finance-related models [PR 235](https://github.com/NREL/H2Integrate/pull/235).
- Improved `h2integrate/transporters/power_combiner.py` and enabled usage of multiple electricity producing technologies [PR 232](https://github.com/NREL/H2Integrate/pull/232).


### Configuration and Optimization

- Updated finance parameter organization naming in `plant_config` [PR 218](https://github.com/NREL/H2Integrate/pull/218).
- Changed finance handling to use `finance_subgroups` and `finance_groups` defined in the `plant_config` rather than previous `financial_groups` in the `tech_config` and `technologies_to_include_in_metrics` in `plant_config` [PR 240](https://github.com/NREL/H2Integrate/pull/240).
- Allow users to specify the technologies to include in the metrics calculations in the plant configuration file [PR 240](https://github.com/NREL/H2Integrate/pull/240).
- Added option for user to provide ProFAST parameters in finance parameters [PR 240](https://github.com/NREL/H2Integrate/pull/240).
- Changed `plant_config` `atb_year` entry to `financial_analysis_start_year` [PR 190](https://github.com/NREL/H2Integrate/pull/190).
- Added `simulation` section under `plant_config['plant']` that has information such as number of timesteps in the simulation, time step interval in seconds, simulation start time, and time zone [PR 219](https://github.com/NREL/H2Integrate/pull/219).
- Moved `overwrite_fin_values` to HOPP [PR 164](https://github.com/NREL/H2Integrate/pull/164).
- Enable optimization with HOPP technology ratings using `recreate_hopp_config_for_optimization` [PR 164](https://github.com/NREL/H2Integrate/pull/164).
- Made caching in the HOPP wrapper optional [PR 164](https://github.com/NREL/H2Integrate/pull/164).
- Added more available constraints from the HOPP wrapper useful for design optimizations [PR 164](https://github.com/NREL/H2Integrate/pull/164).


### Documentation, Examples, and Miscellaneous

- Added an example of a user-defined technology in the `examples` directory, demonstrating an extremely simple paper mill model [PR 128](https://github.com/NREL/H2Integrate/pull/128).
- Added example for running with HOPP as the only technology in the H2Integrate system [PR 164](https://github.com/NREL/H2Integrate/pull/164).
- Added an optimization example with a wind plant and electrolyzer to showcase how to define design variables, constraints, and objective functions [PR 126](https://github.com/NREL/H2Integrate/pull/126).
- Expanded docs to include a new section on modifying config dicts after model instantiation [PR 151](https://github.com/NREL/H2Integrate/pull/151).
- Added `*_out/` to `.gitignore` to avoid clutter [PR 191](https://github.com/NREL/H2Integrate/pull/191).
- Bump min Python version and removed unnecessary packages from `pyproject.toml` [PR 150](https://github.com/NREL/H2Integrate/pull/150).
- Bugfix: only run `pyxdsm` when there are connections in the system [PR 201](https://github.com/NREL/H2Integrate/pull/201).


## 0.3.0 [May 2, 2025]

- Introduced a fully new underlying framework for H2Integrate which uses [OpenMDAO](https://openmdao.org/), allowing for more flexibility and extensibility in the future
- Expanded introductory documentation
- Added TOL/MCH hydrogen storage cost model

## 0.2.1 Unreleased, TBD

- Fixed iron data save issue [PR 122](https://github.com/NREL/H2Integrate/pull/122)
- Added optional inputs to electrolyzer model, including curve coefficients and water usage rate.
- Bug-fix in electrolyzer outputs (H2_Results) if some stacks are never turned on.

## 0.2 [7 April, 2025]

- Allow users to save the H2IntegrateOutput class as a yaml file and read that yaml to an instance of the output class
- Include new plotting capabilities: (1) hydrogen storage, production, and dispatch; (2) electricity and hydrogen dispatch
- Remove reference_plants from examples. Reference plants can now be found in the [ReferenceHybridSystemDesigns](https://github.com/NREL/ReferenceHybridSystemDesigns) repository.
- Use sentence capitalization for plot labels and legends
- Use "metric ton" instead of "tonne" or "metric tonne" in all internal naming and plots
- Fix bug in hydrogen dispatch plotting by storing time series of hydrogen demand by hour
- Update the PEM efficiency to 51.0 kWh/kg from 54.6 kWh/kg
- Bumped PySAM version to 6+ and HOPP to 3.2.0
- Removed defunct conda build and upload scripts
- Return full solution dictionary from ProFAST, allowing access to CRF and WACC
- Renamed code from GreenHEART to H2Integrate
- Added iron processing framework and capabilities [PR 90](https://github.com/NREL/H2Integrate/pull/90)
- Added Martin and Rosner iron ore models, performance and cost for each [PR 90](https://github.com/NREL/H2Integrate/pull/90)
- Added Rosner direct reduction iron (DRI) model, performance and cost [PR 90](https://github.com/NREL/H2Integrate/pull/90)
- Added Martin transport module for performance and cost of iron [PR 90](https://github.com/NREL/H2Integrate/pull/90)
- Added generalized Stinn cost model for electrolysis of arbitrary materials [PR 90](https://github.com/NREL/H2Integrate/pull/90)

## v0.1.4 [4 February, 2025]

- Adds `CoolProp` to `pyproject.toml`
- Changes units of `lcoe_real` in `HOPPComponent` from "MW*h" to "kW*h"
- Adds `pre-commit`, `ruff`, and `isort` checks, and CI workflow to ensure these steps aren't
  skipped.
- Updates steel cost year to, 2022
- Updates ammonia cost year to, 2022
- Requires HOPP 3.1.1 or higher
- Updates tests to be compatible with HOPP 3.1.1 with ProFAST integration
- Removes support for python 3.9
- Add steel feedstock transport costs (lime, carbon, and iron ore pellets)
- Allow individual debt rate, equity rate, and debt/equity ratio/split for each subsystem
- Add initial docs focused on new H2Integrate development
- New documentation CI pipeline to publish documentation at nrel.github.io/H2Integrate/ and test
  that the documentation site will build on each pull request.
- Placeholder documentation content has been removed from the site build

## v0.1.3 [1 November, 2024]

- Replaces the git ProFAST installation with a PyPI installation.
- Removed dependence on external electrolyzer repo
- Updated CI to use conda environments with reproducible environment artifacts
- Rename logger from "wisdem/weis" to "h2integrate"
- Remove unsupported optimization algorithms

## v0.1.2 [28 October, 2024]

- Minor updates to examples for NAWEA workshop.
- Adds `environment.yml` for easy environment creation and H2Integrate installation.

## v0.1.1 [22 October, 2024]

- Hotfix for examples

## v0.1 [16 October, 2024]

- Project has been separated from HOPP and moved into H2Integrate, removing all HOPP infrastructure.<|MERGE_RESOLUTION|>--- conflicted
+++ resolved
@@ -31,12 +31,9 @@
 - Added ability for latitude and longitude to be design variables in design sweep
 - Move geologic hydrogen models into specific geoh2 subsurface converters
 - Added standalone iron mine performance and cost model
-<<<<<<< HEAD
-- Add open-loop load demand controllers: `DemandOpenLoopConverterController` and `FlexibleDemandOpenLoopConverterController`
-=======
 - Added solar resource models for Meteosat Prime Meridian and Himawari datasets available through NSRDB
 - Improved readability of the postprocessing printout by simplifying numerical representation, especially for years
->>>>>>> 61009926
+- Add open-loop load demand controllers: `DemandOpenLoopConverterController` and `FlexibleDemandOpenLoopConverterController`
 
 ## 0.4.0 [October 1, 2025]
 
