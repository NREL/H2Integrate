--- conflicted
+++ resolved
@@ -37,12 +37,8 @@
 - Added two ATB-compatible solar-PV cost models.
 - Changed electrolyzer capacity to be specified as `n_clusters` rather than `rating` in electrolyzer performance model config
 - Changed electrolyzer capacity to be an input to the electrolyzer cost models rather than pulled from the cost model config.
-<<<<<<< HEAD
-- Added Example 15 to test LCOE and capacity factor for a utility-scale solar-PV system
-=======
 - Updated finance parameter organization naming in `plant_config`.
-
->>>>>>> 5b7d2741
+- Added an example to test LCOE and capacity factor for a utility-scale solar-PV system
 
 ## 0.3.0 [May 2 2025]
 
