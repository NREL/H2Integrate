--- conflicted
+++ resolved
@@ -6,12 +6,9 @@
 - Added an optimized offshore methanol production case to examples/03_methanol/co2_hydrogenation_doc
 - Updated setting up recorder in `PoseOptimization`
 - Added resource models to make solar resource API calls to the NREL Developer GOES dataset
-<<<<<<< HEAD
 - Added framework to run heuristic load following dispatch for storage technologies
 - Added PySAM battery model as a storage technology performance model
-=======
 - Added `create_om_reports` option to driver config to enable/disable OpenMDAO reports (N2 diagrams, etc.)
->>>>>>> 856cfbdf
 
 ## 0.4.0 [October 1, 2025]
 
