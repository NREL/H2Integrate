# CHANGELOG

## 0.3.1, Unreleased, TBD
- Added rule-based storage system control capability
- Bugfix: only run pyxdsm when there are connections in the system
- Added *_out/ to .gitignore to avoid clutter
- Added methanol production base class
- Added steam methane reforming methanol production technology
- Added CO2 hydrogenation methanol production technology
- Added a new optimization example with a wind plant and electrolyzer to showcase how to define design variables, constraints, and objective functions
- Added capability for user-defined technologies in the H2Integrate framework, allowing for custom models to be integrated into the system.
- Added an example of a user-defined technology in the `examples` directory, demonstrating an extremely simple paper mill model.
- Added a run of river hydro plant model, an example, and a documentation page.
- Updated the naming scheme throughout the framework so resources produced always have `_out` and resources consumed always have `_in` in their names.
- Removed the `to_organize` directory.
- Split out the electrolyzer cost models `basic` and `singlitico` for clarity.
- Bump min Python version and removed unnecessary packages from `pyproject.toml.
- Moved `overwrite_fin_values` to HOPP
- Enable optimization with HOPP technology ratings using `recreate_hopp_config_for_optimization`
- Added example for running with HOPP as the only technology in the H2Integrate system
- Made caching in the HOPP wrapper optional
- Expanded docs to include a new section on modifying config dicts after model instantiation.
- Added a check for if a custom model's name clashes with an existing model name in the H2Integrate framework, raising an error if it does.
- Refactored the ammonia production model to use the new H2Integrate framework natively and removed the prior performance and cost functions.
- Added a new ammonia production model which has nitrogen, hydrogen, and electricity inputs and ammonia output, with performance and cost functions.
- Added more available constraints from the HOPP wrapper useful for design optimizations
- Added geologic hydrogen (geoh2) converter and examples [PR 135](https://github.com/NREL/H2Integrate/pull/135)
- Added WOMBAT electrolyzer O&M model
- Added marine carbon capture base class
- Added direct ocean capture technology
- Added option for user to provide ProFAST parameters in finance parameters
- Added ammonia synloop, partially addressing https://github.com/NREL/H2Integrate/issues/169
- Added geologic hydrogen (geoh2) converter and examples [PR 135](https://github.com/NREL/H2Integrate/pull/135)
- Changed plant_config `atb_year` entry to `financial_analysis_start_year`
- Allow users to specify the technologies to include in the metrics calculations in the plant configuration file
- Update PySAM solar performance model to allow for more user-configurability.
- Added simple air separation unit (ASU) converter to model nitrogen production.
- Added two ATB-compatible solar-PV cost models.
- Changed electrolyzer capacity to be specified as `n_clusters` rather than `rating` in electrolyzer performance model config
- Changed electrolyzer capacity to be an input to the electrolyzer cost models rather than pulled from the cost model config.
- Updated finance parameter organization naming in `plant_config`.
- Added cost model base class and removed `plant_config['finance_parameters']['discount_years']['tech']`. Some cost models require user-input cost year (`tech_config[tech]['model_inputs']['cost_parameters']['cost_year']`) others do not. Cost year is output from cost models as a discrete output.
- Add ocean alkalinity enhancement technology model.
- Added ability to export ProFAST object to yaml file in `ProFastComp`
<<<<<<< HEAD
- Added a power splitter technology, allowing for flexible power distribution between multiple technologies
=======
- Refactored `ProFastComp` and put in a new file (`h2integrate/core/profast_financial.py`). Added flexibility to allow users to specify different financial models.
>>>>>>> ca6e7a32

## 0.3.0 [May 2 2025]

- Introduced a fully new underlying framework for H2Integrate which uses [OpenMDAO](https://openmdao.org/), allowing for more flexibility and extensibility in the future
- Expanded introductory documentation
- Added TOL/MCH hydrogen storage cost model

## 0.2.1, Unreleased, TBD

- Fixed iron data save issue [PR 122](https://github.com/NREL/H2Integrate/pull/122)
- Added optional inputs to electrolyzer model, including curve coefficients and water usage rate.
- Bug-fix in electrolyzer outputs (H2_Results) if some stacks are never turned on.

## 0.2 [7 April 2025]

- Allow users to save the H2IntegrateOutput class as a yaml file and read that yaml to an instance of the output class
- Include new plotting capabilities: (1) hydrogen storage, production, and dispatch; (2) electricity and hydrogen dispatch
- Remove reference_plants from examples. Reference plants can now be found in the [ReferenceHybridSystemDesigns](https://github.com/NREL/ReferenceHybridSystemDesigns) repository.
- Use sentence capitalization for plot labels and legends
- Use "metric ton" instead of "tonne" or "metric tonne" in all internal naming and plots
- Fix bug in hydrogen dispatch plotting by storing time series of hydrogen demand by hour
- Update the PEM efficiency to 51.0 kWh/kg from 54.6 kWh/kg
- Bumped PySAM version to 6+ and HOPP to 3.2.0
- Removed defunct conda build and upload scripts
- Return full solution dictionary from ProFAST, allowing access to CRF and WACC
- Renamed code from GreenHEART to H2Integrate
- Added iron processing framework and capabilities [PR 90](https://github.com/NREL/H2Integrate/pull/90)
- Added Martin and Rosner iron ore models, performance and cost for each [PR 90](https://github.com/NREL/H2Integrate/pull/90)
- Added Rosner direct reduction iron (DRI) model, performance and cost [PR 90](https://github.com/NREL/H2Integrate/pull/90)
- Added Martin transport module for performance and cost of iron [PR 90](https://github.com/NREL/H2Integrate/pull/90)
- Added generalized Stinn cost model for electrolysis of arbitrary materials [PR 90](https://github.com/NREL/H2Integrate/pull/90)

## v0.1.4 [4 February 2025]

- Adds `CoolProp` to `pyproject.toml`
- Changes units of `lcoe_real` in `HOPPComponent` from "MW*h" to "kW*h"
- Adds `pre-commit`, `ruff`, and `isort` checks, and CI workflow to ensure these steps aren't
  skipped.
- Updates steel cost year to 2022
- Updates ammonia cost year to 2022
- Requires HOPP 3.1.1 or higher
- Updates tests to be compatible with HOPP 3.1.1 with ProFAST integration
- Removes support for python 3.9
- Add steel feedstock transport costs (lime, carbon, and iron ore pellets)
- Allow individual debt rate, equity rate, and debt/equity ratio/split for each subsystem
- Add initial docs focused on new H2Integrate development
- New documentation CI pipeline to publish documentation at nrel.github.io/H2Integrate/ and test
  that the documentation site will build on each pull request.
- Placeholder documentation content has been removed from the site build

## v0.1.3 [1 November 2024]

- Replaces the git ProFAST installation with a PyPI installation.
- Removed dependence on external electrolyzer repo
- Updated CI to use conda environments with reproducible environment artifacts
- Rename logger from "wisdem/weis" to "h2integrate"
- Remove unsupported optimization algorithms

## v0.1.2 [28 October 2024]

- Minor updates to examples for NAWEA workshop.
- Adds `environment.yml` for easy environment creation and H2Integrate installation.

## v0.1.1 [22 October 2024]

- ?

## v0.1 [16 October 2024]

- Project has been separated from HOPP and moved into H2Integrate, removing all HOPP infrastructure.<|MERGE_RESOLUTION|>--- conflicted
+++ resolved
@@ -41,12 +41,8 @@
 - Updated finance parameter organization naming in `plant_config`.
 - Added cost model base class and removed `plant_config['finance_parameters']['discount_years']['tech']`. Some cost models require user-input cost year (`tech_config[tech]['model_inputs']['cost_parameters']['cost_year']`) others do not. Cost year is output from cost models as a discrete output.
 - Add ocean alkalinity enhancement technology model.
+- Refactored `ProFastComp` and put in a new file (`h2integrate/core/profast_financial.py`). Added flexibility to allow users to specify different financial models.
 - Added ability to export ProFAST object to yaml file in `ProFastComp`
-<<<<<<< HEAD
-- Added a power splitter technology, allowing for flexible power distribution between multiple technologies
-=======
-- Refactored `ProFastComp` and put in a new file (`h2integrate/core/profast_financial.py`). Added flexibility to allow users to specify different financial models.
->>>>>>> ca6e7a32
 
 ## 0.3.0 [May 2 2025]
 
