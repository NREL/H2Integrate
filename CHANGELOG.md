# CHANGELOG

## Unreleased

- Allow users to save the GreenHEARTOutput class as a yaml file and read that yaml to an instance of the output class
- Include new plotting capabilities: (1) hydrogen storage, production, and dispatch; (2) electricity and hydrogen dispatch
- Remove reference_plants from examples. Reference plants can now be found in the [ReferenceHybridSystemDesigns](https://github.com/NREL/ReferenceHybridSystemDesigns) repository.
- Use sentence capitalization for plot labels and legends
- Use "metric ton" instead of "tonne" or "metric tonne" in all internal naming and plots
- Fix bug in hydrogen dispatch plotting by storing time series of hydrogen demand by hour
<<<<<<< HEAD
- Added iron processing framework and capabilities [PR 90](https://github.com/NREL/GreenHEART/pull/90)
- Added Martin and Rosner iron ore models, performance and cost for each [PR 90](https://github.com/NREL/GreenHEART/pull/90)
- Added Rosner direct reduction iron (DRI) model, performance and cost [PR 90](https://github.com/NREL/GreenHEART/pull/90)
- Added Martin transport module for performance and cost of iron [PR 90](https://github.com/NREL/GreenHEART/pull/90)
- Added generalized Stinn cost model for electrolysis of arbitrary materials [PR 90](https://github.com/NREL/GreenHEART/pull/90)
=======
- Update the PEM efficiency to 51.0 kWh/kg from 54.6 kWh/kg
>>>>>>> 45759d34

## v0.1.4 [4 February 2025]

- Adds `CoolProp` to `pyproject.toml`
- Changes units of `lcoe_real` in `HOPPComponent` from "MW*h" to "kW*h"
- Adds `pre-commit`, `ruff`, and `isort` checks, and CI workflow to ensure these steps aren't
  skipped.
- Updates steel cost year to 2022
- Updates ammonia cost year to 2022
- Requires HOPP 3.1.1 or higher
- Updates tests to be compatible with HOPP 3.1.1 with ProFAST integration
- Removes support for python 3.9
- Add steel feedstock transport costs (lime, carbon, and iron ore pellets)
- Allow individual debt rate, equity rate, and debt/equity ratio/split for each subsystem
- Add initial docs focused on new GreenHEART development
- New documentation CI pipeline to publish documentation at nrel.github.io/GreenHEART/ and test
  that the documentation site will build on each pull request.
- Placeholder documentation content has been removed from the site build

## v0.1.3 [1 November 2024]

- Replaces the git ProFAST installation with a PyPI installation.
- Removed dependence on external electrolyzer repo
- Updated CI to use conda environments with reproducible environment artifacts
- Rename logger from "wisdem/weis" to "greenheart"
- Remove unsupported optimization algorithms

## v0.1.2 [28 October 2024]

- Minor updates to examples for NAWEA workshop.
- Adds `environment.yml` for easy environment creation and GreenHEART installation.

## v0.1.1 [22 October 2024]

- ?

## v0.1 [16 October 2024]

- Project has been separated from HOPP and moved into GreenHEART, removing all HOPP infrastructure.<|MERGE_RESOLUTION|>--- conflicted
+++ resolved
@@ -8,15 +8,12 @@
 - Use sentence capitalization for plot labels and legends
 - Use "metric ton" instead of "tonne" or "metric tonne" in all internal naming and plots
 - Fix bug in hydrogen dispatch plotting by storing time series of hydrogen demand by hour
-<<<<<<< HEAD
+- Update the PEM efficiency to 51.0 kWh/kg from 54.6 kWh/kg
 - Added iron processing framework and capabilities [PR 90](https://github.com/NREL/GreenHEART/pull/90)
 - Added Martin and Rosner iron ore models, performance and cost for each [PR 90](https://github.com/NREL/GreenHEART/pull/90)
 - Added Rosner direct reduction iron (DRI) model, performance and cost [PR 90](https://github.com/NREL/GreenHEART/pull/90)
 - Added Martin transport module for performance and cost of iron [PR 90](https://github.com/NREL/GreenHEART/pull/90)
 - Added generalized Stinn cost model for electrolysis of arbitrary materials [PR 90](https://github.com/NREL/GreenHEART/pull/90)
-=======
-- Update the PEM efficiency to 51.0 kWh/kg from 54.6 kWh/kg
->>>>>>> 45759d34
 
 ## v0.1.4 [4 February 2025]
 
