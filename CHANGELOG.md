# CHANGELOG

## 0.3.1, Unreleased, TBD

- Added methanol production base class
- Added steam methane reforming methanol production technology
- Added a new optimization example with a wind plant and electrolyzer to showcase how to define design variables, constraints, and objective functions
- Added capability for user-defined technologies in the H2Integrate framework, allowing for custom models to be integrated into the system.
- Added an example of a user-defined technology in the `examples` directory, demonstrating an extremely simple paper mill model.
- Added a run of river hydro plant model, an example, and a documentation page.
- Updated the naming scheme throughout the framework so resources produced always have `_out` and resources consumed always have `_in` in their names.
- Removed the `to_organize` directory.
- Split out the electrolyzer cost models `basic` and `singlitico` for clarity.
- Bump min Python version and removed unnecessary packages from `pyproject.toml.
- Moved `overwrite_fin_values` to HOPP
- Enable optimization with HOPP technology ratings using `recreate_hopp_config_for_optimization`
- Added example for running with HOPP as the only technology in the H2Integrate system
- Made caching in the HOPP wrapper optional
- Expanded docs to include a new section on modifying config dicts after model instantiation.
- Added a check for if a custom model's name clashes with an existing model name in the H2Integrate framework, raising an error if it does.
- Refactored the ammonia production model to use the new H2Integrate framework natively and removed the prior performance and cost functions.
- Added a new ammonia production model which has nitrogen, hydrogen, and electricity inputs and ammonia output, with performance and cost functions.
- Added more available constraints from the HOPP wrapper useful for design optimizations
- Added geologic hydrogen (geoh2) converter and examples [PR 135](https://github.com/NREL/H2Integrate/pull/135)
- Added WOMBAT electrolyzer O&M model
<<<<<<< HEAD
- Update PySAM solar performance model to allow for more user-configurability.
=======
- Added marine carbon capture base class
- Added direct ocean capture technology
>>>>>>> e2f47aec

## 0.3.0 [May 2 2025]

- Introduced a fully new underlying framework for H2Integrate which uses [OpenMDAO](https://openmdao.org/), allowing for more flexibility and extensibility in the future
- Expanded introductory documentation
- Added TOL/MCH hydrogen storage cost model

## 0.2.1, Unreleased, TBD

- Fixed iron data save issue [PR 122](https://github.com/NREL/H2Integrate/pull/122)
- Added optional inputs to electrolyzer model, including curve coefficients and water usage rate.
- Bug-fix in electrolyzer outputs (H2_Results) if some stacks are never turned on.

## 0.2 [7 April 2025]

- Allow users to save the H2IntegrateOutput class as a yaml file and read that yaml to an instance of the output class
- Include new plotting capabilities: (1) hydrogen storage, production, and dispatch; (2) electricity and hydrogen dispatch
- Remove reference_plants from examples. Reference plants can now be found in the [ReferenceHybridSystemDesigns](https://github.com/NREL/ReferenceHybridSystemDesigns) repository.
- Use sentence capitalization for plot labels and legends
- Use "metric ton" instead of "tonne" or "metric tonne" in all internal naming and plots
- Fix bug in hydrogen dispatch plotting by storing time series of hydrogen demand by hour
- Update the PEM efficiency to 51.0 kWh/kg from 54.6 kWh/kg
- Bumped PySAM version to 6+ and HOPP to 3.2.0
- Removed defunct conda build and upload scripts
- Return full solution dictionary from ProFAST, allowing access to CRF and WACC
- Renamed code from GreenHEART to H2Integrate
- Added iron processing framework and capabilities [PR 90](https://github.com/NREL/H2Integrate/pull/90)
- Added Martin and Rosner iron ore models, performance and cost for each [PR 90](https://github.com/NREL/H2Integrate/pull/90)
- Added Rosner direct reduction iron (DRI) model, performance and cost [PR 90](https://github.com/NREL/H2Integrate/pull/90)
- Added Martin transport module for performance and cost of iron [PR 90](https://github.com/NREL/H2Integrate/pull/90)
- Added generalized Stinn cost model for electrolysis of arbitrary materials [PR 90](https://github.com/NREL/H2Integrate/pull/90)

## v0.1.4 [4 February 2025]

- Adds `CoolProp` to `pyproject.toml`
- Changes units of `lcoe_real` in `HOPPComponent` from "MW*h" to "kW*h"
- Adds `pre-commit`, `ruff`, and `isort` checks, and CI workflow to ensure these steps aren't
  skipped.
- Updates steel cost year to 2022
- Updates ammonia cost year to 2022
- Requires HOPP 3.1.1 or higher
- Updates tests to be compatible with HOPP 3.1.1 with ProFAST integration
- Removes support for python 3.9
- Add steel feedstock transport costs (lime, carbon, and iron ore pellets)
- Allow individual debt rate, equity rate, and debt/equity ratio/split for each subsystem
- Add initial docs focused on new H2Integrate development
- New documentation CI pipeline to publish documentation at nrel.github.io/H2Integrate/ and test
  that the documentation site will build on each pull request.
- Placeholder documentation content has been removed from the site build

## v0.1.3 [1 November 2024]

- Replaces the git ProFAST installation with a PyPI installation.
- Removed dependence on external electrolyzer repo
- Updated CI to use conda environments with reproducible environment artifacts
- Rename logger from "wisdem/weis" to "h2integrate"
- Remove unsupported optimization algorithms

## v0.1.2 [28 October 2024]

- Minor updates to examples for NAWEA workshop.
- Adds `environment.yml` for easy environment creation and H2Integrate installation.

## v0.1.1 [22 October 2024]

- ?

## v0.1 [16 October 2024]

- Project has been separated from HOPP and moved into H2Integrate, removing all HOPP infrastructure.<|MERGE_RESOLUTION|>--- conflicted
+++ resolved
@@ -23,12 +23,9 @@
 - Added more available constraints from the HOPP wrapper useful for design optimizations
 - Added geologic hydrogen (geoh2) converter and examples [PR 135](https://github.com/NREL/H2Integrate/pull/135)
 - Added WOMBAT electrolyzer O&M model
-<<<<<<< HEAD
-- Update PySAM solar performance model to allow for more user-configurability.
-=======
 - Added marine carbon capture base class
 - Added direct ocean capture technology
->>>>>>> e2f47aec
+- Update PySAM solar performance model to allow for more user-configurability.
 
 ## 0.3.0 [May 2 2025]
 
