--- conflicted
+++ resolved
@@ -8,12 +8,9 @@
 - Use sentence capitalization for plot labels and legends
 - Use "metric ton" instead of "tonne" or "metric tonne" in all internal naming and plots
 - Fix bug in hydrogen dispatch plotting by storing time series of hydrogen demand by hour
-<<<<<<< HEAD
+- Update the PEM efficiency to 51.0 kWh/kg from 54.6 kWh/kg
 - Bumped PySAM version to 6+ and HOPP to 3.2.0
 - Removed defunct conda build and upload scripts
-=======
-- Update the PEM efficiency to 51.0 kWh/kg from 54.6 kWh/kg
->>>>>>> 45759d34
 
 ## v0.1.4 [4 February 2025]
 
