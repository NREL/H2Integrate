# Changelog

## 0.4.x [TBD]
- Added `tools/run_cases.py` with tools to run different `tech_config` cases from a spreadsheet, with new docs page to describe: docs/user_guide/how_to_run_several_cases_in_sequence.md
- Added capability for user-defined finance models in the H2Integrate framework
- Added an optimized offshore methanol production case to examples/03_methanol/co2_hydrogenation_doc
- Updated setting up recorder in `PoseOptimization`
- Added resource models to make solar resource API calls to the NREL Developer GOES dataset
- Added framework to run heuristic load following dispatch for storage technologies
- Added PySAM battery model as a storage technology performance model
- Added `create_om_reports` option to driver config to enable/disable OpenMDAO reports (N2 diagrams, etc.)
- Added design of experiment functionality
- Added "csvgen" as generator type for design of experiments
- Added PySAM Windpower performance model to simulate wind.
- Added `simple_grid_layout.py` for wind plant layout modeling, can model square or rectangular layouts.
- Added ability to visualize the wind plant layout for PySAM Windpower model using `post_process(show_plots=True)`.
- Added Wind Annual Technology Baseline cost model `atb_wind_cost.py`.
- Updated inputs for the `ATBBatteryCostModel` and `DemandOpenLoopController` so storage capacity and charge rate can be design variables
- Created `ProFastBase`, a base class for the `ProFastLCO` and `ProFastNPV` models
- Added `ProFastNPV`, a finance model using ProFAST to calculate NPV of the commodity
- Moved `compute()` from `ProFastBase` to `ProFastLCO`.
- Added `NumpyFinancialNPV`, a finance model that uses NumPy Financial npv to calculate the npv from the cash flows
- Add feature for natural gas plant converter to take electricity demand as an input and added system capacity as an input
- Added wind resource model for API calls to Open-Meteo archive
- Added `load_yaml()` function and flexibility to input a config dictionary to H2IntegrateModel rather than a filepath
- Fixed stoichiometry mistake in ammonia synloop
- Removed `boundaries` from the necessary keys in `plant_config` validation
- Improved the readability of the postprocessing printout
- Split out cost models from coupled hydrogen storage performance and cost model
- Added storage auto-sizing performance model based on storage sizing calculations that existed in the coupled hydrogen storage performance and cost model
- Added ability for latitude and longitude to be design variables in design sweep
- Move geologic hydrogen models into specific geoh2 subsurface converters
- Added standalone iron mine performance and cost model
- Added solar resource models for Meteosat Prime Meridian and Himawari datasets available through NSRDB
- Improved readability of the postprocessing printout by simplifying numerical representation, especially for years
- Added grid converter performance and cost model which can be used to buy, sell, or buy and sell electricity to/from the grid
- Add open-loop load demand controllers: `DemandOpenLoopConverterController` and `FlexibleDemandOpenLoopConverterController`
<<<<<<< HEAD
- Added FLORIS wind performance model
=======
- Removed a large portion of the old GreenHEART code that was no longer being used
>>>>>>> 9fb54c47

## 0.4.0 [October 1, 2025]

This release introduces significant new technology models and framework capabilities for system design and optimization, alongside major refactoring and user experience improvements.

### New Features and Technology Models

- Added capability for user-defined technologies in the H2Integrate framework, allowing for custom models to be integrated into the system [PR 128](https://github.com/NREL/H2Integrate/pull/128).
- Added a check for if a custom model's name clashes with an existing model name in the H2Integrate framework, raising an error if it does [PR 128](https://github.com/NREL/H2Integrate/pull/128).
- Added geologic hydrogen (GeoH2) converter and examples [PR 135](https://github.com/NREL/H2Integrate/pull/135).
- Added methanol production base class [PR 137](https://github.com/NREL/H2Integrate/pull/137).
- Added steam methane reforming methanol production technology [PR 137](https://github.com/NREL/H2Integrate/pull/137).
- Added CO2 hydrogenation methanol production technology [PR 137](https://github.com/NREL/H2Integrate/pull/137).
- Added run of river hydro plant model, an example, and a documentation page [PR 145](https://github.com/NREL/H2Integrate/pull/145).
- Added marine carbon capture base class [PR 165](https://github.com/NREL/H2Integrate/pull/165).
- Added direct ocean capture technology [PR 165](https://github.com/NREL/H2Integrate/pull/165).
- Added ammonia synloop, partially addressing [Issue 169](https://github.com/NREL/H2Integrate/issues/169) [PR 177](https://github.com/NREL/H2Integrate/pull/177).
- Added simple air separation unit (ASU) converter to model nitrogen production [PR 179](https://github.com/NREL/H2Integrate/pull/179).
- Added rule-based storage system control capability (e.g., for battery, H2, CO2) [PR 195](https://github.com/NREL/H2Integrate/pull/195).
- Added ocean alkalinity enhancement technology model [PR 212](https://github.com/NREL/H2Integrate/pull/212).
- Added `natural_gas_performance` and `natural_gas_cost` models, allowing for natural gas power plant modeling [PR 221](https://github.com/NREL/H2Integrate/pull/221).
- Added wind resource model, API baseclasses, updated examples, and documentation [PR 245](https://github.com/NREL/H2Integrate/pull/245).
- Added generic storage model, useful for battery, hydrogen, CO2, or other resource storage [PR 248](https://github.com/NREL/H2Integrate/pull/248).


### Improvements and Refactoring

- Removed the `to_organize` directory [PR 138](https://github.com/NREL/H2Integrate/pull/138).
- Updated the naming scheme throughout the framework so resources produced always have `_out` and resources consumed always have `_in` in their names [PR 148](https://github.com/NREL/H2Integrate/pull/148).
- Added ability to export ProFAST object to yaml file in `ProFastComp` [PR 207](https://github.com/NREL/H2Integrate/pull/207).
- Refactored `ProFastComp` and put in a new file (`h2integrate/core/profast_financial.py`). Added flexibility to allow users to specify different financial models [PR 218](https://github.com/NREL/H2Integrate/pull/218).
- Revamped the feedstocks technology group to allow for more precise modeling of feedstock supply chains, including capacity constraints and feedstock amount consumed [PR 221](https://github.com/NREL/H2Integrate/pull/221).
- Made `pipe` and `cable` substance-agnostic rather than hard-coded for `hydrogen` and `electricity` [PR 241](https://github.com/NREL/H2Integrate/pull/241).
- Updated option to pass variables in technology interconnections to allow for different variable names from source to destination in the format `[source_tech, dest_tech, (source_tech_variable, dest_tech_variable)]` [PR 236](https://github.com/NREL/H2Integrate/pull/236).
- Split out the electrolyzer cost models `basic` and `singlitico` for clarity [PR 147](https://github.com/NREL/H2Integrate/pull/147).
- Refactored the ammonia production model to use the new H2Integrate framework natively and removed the prior performance and cost functions [PR 163](https://github.com/NREL/H2Integrate/pull/163).
- Added a new ammonia production model which has nitrogen, hydrogen, and electricity inputs and ammonia output, with performance and cost functions [PR 163](https://github.com/NREL/H2Integrate/pull/163).
- Added WOMBAT electrolyzer O&M model [PR 168](https://github.com/NREL/H2Integrate/pull/168).
- Changed electrolyzer capacity to be specified as `n_clusters` rather than `rating` in electrolyzer performance model config [PR 194](https://github.com/NREL/H2Integrate/pull/194).
- Changed electrolyzer capacity to be an input to the electrolyzer cost models rather than pulled from the cost model config [PR 194](https://github.com/NREL/H2Integrate/pull/194).
- Added cost model base class and removed `plant_config['finance_parameters']['discount_years']['tech']`. Cost year is now an optional input (`tech_config[tech]['model_inputs']['cost_parameters']['cost_year']`) and a discrete output [PR 199](https://github.com/NREL/H2Integrate/pull/199).
- Added two ATB-compatible solar-PV cost models [PR 193](https://github.com/NREL/H2Integrate/pull/193).
- Update PySAM solar performance model to allow for more user-configurability [PR 187](https://github.com/NREL/H2Integrate/pull/187).
- Added `"custom_electrolyzer_cost"` model, an electrolyzer cost model that allows for user-defined CapEx and OpEx values [PR 227](https://github.com/NREL/H2Integrate/pull/227).
- Added variable O&M to `CostModelBaseClass` and integrated into finance-related models [PR 235](https://github.com/NREL/H2Integrate/pull/235).
- Improved `h2integrate/transporters/power_combiner.py` and enabled usage of multiple electricity producing technologies [PR 232](https://github.com/NREL/H2Integrate/pull/232).


### Configuration and Optimization

- Updated finance parameter organization naming in `plant_config` [PR 218](https://github.com/NREL/H2Integrate/pull/218).
- Changed finance handling to use `finance_subgroups` and `finance_groups` defined in the `plant_config` rather than previous `financial_groups` in the `tech_config` and `technologies_to_include_in_metrics` in `plant_config` [PR 240](https://github.com/NREL/H2Integrate/pull/240).
- Allow users to specify the technologies to include in the metrics calculations in the plant configuration file [PR 240](https://github.com/NREL/H2Integrate/pull/240).
- Added option for user to provide ProFAST parameters in finance parameters [PR 240](https://github.com/NREL/H2Integrate/pull/240).
- Changed `plant_config` `atb_year` entry to `financial_analysis_start_year` [PR 190](https://github.com/NREL/H2Integrate/pull/190).
- Added `simulation` section under `plant_config['plant']` that has information such as number of timesteps in the simulation, time step interval in seconds, simulation start time, and time zone [PR 219](https://github.com/NREL/H2Integrate/pull/219).
- Moved `overwrite_fin_values` to HOPP [PR 164](https://github.com/NREL/H2Integrate/pull/164).
- Enable optimization with HOPP technology ratings using `recreate_hopp_config_for_optimization` [PR 164](https://github.com/NREL/H2Integrate/pull/164).
- Made caching in the HOPP wrapper optional [PR 164](https://github.com/NREL/H2Integrate/pull/164).
- Added more available constraints from the HOPP wrapper useful for design optimizations [PR 164](https://github.com/NREL/H2Integrate/pull/164).


### Documentation, Examples, and Miscellaneous

- Added an example of a user-defined technology in the `examples` directory, demonstrating an extremely simple paper mill model [PR 128](https://github.com/NREL/H2Integrate/pull/128).
- Added example for running with HOPP as the only technology in the H2Integrate system [PR 164](https://github.com/NREL/H2Integrate/pull/164).
- Added an optimization example with a wind plant and electrolyzer to showcase how to define design variables, constraints, and objective functions [PR 126](https://github.com/NREL/H2Integrate/pull/126).
- Expanded docs to include a new section on modifying config dicts after model instantiation [PR 151](https://github.com/NREL/H2Integrate/pull/151).
- Added `*_out/` to `.gitignore` to avoid clutter [PR 191](https://github.com/NREL/H2Integrate/pull/191).
- Bump min Python version and removed unnecessary packages from `pyproject.toml` [PR 150](https://github.com/NREL/H2Integrate/pull/150).
- Bugfix: only run `pyxdsm` when there are connections in the system [PR 201](https://github.com/NREL/H2Integrate/pull/201).


## 0.3.0 [May 2, 2025]

- Introduced a fully new underlying framework for H2Integrate which uses [OpenMDAO](https://openmdao.org/), allowing for more flexibility and extensibility in the future
- Expanded introductory documentation
- Added TOL/MCH hydrogen storage cost model

## 0.2.1 Unreleased, TBD

- Fixed iron data save issue [PR 122](https://github.com/NREL/H2Integrate/pull/122)
- Added optional inputs to electrolyzer model, including curve coefficients and water usage rate.
- Bug-fix in electrolyzer outputs (H2_Results) if some stacks are never turned on.

## 0.2 [7 April, 2025]

- Allow users to save the H2IntegrateOutput class as a yaml file and read that yaml to an instance of the output class
- Include new plotting capabilities: (1) hydrogen storage, production, and dispatch; (2) electricity and hydrogen dispatch
- Remove reference_plants from examples. Reference plants can now be found in the [ReferenceHybridSystemDesigns](https://github.com/NREL/ReferenceHybridSystemDesigns) repository.
- Use sentence capitalization for plot labels and legends
- Use "metric ton" instead of "tonne" or "metric tonne" in all internal naming and plots
- Fix bug in hydrogen dispatch plotting by storing time series of hydrogen demand by hour
- Update the PEM efficiency to 51.0 kWh/kg from 54.6 kWh/kg
- Bumped PySAM version to 6+ and HOPP to 3.2.0
- Removed defunct conda build and upload scripts
- Return full solution dictionary from ProFAST, allowing access to CRF and WACC
- Renamed code from GreenHEART to H2Integrate
- Added iron processing framework and capabilities [PR 90](https://github.com/NREL/H2Integrate/pull/90)
- Added Martin and Rosner iron ore models, performance and cost for each [PR 90](https://github.com/NREL/H2Integrate/pull/90)
- Added Rosner direct reduction iron (DRI) model, performance and cost [PR 90](https://github.com/NREL/H2Integrate/pull/90)
- Added Martin transport module for performance and cost of iron [PR 90](https://github.com/NREL/H2Integrate/pull/90)
- Added generalized Stinn cost model for electrolysis of arbitrary materials [PR 90](https://github.com/NREL/H2Integrate/pull/90)

## v0.1.4 [4 February, 2025]

- Adds `CoolProp` to `pyproject.toml`
- Changes units of `lcoe_real` in `HOPPComponent` from "MW*h" to "kW*h"
- Adds `pre-commit`, `ruff`, and `isort` checks, and CI workflow to ensure these steps aren't
  skipped.
- Updates steel cost year to, 2022
- Updates ammonia cost year to, 2022
- Requires HOPP 3.1.1 or higher
- Updates tests to be compatible with HOPP 3.1.1 with ProFAST integration
- Removes support for python 3.9
- Add steel feedstock transport costs (lime, carbon, and iron ore pellets)
- Allow individual debt rate, equity rate, and debt/equity ratio/split for each subsystem
- Add initial docs focused on new H2Integrate development
- New documentation CI pipeline to publish documentation at nrel.github.io/H2Integrate/ and test
  that the documentation site will build on each pull request.
- Placeholder documentation content has been removed from the site build

## v0.1.3 [1 November, 2024]

- Replaces the git ProFAST installation with a PyPI installation.
- Removed dependence on external electrolyzer repo
- Updated CI to use conda environments with reproducible environment artifacts
- Rename logger from "wisdem/weis" to "h2integrate"
- Remove unsupported optimization algorithms

## v0.1.2 [28 October, 2024]

- Minor updates to examples for NAWEA workshop.
- Adds `environment.yml` for easy environment creation and H2Integrate installation.

## v0.1.1 [22 October, 2024]

- Hotfix for examples

## v0.1 [16 October, 2024]

- Project has been separated from HOPP and moved into H2Integrate, removing all HOPP infrastructure.<|MERGE_RESOLUTION|>--- conflicted
+++ resolved
@@ -35,11 +35,8 @@
 - Improved readability of the postprocessing printout by simplifying numerical representation, especially for years
 - Added grid converter performance and cost model which can be used to buy, sell, or buy and sell electricity to/from the grid
 - Add open-loop load demand controllers: `DemandOpenLoopConverterController` and `FlexibleDemandOpenLoopConverterController`
-<<<<<<< HEAD
 - Added FLORIS wind performance model
-=======
 - Removed a large portion of the old GreenHEART code that was no longer being used
->>>>>>> 9fb54c47
 
 ## 0.4.0 [October 1, 2025]
 
