--- conflicted
+++ resolved
@@ -1,16 +1,14 @@
 # CHANGELOG
 
-<<<<<<< HEAD
-## Unreleased
+## 0.3.0, Unreleased, TBD
 
 - Introduced a fully new underlying framework for H2Integrate which uses [OpenMDAO](https://openmdao.org/), allowing for more flexibility and extensibility in the future
 - Expanded introductory documentation
-=======
-## Unreleased, TBD
+
+## 0.2.1, Unreleased, TBD
 - Fixed iron data save issue [PR 122](https://github.com/NREL/H2Integrate/pull/122)
 - Added optional inputs to electrolyzer model, including curve coefficients and water usage rate.
 - Bug-fix in electrolyzer outputs (H2_Results) if some stacks are never turned on.
->>>>>>> 13f8cfea
 
 ## 0.2 [7 April 2025]
 
