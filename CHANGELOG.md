# CHANGELOG

## 0.2 [7 April 2025]

- Allow users to save the H2IntegrateOutput class as a yaml file and read that yaml to an instance of the output class
- Include new plotting capabilities: (1) hydrogen storage, production, and dispatch; (2) electricity and hydrogen dispatch
- Remove reference_plants from examples. Reference plants can now be found in the [ReferenceHybridSystemDesigns](https://github.com/NREL/ReferenceHybridSystemDesigns) repository.
- Use sentence capitalization for plot labels and legends
- Use "metric ton" instead of "tonne" or "metric tonne" in all internal naming and plots
- Fix bug in hydrogen dispatch plotting by storing time series of hydrogen demand by hour
- Update the PEM efficiency to 51.0 kWh/kg from 54.6 kWh/kg
- Bumped PySAM version to 6+ and HOPP to 3.2.0
- Removed defunct conda build and upload scripts
- Return full solution dictionary from ProFAST, allowing access to CRF and WACC
- Renamed code from GreenHEART to H2Integrate
<<<<<<< HEAD
- Added example standalone methanol module with just steam methane reforming (SMR)
=======
- Added iron processing framework and capabilities [PR 90](https://github.com/NREL/H2Integrate/pull/90)
- Added Martin and Rosner iron ore models, performance and cost for each [PR 90](https://github.com/NREL/H2Integrate/pull/90)
- Added Rosner direct reduction iron (DRI) model, performance and cost [PR 90](https://github.com/NREL/H2Integrate/pull/90)
- Added Martin transport module for performance and cost of iron [PR 90](https://github.com/NREL/H2Integrate/pull/90)
- Added generalized Stinn cost model for electrolysis of arbitrary materials [PR 90](https://github.com/NREL/H2Integrate/pull/90)
>>>>>>> df1fb7ab

## v0.1.4 [4 February 2025]

- Adds `CoolProp` to `pyproject.toml`
- Changes units of `lcoe_real` in `HOPPComponent` from "MW*h" to "kW*h"
- Adds `pre-commit`, `ruff`, and `isort` checks, and CI workflow to ensure these steps aren't
  skipped.
- Updates steel cost year to 2022
- Updates ammonia cost year to 2022
- Requires HOPP 3.1.1 or higher
- Updates tests to be compatible with HOPP 3.1.1 with ProFAST integration
- Removes support for python 3.9
- Add steel feedstock transport costs (lime, carbon, and iron ore pellets)
- Allow individual debt rate, equity rate, and debt/equity ratio/split for each subsystem
- Add initial docs focused on new H2Integrate development
- New documentation CI pipeline to publish documentation at nrel.github.io/H2Integrate/ and test
  that the documentation site will build on each pull request.
- Placeholder documentation content has been removed from the site build

## v0.1.3 [1 November 2024]

- Replaces the git ProFAST installation with a PyPI installation.
- Removed dependence on external electrolyzer repo
- Updated CI to use conda environments with reproducible environment artifacts
- Rename logger from "wisdem/weis" to "h2integrate"
- Remove unsupported optimization algorithms

## v0.1.2 [28 October 2024]

- Minor updates to examples for NAWEA workshop.
- Adds `environment.yml` for easy environment creation and H2Integrate installation.

## v0.1.1 [22 October 2024]

- ?

## v0.1 [16 October 2024]

- Project has been separated from HOPP and moved into H2Integrate, removing all HOPP infrastructure.<|MERGE_RESOLUTION|>--- conflicted
+++ resolved
@@ -1,4 +1,8 @@
 # CHANGELOG
+
+## Unreleased [TBD]
+
+- Added example standalone methanol module with just steam methane reforming (SMR)
 
 ## 0.2 [7 April 2025]
 
@@ -13,15 +17,6 @@
 - Removed defunct conda build and upload scripts
 - Return full solution dictionary from ProFAST, allowing access to CRF and WACC
 - Renamed code from GreenHEART to H2Integrate
-<<<<<<< HEAD
-- Added example standalone methanol module with just steam methane reforming (SMR)
-=======
-- Added iron processing framework and capabilities [PR 90](https://github.com/NREL/H2Integrate/pull/90)
-- Added Martin and Rosner iron ore models, performance and cost for each [PR 90](https://github.com/NREL/H2Integrate/pull/90)
-- Added Rosner direct reduction iron (DRI) model, performance and cost [PR 90](https://github.com/NREL/H2Integrate/pull/90)
-- Added Martin transport module for performance and cost of iron [PR 90](https://github.com/NREL/H2Integrate/pull/90)
-- Added generalized Stinn cost model for electrolysis of arbitrary materials [PR 90](https://github.com/NREL/H2Integrate/pull/90)
->>>>>>> df1fb7ab
 
 ## v0.1.4 [4 February 2025]
 
