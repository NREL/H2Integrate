# Changelog

## 0.4.x [TBD]
- Added `tools/run_cases.py` with tools to run different `tech_config` cases from a spreadsheet, with new docs page to describe: docs/user_guide/how_to_run_several_cases_in_sequence.md
- Added capability for user-defined finance models in the H2Integrate framework
- Added an optimized offshore methanol production case to examples/03_methanol/co2_hydrogenation_doc
- Updated setting up recorder in `PoseOptimization`
<<<<<<< HEAD
- Added framework to run heuristic load following dispatch for storage technologies
- Added PySAM battery model as a storage technology performance model
=======
- Added resource models to make solar resource API calls to the NREL Developer GOES dataset
>>>>>>> 0f2ef468

## 0.4.0 [October 1, 2025]

This release introduces significant new technology models and framework capabilities for system design and optimization, alongside major refactoring and user experience improvements.

### New Features and Technology Models

- Added capability for user-defined technologies in the H2Integrate framework, allowing for custom models to be integrated into the system [PR 128](https://github.com/NREL/H2Integrate/pull/128).
- Added a check for if a custom model's name clashes with an existing model name in the H2Integrate framework, raising an error if it does [PR 128](https://github.com/NREL/H2Integrate/pull/128).
- Added geologic hydrogen (GeoH2) converter and examples [PR 135](https://github.com/NREL/H2Integrate/pull/135).
- Added methanol production base class [PR 137](https://github.com/NREL/H2Integrate/pull/137).
- Added steam methane reforming methanol production technology [PR 137](https://github.com/NREL/H2Integrate/pull/137).
- Added CO2 hydrogenation methanol production technology [PR 137](https://github.com/NREL/H2Integrate/pull/137).
- Added run of river hydro plant model, an example, and a documentation page [PR 145](https://github.com/NREL/H2Integrate/pull/145).
- Added marine carbon capture base class [PR 165](https://github.com/NREL/H2Integrate/pull/165).
- Added direct ocean capture technology [PR 165](https://github.com/NREL/H2Integrate/pull/165).
- Added ammonia synloop, partially addressing [Issue 169](https://github.com/NREL/H2Integrate/issues/169) [PR 177](https://github.com/NREL/H2Integrate/pull/177).
- Added simple air separation unit (ASU) converter to model nitrogen production [PR 179](https://github.com/NREL/H2Integrate/pull/179).
- Added rule-based storage system control capability (e.g., for battery, H2, CO2) [PR 195](https://github.com/NREL/H2Integrate/pull/195).
- Added ocean alkalinity enhancement technology model [PR 212](https://github.com/NREL/H2Integrate/pull/212).
- Added `natural_gas_performance` and `natural_gas_cost` models, allowing for natural gas power plant modeling [PR 221](https://github.com/NREL/H2Integrate/pull/221).
- Added wind resource model, API baseclasses, updated examples, and documentation [PR 245](https://github.com/NREL/H2Integrate/pull/245).
- Added generic storage model, useful for battery, hydrogen, CO2, or other resource storage [PR 248](https://github.com/NREL/H2Integrate/pull/248).


### Improvements and Refactoring

- Removed the `to_organize` directory [PR 138](https://github.com/NREL/H2Integrate/pull/138).
- Updated the naming scheme throughout the framework so resources produced always have `_out` and resources consumed always have `_in` in their names [PR 148](https://github.com/NREL/H2Integrate/pull/148).
- Added ability to export ProFAST object to yaml file in `ProFastComp` [PR 207](https://github.com/NREL/H2Integrate/pull/207).
- Refactored `ProFastComp` and put in a new file (`h2integrate/core/profast_financial.py`). Added flexibility to allow users to specify different financial models [PR 218](https://github.com/NREL/H2Integrate/pull/218).
- Revamped the feedstocks technology group to allow for more precise modeling of feedstock supply chains, including capacity constraints and feedstock amount consumed [PR 221](https://github.com/NREL/H2Integrate/pull/221).
- Made `pipe` and `cable` substance-agnostic rather than hard-coded for `hydrogen` and `electricity` [PR 241](https://github.com/NREL/H2Integrate/pull/241).
- Updated option to pass variables in technology interconnections to allow for different variable names from source to destination in the format `[source_tech, dest_tech, (source_tech_variable, dest_tech_variable)]` [PR 236](https://github.com/NREL/H2Integrate/pull/236).
- Split out the electrolyzer cost models `basic` and `singlitico` for clarity [PR 147](https://github.com/NREL/H2Integrate/pull/147).
- Refactored the ammonia production model to use the new H2Integrate framework natively and removed the prior performance and cost functions [PR 163](https://github.com/NREL/H2Integrate/pull/163).
- Added a new ammonia production model which has nitrogen, hydrogen, and electricity inputs and ammonia output, with performance and cost functions [PR 163](https://github.com/NREL/H2Integrate/pull/163).
- Added WOMBAT electrolyzer O&M model [PR 168](https://github.com/NREL/H2Integrate/pull/168).
- Changed electrolyzer capacity to be specified as `n_clusters` rather than `rating` in electrolyzer performance model config [PR 194](https://github.com/NREL/H2Integrate/pull/194).
- Changed electrolyzer capacity to be an input to the electrolyzer cost models rather than pulled from the cost model config [PR 194](https://github.com/NREL/H2Integrate/pull/194).
- Added cost model base class and removed `plant_config['finance_parameters']['discount_years']['tech']`. Cost year is now an optional input (`tech_config[tech]['model_inputs']['cost_parameters']['cost_year']`) and a discrete output [PR 199](https://github.com/NREL/H2Integrate/pull/199).
- Added two ATB-compatible solar-PV cost models [PR 193](https://github.com/NREL/H2Integrate/pull/193).
- Update PySAM solar performance model to allow for more user-configurability [PR 187](https://github.com/NREL/H2Integrate/pull/187).
- Added `"custom_electrolyzer_cost"` model, an electrolyzer cost model that allows for user-defined CapEx and OpEx values [PR 227](https://github.com/NREL/H2Integrate/pull/227).
- Added variable O&M to `CostModelBaseClass` and integrated into finance-related models [PR 235](https://github.com/NREL/H2Integrate/pull/235).
- Improved `h2integrate/transporters/power_combiner.py` and enabled usage of multiple electricity producing technologies [PR 232](https://github.com/NREL/H2Integrate/pull/232).


### Configuration and Optimization

- Updated finance parameter organization naming in `plant_config` [PR 218](https://github.com/NREL/H2Integrate/pull/218).
- Changed finance handling to use `finance_subgroups` and `finance_groups` defined in the `plant_config` rather than previous `financial_groups` in the `tech_config` and `technologies_to_include_in_metrics` in `plant_config` [PR 240](https://github.com/NREL/H2Integrate/pull/240).
- Allow users to specify the technologies to include in the metrics calculations in the plant configuration file [PR 240](https://github.com/NREL/H2Integrate/pull/240).
- Added option for user to provide ProFAST parameters in finance parameters [PR 240](https://github.com/NREL/H2Integrate/pull/240).
- Changed `plant_config` `atb_year` entry to `financial_analysis_start_year` [PR 190](https://github.com/NREL/H2Integrate/pull/190).
- Added `simulation` section under `plant_config['plant']` that has information such as number of timesteps in the simulation, time step interval in seconds, simulation start time, and time zone [PR 219](https://github.com/NREL/H2Integrate/pull/219).
- Moved `overwrite_fin_values` to HOPP [PR 164](https://github.com/NREL/H2Integrate/pull/164).
- Enable optimization with HOPP technology ratings using `recreate_hopp_config_for_optimization` [PR 164](https://github.com/NREL/H2Integrate/pull/164).
- Made caching in the HOPP wrapper optional [PR 164](https://github.com/NREL/H2Integrate/pull/164).
- Added more available constraints from the HOPP wrapper useful for design optimizations [PR 164](https://github.com/NREL/H2Integrate/pull/164).


### Documentation, Examples, and Miscellaneous

- Added an example of a user-defined technology in the `examples` directory, demonstrating an extremely simple paper mill model [PR 128](https://github.com/NREL/H2Integrate/pull/128).
- Added example for running with HOPP as the only technology in the H2Integrate system [PR 164](https://github.com/NREL/H2Integrate/pull/164).
- Added an optimization example with a wind plant and electrolyzer to showcase how to define design variables, constraints, and objective functions [PR 126](https://github.com/NREL/H2Integrate/pull/126).
- Expanded docs to include a new section on modifying config dicts after model instantiation [PR 151](https://github.com/NREL/H2Integrate/pull/151).
- Added `*_out/` to `.gitignore` to avoid clutter [PR 191](https://github.com/NREL/H2Integrate/pull/191).
- Bump min Python version and removed unnecessary packages from `pyproject.toml` [PR 150](https://github.com/NREL/H2Integrate/pull/150).
- Bugfix: only run `pyxdsm` when there are connections in the system [PR 201](https://github.com/NREL/H2Integrate/pull/201).


## 0.3.0 [May 2, 2025]

- Introduced a fully new underlying framework for H2Integrate which uses [OpenMDAO](https://openmdao.org/), allowing for more flexibility and extensibility in the future
- Expanded introductory documentation
- Added TOL/MCH hydrogen storage cost model

## 0.2.1 Unreleased, TBD

- Fixed iron data save issue [PR 122](https://github.com/NREL/H2Integrate/pull/122)
- Added optional inputs to electrolyzer model, including curve coefficients and water usage rate.
- Bug-fix in electrolyzer outputs (H2_Results) if some stacks are never turned on.

## 0.2 [7 April, 2025]

- Allow users to save the H2IntegrateOutput class as a yaml file and read that yaml to an instance of the output class
- Include new plotting capabilities: (1) hydrogen storage, production, and dispatch; (2) electricity and hydrogen dispatch
- Remove reference_plants from examples. Reference plants can now be found in the [ReferenceHybridSystemDesigns](https://github.com/NREL/ReferenceHybridSystemDesigns) repository.
- Use sentence capitalization for plot labels and legends
- Use "metric ton" instead of "tonne" or "metric tonne" in all internal naming and plots
- Fix bug in hydrogen dispatch plotting by storing time series of hydrogen demand by hour
- Update the PEM efficiency to 51.0 kWh/kg from 54.6 kWh/kg
- Bumped PySAM version to 6+ and HOPP to 3.2.0
- Removed defunct conda build and upload scripts
- Return full solution dictionary from ProFAST, allowing access to CRF and WACC
- Renamed code from GreenHEART to H2Integrate
- Added iron processing framework and capabilities [PR 90](https://github.com/NREL/H2Integrate/pull/90)
- Added Martin and Rosner iron ore models, performance and cost for each [PR 90](https://github.com/NREL/H2Integrate/pull/90)
- Added Rosner direct reduction iron (DRI) model, performance and cost [PR 90](https://github.com/NREL/H2Integrate/pull/90)
- Added Martin transport module for performance and cost of iron [PR 90](https://github.com/NREL/H2Integrate/pull/90)
- Added generalized Stinn cost model for electrolysis of arbitrary materials [PR 90](https://github.com/NREL/H2Integrate/pull/90)

## v0.1.4 [4 February, 2025]

- Adds `CoolProp` to `pyproject.toml`
- Changes units of `lcoe_real` in `HOPPComponent` from "MW*h" to "kW*h"
- Adds `pre-commit`, `ruff`, and `isort` checks, and CI workflow to ensure these steps aren't
  skipped.
- Updates steel cost year to, 2022
- Updates ammonia cost year to, 2022
- Requires HOPP 3.1.1 or higher
- Updates tests to be compatible with HOPP 3.1.1 with ProFAST integration
- Removes support for python 3.9
- Add steel feedstock transport costs (lime, carbon, and iron ore pellets)
- Allow individual debt rate, equity rate, and debt/equity ratio/split for each subsystem
- Add initial docs focused on new H2Integrate development
- New documentation CI pipeline to publish documentation at nrel.github.io/H2Integrate/ and test
  that the documentation site will build on each pull request.
- Placeholder documentation content has been removed from the site build

## v0.1.3 [1 November, 2024]

- Replaces the git ProFAST installation with a PyPI installation.
- Removed dependence on external electrolyzer repo
- Updated CI to use conda environments with reproducible environment artifacts
- Rename logger from "wisdem/weis" to "h2integrate"
- Remove unsupported optimization algorithms

## v0.1.2 [28 October, 2024]

- Minor updates to examples for NAWEA workshop.
- Adds `environment.yml` for easy environment creation and H2Integrate installation.

## v0.1.1 [22 October, 2024]

- Hotfix for examples

## v0.1 [16 October, 2024]

- Project has been separated from HOPP and moved into H2Integrate, removing all HOPP infrastructure.<|MERGE_RESOLUTION|>--- conflicted
+++ resolved
@@ -5,12 +5,9 @@
 - Added capability for user-defined finance models in the H2Integrate framework
 - Added an optimized offshore methanol production case to examples/03_methanol/co2_hydrogenation_doc
 - Updated setting up recorder in `PoseOptimization`
-<<<<<<< HEAD
+- Added resource models to make solar resource API calls to the NREL Developer GOES dataset
 - Added framework to run heuristic load following dispatch for storage technologies
 - Added PySAM battery model as a storage technology performance model
-=======
-- Added resource models to make solar resource API calls to the NREL Developer GOES dataset
->>>>>>> 0f2ef468
 
 ## 0.4.0 [October 1, 2025]
 
