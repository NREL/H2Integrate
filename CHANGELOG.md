--- conflicted
+++ resolved
@@ -40,11 +40,8 @@
 - Changed electrolyzer capacity to be an input to the electrolyzer cost models rather than pulled from the cost model config.
 - Updated finance parameter organization naming in `plant_config`.
 - Added cost model base class and removed `plant_config['finance_parameters']['discount_years']['tech']`. Some cost models require user-input cost year (`tech_config[tech]['model_inputs']['cost_parameters']['cost_year']`) others do not. Cost year is output from cost models as a discrete output.
-<<<<<<< HEAD
+- Add ocean alkalinity enhancement technology model.
 - Added ability to export ProFAST object to yaml file in `ProFastComp`
-=======
-- Add ocean alkalinity enhancement technology model.
->>>>>>> 000ef689
 
 ## 0.3.0 [May 2 2025]
 
