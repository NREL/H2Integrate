# CHANGELOG

## 0.3.1, Unreleased, TBD

- Added methanol production base class
- Added steam methane reforming methanol production technology
- Added a new optimization example with a wind plant and electrolyzer to showcase how to define design variables, constraints, and objective functions
- Added capability for user-defined technologies in the H2Integrate framework, allowing for custom models to be integrated into the system.
- Added an example of a user-defined technology in the `examples` directory, demonstrating an extremely simple paper mill model.
- Added a run of river hydro plant model, an example, and a documentation page.
- Updated the naming scheme throughout the framework so resources produced always have `_out` and resources consumed always have `_in` in their names.
- Removed the `to_organize` directory.
- Split out the electrolyzer cost models `basic` and `singlitico` for clarity.
- Bump min Python version and removed unnecessary packages from `pyproject.toml.
- Moved `overwrite_fin_values` to HOPP
- Enable optimization with HOPP technology ratings using `recreate_hopp_config_for_optimization`
- Added example for running with HOPP as the only technology in the H2Integrate system
- Made caching in the HOPP wrapper optional
- Expanded docs to include a new section on modifying config dicts after model instantiation.
- Added a check for if a custom model's name clashes with an existing model name in the H2Integrate framework, raising an error if it does.
- Refactored the ammonia production model to use the new H2Integrate framework natively and removed the prior performance and cost functions.
- Added a new ammonia production model which has nitrogen, hydrogen, and electricity inputs and ammonia output, with performance and cost functions.
- Added more available constraints from the HOPP wrapper useful for design optimizations
- Added geologic hydrogen (geoh2) converter and examples [PR 135](https://github.com/NREL/H2Integrate/pull/135)
- Added WOMBAT electrolyzer O&M model
<<<<<<< HEAD
- Added simple air separation unit (ASU) converter to model nitrogen production.
=======
- Added marine carbon capture base class
- Added direct ocean capture technology
>>>>>>> 0f5b05db

## 0.3.0 [May 2 2025]

- Introduced a fully new underlying framework for H2Integrate which uses [OpenMDAO](https://openmdao.org/), allowing for more flexibility and extensibility in the future
- Expanded introductory documentation
- Added TOL/MCH hydrogen storage cost model

## 0.2.1, Unreleased, TBD

- Fixed iron data save issue [PR 122](https://github.com/NREL/H2Integrate/pull/122)
- Added optional inputs to electrolyzer model, including curve coefficients and water usage rate.
- Bug-fix in electrolyzer outputs (H2_Results) if some stacks are never turned on.

## 0.2 [7 April 2025]

- Allow users to save the H2IntegrateOutput class as a yaml file and read that yaml to an instance of the output class
- Include new plotting capabilities: (1) hydrogen storage, production, and dispatch; (2) electricity and hydrogen dispatch
- Remove reference_plants from examples. Reference plants can now be found in the [ReferenceHybridSystemDesigns](https://github.com/NREL/ReferenceHybridSystemDesigns) repository.
- Use sentence capitalization for plot labels and legends
- Use "metric ton" instead of "tonne" or "metric tonne" in all internal naming and plots
- Fix bug in hydrogen dispatch plotting by storing time series of hydrogen demand by hour
- Update the PEM efficiency to 51.0 kWh/kg from 54.6 kWh/kg
- Bumped PySAM version to 6+ and HOPP to 3.2.0
- Removed defunct conda build and upload scripts
- Return full solution dictionary from ProFAST, allowing access to CRF and WACC
- Renamed code from GreenHEART to H2Integrate
- Added iron processing framework and capabilities [PR 90](https://github.com/NREL/H2Integrate/pull/90)
- Added Martin and Rosner iron ore models, performance and cost for each [PR 90](https://github.com/NREL/H2Integrate/pull/90)
- Added Rosner direct reduction iron (DRI) model, performance and cost [PR 90](https://github.com/NREL/H2Integrate/pull/90)
- Added Martin transport module for performance and cost of iron [PR 90](https://github.com/NREL/H2Integrate/pull/90)
- Added generalized Stinn cost model for electrolysis of arbitrary materials [PR 90](https://github.com/NREL/H2Integrate/pull/90)

## v0.1.4 [4 February 2025]

- Adds `CoolProp` to `pyproject.toml`
- Changes units of `lcoe_real` in `HOPPComponent` from "MW*h" to "kW*h"
- Adds `pre-commit`, `ruff`, and `isort` checks, and CI workflow to ensure these steps aren't
  skipped.
- Updates steel cost year to 2022
- Updates ammonia cost year to 2022
- Requires HOPP 3.1.1 or higher
- Updates tests to be compatible with HOPP 3.1.1 with ProFAST integration
- Removes support for python 3.9
- Add steel feedstock transport costs (lime, carbon, and iron ore pellets)
- Allow individual debt rate, equity rate, and debt/equity ratio/split for each subsystem
- Add initial docs focused on new H2Integrate development
- New documentation CI pipeline to publish documentation at nrel.github.io/H2Integrate/ and test
  that the documentation site will build on each pull request.
- Placeholder documentation content has been removed from the site build

## v0.1.3 [1 November 2024]

- Replaces the git ProFAST installation with a PyPI installation.
- Removed dependence on external electrolyzer repo
- Updated CI to use conda environments with reproducible environment artifacts
- Rename logger from "wisdem/weis" to "h2integrate"
- Remove unsupported optimization algorithms

## v0.1.2 [28 October 2024]

- Minor updates to examples for NAWEA workshop.
- Adds `environment.yml` for easy environment creation and H2Integrate installation.

## v0.1.1 [22 October 2024]

- ?

## v0.1 [16 October 2024]

- Project has been separated from HOPP and moved into H2Integrate, removing all HOPP infrastructure.<|MERGE_RESOLUTION|>--- conflicted
+++ resolved
@@ -23,13 +23,9 @@
 - Added more available constraints from the HOPP wrapper useful for design optimizations
 - Added geologic hydrogen (geoh2) converter and examples [PR 135](https://github.com/NREL/H2Integrate/pull/135)
 - Added WOMBAT electrolyzer O&M model
-<<<<<<< HEAD
-- Added simple air separation unit (ASU) converter to model nitrogen production.
-=======
 - Added marine carbon capture base class
 - Added direct ocean capture technology
->>>>>>> 0f5b05db
-
+- Added simple air separation unit (ASU) converter to model nitrogen production.
 ## 0.3.0 [May 2 2025]
 
 - Introduced a fully new underlying framework for H2Integrate which uses [OpenMDAO](https://openmdao.org/), allowing for more flexibility and extensibility in the future
