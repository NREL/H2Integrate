--- conflicted
+++ resolved
@@ -33,11 +33,8 @@
 - Allow users to specify the technologies to include in the metrics calculations in the plant configuration file
 - Update PySAM solar performance model to allow for more user-configurability.
 - Added simple air separation unit (ASU) converter to model nitrogen production.
-<<<<<<< HEAD
+- Added two ATB-compatible solar-PV cost models.
 - Moved `plant_config['finance_parameters']['discount_years']['tech']` from plant_config to `tech_config[tech]['model_inputs']['cost_parameters']['cost_year']`
-=======
-- Added two ATB-compatible solar-PV cost models.
->>>>>>> 7026ba60
 
 ## 0.3.0 [May 2 2025]
 
