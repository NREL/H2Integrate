# CHANGELOG

<<<<<<< HEAD
## Unreleased

- Introduced a fully new underlying framework for H2Integrate which uses [OpenMDAO](https://openmdao.org/), allowing for more flexibility and extensibility in the future
- Expanded introductory documentation
=======
## 0.X
- Fixed iron data save issue [PR 122](https://github.com/NREL/H2Integrate/pull/122)
>>>>>>> a48fcf49

## 0.2 [7 April 2025]

- Allow users to save the H2IntegrateOutput class as a yaml file and read that yaml to an instance of the output class
- Include new plotting capabilities: (1) hydrogen storage, production, and dispatch; (2) electricity and hydrogen dispatch
- Remove reference_plants from examples. Reference plants can now be found in the [ReferenceHybridSystemDesigns](https://github.com/NREL/ReferenceHybridSystemDesigns) repository.
- Use sentence capitalization for plot labels and legends
- Use "metric ton" instead of "tonne" or "metric tonne" in all internal naming and plots
- Fix bug in hydrogen dispatch plotting by storing time series of hydrogen demand by hour
- Update the PEM efficiency to 51.0 kWh/kg from 54.6 kWh/kg
- Bumped PySAM version to 6+ and HOPP to 3.2.0
- Removed defunct conda build and upload scripts
- Return full solution dictionary from ProFAST, allowing access to CRF and WACC
- Renamed code from GreenHEART to H2Integrate
- Added iron processing framework and capabilities [PR 90](https://github.com/NREL/H2Integrate/pull/90)
- Added Martin and Rosner iron ore models, performance and cost for each [PR 90](https://github.com/NREL/H2Integrate/pull/90)
- Added Rosner direct reduction iron (DRI) model, performance and cost [PR 90](https://github.com/NREL/H2Integrate/pull/90)
- Added Martin transport module for performance and cost of iron [PR 90](https://github.com/NREL/H2Integrate/pull/90)
- Added generalized Stinn cost model for electrolysis of arbitrary materials [PR 90](https://github.com/NREL/H2Integrate/pull/90)

## v0.1.4 [4 February 2025]

- Adds `CoolProp` to `pyproject.toml`
- Changes units of `lcoe_real` in `HOPPComponent` from "MW*h" to "kW*h"
- Adds `pre-commit`, `ruff`, and `isort` checks, and CI workflow to ensure these steps aren't
  skipped.
- Updates steel cost year to 2022
- Updates ammonia cost year to 2022
- Requires HOPP 3.1.1 or higher
- Updates tests to be compatible with HOPP 3.1.1 with ProFAST integration
- Removes support for python 3.9
- Add steel feedstock transport costs (lime, carbon, and iron ore pellets)
- Allow individual debt rate, equity rate, and debt/equity ratio/split for each subsystem
- Add initial docs focused on new H2Integrate development
- New documentation CI pipeline to publish documentation at nrel.github.io/H2Integrate/ and test
  that the documentation site will build on each pull request.
- Placeholder documentation content has been removed from the site build

## v0.1.3 [1 November 2024]

- Replaces the git ProFAST installation with a PyPI installation.
- Removed dependence on external electrolyzer repo
- Updated CI to use conda environments with reproducible environment artifacts
- Rename logger from "wisdem/weis" to "h2integrate"
- Remove unsupported optimization algorithms

## v0.1.2 [28 October 2024]

- Minor updates to examples for NAWEA workshop.
- Adds `environment.yml` for easy environment creation and H2Integrate installation.

## v0.1.1 [22 October 2024]

- ?

## v0.1 [16 October 2024]

- Project has been separated from HOPP and moved into H2Integrate, removing all HOPP infrastructure.<|MERGE_RESOLUTION|>--- conflicted
+++ resolved
@@ -1,14 +1,13 @@
 # CHANGELOG
 
-<<<<<<< HEAD
-## Unreleased
+## 0.3.0, Unreleased TBD
 
 - Introduced a fully new underlying framework for H2Integrate which uses [OpenMDAO](https://openmdao.org/), allowing for more flexibility and extensibility in the future
 - Expanded introductory documentation
-=======
-## 0.X
+
+## 0.2.1, Unreleased TBD
+
 - Fixed iron data save issue [PR 122](https://github.com/NREL/H2Integrate/pull/122)
->>>>>>> a48fcf49
 
 ## 0.2 [7 April 2025]
 
