# CHANGELOG

## 0.3.1, Unreleased, TBD

- Added methanol production base class
- Added steam methane reforming methanol production technology
- Added a new optimization example with a wind plant and electrolyzer to showcase how to define design variables, constraints, and objective functions
- Added capability for user-defined technologies in the H2Integrate framework, allowing for custom models to be integrated into the system.
- Added an example of a user-defined technology in the `examples` directory, demonstrating an extremely simple paper mill model.
<<<<<<< HEAD
- Added NPV calc to finances
=======
- Remove the `to_organize` directory.
>>>>>>> 45680ab1

## 0.3.0 [May 2 2025]

- Introduced a fully new underlying framework for H2Integrate which uses [OpenMDAO](https://openmdao.org/), allowing for more flexibility and extensibility in the future
- Expanded introductory documentation

## 0.2.1, Unreleased, TBD

- Fixed iron data save issue [PR 122](https://github.com/NREL/H2Integrate/pull/122)
- Added optional inputs to electrolyzer model, including curve coefficients and water usage rate.
- Bug-fix in electrolyzer outputs (H2_Results) if some stacks are never turned on.

## 0.2 [7 April 2025]

- Allow users to save the H2IntegrateOutput class as a yaml file and read that yaml to an instance of the output class
- Include new plotting capabilities: (1) hydrogen storage, production, and dispatch; (2) electricity and hydrogen dispatch
- Remove reference_plants from examples. Reference plants can now be found in the [ReferenceHybridSystemDesigns](https://github.com/NREL/ReferenceHybridSystemDesigns) repository.
- Use sentence capitalization for plot labels and legends
- Use "metric ton" instead of "tonne" or "metric tonne" in all internal naming and plots
- Fix bug in hydrogen dispatch plotting by storing time series of hydrogen demand by hour
- Update the PEM efficiency to 51.0 kWh/kg from 54.6 kWh/kg
- Bumped PySAM version to 6+ and HOPP to 3.2.0
- Removed defunct conda build and upload scripts
- Return full solution dictionary from ProFAST, allowing access to CRF and WACC
- Renamed code from GreenHEART to H2Integrate
- Added iron processing framework and capabilities [PR 90](https://github.com/NREL/H2Integrate/pull/90)
- Added Martin and Rosner iron ore models, performance and cost for each [PR 90](https://github.com/NREL/H2Integrate/pull/90)
- Added Rosner direct reduction iron (DRI) model, performance and cost [PR 90](https://github.com/NREL/H2Integrate/pull/90)
- Added Martin transport module for performance and cost of iron [PR 90](https://github.com/NREL/H2Integrate/pull/90)
- Added generalized Stinn cost model for electrolysis of arbitrary materials [PR 90](https://github.com/NREL/H2Integrate/pull/90)

## v0.1.4 [4 February 2025]

- Adds `CoolProp` to `pyproject.toml`
- Changes units of `lcoe_real` in `HOPPComponent` from "MW*h" to "kW*h"
- Adds `pre-commit`, `ruff`, and `isort` checks, and CI workflow to ensure these steps aren't
  skipped.
- Updates steel cost year to 2022
- Updates ammonia cost year to 2022
- Requires HOPP 3.1.1 or higher
- Updates tests to be compatible with HOPP 3.1.1 with ProFAST integration
- Removes support for python 3.9
- Add steel feedstock transport costs (lime, carbon, and iron ore pellets)
- Allow individual debt rate, equity rate, and debt/equity ratio/split for each subsystem
- Add initial docs focused on new H2Integrate development
- New documentation CI pipeline to publish documentation at nrel.github.io/H2Integrate/ and test
  that the documentation site will build on each pull request.
- Placeholder documentation content has been removed from the site build

## v0.1.3 [1 November 2024]

- Replaces the git ProFAST installation with a PyPI installation.
- Removed dependence on external electrolyzer repo
- Updated CI to use conda environments with reproducible environment artifacts
- Rename logger from "wisdem/weis" to "h2integrate"
- Remove unsupported optimization algorithms

## v0.1.2 [28 October 2024]

- Minor updates to examples for NAWEA workshop.
- Adds `environment.yml` for easy environment creation and H2Integrate installation.

## v0.1.1 [22 October 2024]

- ?

## v0.1 [16 October 2024]

- Project has been separated from HOPP and moved into H2Integrate, removing all HOPP infrastructure.<|MERGE_RESOLUTION|>--- conflicted
+++ resolved
@@ -7,11 +7,8 @@
 - Added a new optimization example with a wind plant and electrolyzer to showcase how to define design variables, constraints, and objective functions
 - Added capability for user-defined technologies in the H2Integrate framework, allowing for custom models to be integrated into the system.
 - Added an example of a user-defined technology in the `examples` directory, demonstrating an extremely simple paper mill model.
-<<<<<<< HEAD
+- Remove the `to_organize` directory.
 - Added NPV calc to finances
-=======
-- Remove the `to_organize` directory.
->>>>>>> 45680ab1
 
 ## 0.3.0 [May 2 2025]
 
