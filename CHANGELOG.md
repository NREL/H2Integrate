# Changelog

## 0.4.x [TBD]
- Added `tools/run_cases.py` with tools to run different `tech_config` cases from a spreadsheet, with new docs page to describe: docs/user_guide/how_to_run_several_cases_in_sequence.md
- Added capability for user-defined finance models in the H2Integrate framework
- Added an optimized offshore methanol production case to examples/03_methanol/co2_hydrogenation_doc
- Updated setting up recorder in `PoseOptimization`
- Added resource models to make solar resource API calls to the NREL Developer GOES dataset
- Added framework to run heuristic load following dispatch for storage technologies
- Added PySAM battery model as a storage technology performance model
- Added `create_om_reports` option to driver config to enable/disable OpenMDAO reports (N2 diagrams, etc.)
- Added design of experiment functionality
- Added "csvgen" as generator type for design of experiments
- Added PySAM Windpower performance model to simulate wind.
- Added `simple_grid_layout.py` for wind plant layout modeling, can model square or rectangular layouts.
- Added ability to visualize the wind plant layout for PySAM Windpower model using `post_process(show_plots=True)`.
- Added Wind Annual Technology Baseline cost model `atb_wind_cost.py`.
- Updated inputs for the `ATBBatteryCostModel` and `DemandOpenLoopController` so storage capacity and charge rate can be design variables
- Created `ProFastBase`, a base class for the `ProFastLCO` and `ProFastNPV` models
- Added `ProFastNPV`, a finance model using ProFAST to calculate NPV of the commodity
- Moved `compute()` from `ProFastBase` to `ProFastLCO`.
- Added `NumpyFinancialNPV`, a finance model that uses NumPy Financial npv to calculate the npv from the cash flows
- Add feature for natural gas plant converter to take electricity demand as an input and added system capacity as an input
- Added wind resource model for API calls to Open-Meteo archive
- Added `load_yaml()` function and flexibility to input a config dictionary to H2IntegrateModel rather than a filepath
<<<<<<< HEAD
- Fixed stoichiometry mistake in ammonia synloop
=======
- Removed `boundaries` from the necessary keys in `plant_config` validation
- Improved the readability of the postprocessing printout
>>>>>>> b8e02e1d

## 0.4.0 [October 1, 2025]

This release introduces significant new technology models and framework capabilities for system design and optimization, alongside major refactoring and user experience improvements.

### New Features and Technology Models

- Added capability for user-defined technologies in the H2Integrate framework, allowing for custom models to be integrated into the system [PR 128](https://github.com/NREL/H2Integrate/pull/128).
- Added a check for if a custom model's name clashes with an existing model name in the H2Integrate framework, raising an error if it does [PR 128](https://github.com/NREL/H2Integrate/pull/128).
- Added geologic hydrogen (GeoH2) converter and examples [PR 135](https://github.com/NREL/H2Integrate/pull/135).
- Added methanol production base class [PR 137](https://github.com/NREL/H2Integrate/pull/137).
- Added steam methane reforming methanol production technology [PR 137](https://github.com/NREL/H2Integrate/pull/137).
- Added CO2 hydrogenation methanol production technology [PR 137](https://github.com/NREL/H2Integrate/pull/137).
- Added run of river hydro plant model, an example, and a documentation page [PR 145](https://github.com/NREL/H2Integrate/pull/145).
- Added marine carbon capture base class [PR 165](https://github.com/NREL/H2Integrate/pull/165).
- Added direct ocean capture technology [PR 165](https://github.com/NREL/H2Integrate/pull/165).
- Added ammonia synloop, partially addressing [Issue 169](https://github.com/NREL/H2Integrate/issues/169) [PR 177](https://github.com/NREL/H2Integrate/pull/177).
- Added simple air separation unit (ASU) converter to model nitrogen production [PR 179](https://github.com/NREL/H2Integrate/pull/179).
- Added rule-based storage system control capability (e.g., for battery, H2, CO2) [PR 195](https://github.com/NREL/H2Integrate/pull/195).
- Added ocean alkalinity enhancement technology model [PR 212](https://github.com/NREL/H2Integrate/pull/212).
- Added `natural_gas_performance` and `natural_gas_cost` models, allowing for natural gas power plant modeling [PR 221](https://github.com/NREL/H2Integrate/pull/221).
- Added wind resource model, API baseclasses, updated examples, and documentation [PR 245](https://github.com/NREL/H2Integrate/pull/245).
- Added generic storage model, useful for battery, hydrogen, CO2, or other resource storage [PR 248](https://github.com/NREL/H2Integrate/pull/248).


### Improvements and Refactoring

- Removed the `to_organize` directory [PR 138](https://github.com/NREL/H2Integrate/pull/138).
- Updated the naming scheme throughout the framework so resources produced always have `_out` and resources consumed always have `_in` in their names [PR 148](https://github.com/NREL/H2Integrate/pull/148).
- Added ability to export ProFAST object to yaml file in `ProFastComp` [PR 207](https://github.com/NREL/H2Integrate/pull/207).
- Refactored `ProFastComp` and put in a new file (`h2integrate/core/profast_financial.py`). Added flexibility to allow users to specify different financial models [PR 218](https://github.com/NREL/H2Integrate/pull/218).
- Revamped the feedstocks technology group to allow for more precise modeling of feedstock supply chains, including capacity constraints and feedstock amount consumed [PR 221](https://github.com/NREL/H2Integrate/pull/221).
- Made `pipe` and `cable` substance-agnostic rather than hard-coded for `hydrogen` and `electricity` [PR 241](https://github.com/NREL/H2Integrate/pull/241).
- Updated option to pass variables in technology interconnections to allow for different variable names from source to destination in the format `[source_tech, dest_tech, (source_tech_variable, dest_tech_variable)]` [PR 236](https://github.com/NREL/H2Integrate/pull/236).
- Split out the electrolyzer cost models `basic` and `singlitico` for clarity [PR 147](https://github.com/NREL/H2Integrate/pull/147).
- Refactored the ammonia production model to use the new H2Integrate framework natively and removed the prior performance and cost functions [PR 163](https://github.com/NREL/H2Integrate/pull/163).
- Added a new ammonia production model which has nitrogen, hydrogen, and electricity inputs and ammonia output, with performance and cost functions [PR 163](https://github.com/NREL/H2Integrate/pull/163).
- Added WOMBAT electrolyzer O&M model [PR 168](https://github.com/NREL/H2Integrate/pull/168).
- Changed electrolyzer capacity to be specified as `n_clusters` rather than `rating` in electrolyzer performance model config [PR 194](https://github.com/NREL/H2Integrate/pull/194).
- Changed electrolyzer capacity to be an input to the electrolyzer cost models rather than pulled from the cost model config [PR 194](https://github.com/NREL/H2Integrate/pull/194).
- Added cost model base class and removed `plant_config['finance_parameters']['discount_years']['tech']`. Cost year is now an optional input (`tech_config[tech]['model_inputs']['cost_parameters']['cost_year']`) and a discrete output [PR 199](https://github.com/NREL/H2Integrate/pull/199).
- Added two ATB-compatible solar-PV cost models [PR 193](https://github.com/NREL/H2Integrate/pull/193).
- Update PySAM solar performance model to allow for more user-configurability [PR 187](https://github.com/NREL/H2Integrate/pull/187).
- Added `"custom_electrolyzer_cost"` model, an electrolyzer cost model that allows for user-defined CapEx and OpEx values [PR 227](https://github.com/NREL/H2Integrate/pull/227).
- Added variable O&M to `CostModelBaseClass` and integrated into finance-related models [PR 235](https://github.com/NREL/H2Integrate/pull/235).
- Improved `h2integrate/transporters/power_combiner.py` and enabled usage of multiple electricity producing technologies [PR 232](https://github.com/NREL/H2Integrate/pull/232).


### Configuration and Optimization

- Updated finance parameter organization naming in `plant_config` [PR 218](https://github.com/NREL/H2Integrate/pull/218).
- Changed finance handling to use `finance_subgroups` and `finance_groups` defined in the `plant_config` rather than previous `financial_groups` in the `tech_config` and `technologies_to_include_in_metrics` in `plant_config` [PR 240](https://github.com/NREL/H2Integrate/pull/240).
- Allow users to specify the technologies to include in the metrics calculations in the plant configuration file [PR 240](https://github.com/NREL/H2Integrate/pull/240).
- Added option for user to provide ProFAST parameters in finance parameters [PR 240](https://github.com/NREL/H2Integrate/pull/240).
- Changed `plant_config` `atb_year` entry to `financial_analysis_start_year` [PR 190](https://github.com/NREL/H2Integrate/pull/190).
- Added `simulation` section under `plant_config['plant']` that has information such as number of timesteps in the simulation, time step interval in seconds, simulation start time, and time zone [PR 219](https://github.com/NREL/H2Integrate/pull/219).
- Moved `overwrite_fin_values` to HOPP [PR 164](https://github.com/NREL/H2Integrate/pull/164).
- Enable optimization with HOPP technology ratings using `recreate_hopp_config_for_optimization` [PR 164](https://github.com/NREL/H2Integrate/pull/164).
- Made caching in the HOPP wrapper optional [PR 164](https://github.com/NREL/H2Integrate/pull/164).
- Added more available constraints from the HOPP wrapper useful for design optimizations [PR 164](https://github.com/NREL/H2Integrate/pull/164).


### Documentation, Examples, and Miscellaneous

- Added an example of a user-defined technology in the `examples` directory, demonstrating an extremely simple paper mill model [PR 128](https://github.com/NREL/H2Integrate/pull/128).
- Added example for running with HOPP as the only technology in the H2Integrate system [PR 164](https://github.com/NREL/H2Integrate/pull/164).
- Added an optimization example with a wind plant and electrolyzer to showcase how to define design variables, constraints, and objective functions [PR 126](https://github.com/NREL/H2Integrate/pull/126).
- Expanded docs to include a new section on modifying config dicts after model instantiation [PR 151](https://github.com/NREL/H2Integrate/pull/151).
- Added `*_out/` to `.gitignore` to avoid clutter [PR 191](https://github.com/NREL/H2Integrate/pull/191).
- Bump min Python version and removed unnecessary packages from `pyproject.toml` [PR 150](https://github.com/NREL/H2Integrate/pull/150).
- Bugfix: only run `pyxdsm` when there are connections in the system [PR 201](https://github.com/NREL/H2Integrate/pull/201).


## 0.3.0 [May 2, 2025]

- Introduced a fully new underlying framework for H2Integrate which uses [OpenMDAO](https://openmdao.org/), allowing for more flexibility and extensibility in the future
- Expanded introductory documentation
- Added TOL/MCH hydrogen storage cost model

## 0.2.1 Unreleased, TBD

- Fixed iron data save issue [PR 122](https://github.com/NREL/H2Integrate/pull/122)
- Added optional inputs to electrolyzer model, including curve coefficients and water usage rate.
- Bug-fix in electrolyzer outputs (H2_Results) if some stacks are never turned on.

## 0.2 [7 April, 2025]

- Allow users to save the H2IntegrateOutput class as a yaml file and read that yaml to an instance of the output class
- Include new plotting capabilities: (1) hydrogen storage, production, and dispatch; (2) electricity and hydrogen dispatch
- Remove reference_plants from examples. Reference plants can now be found in the [ReferenceHybridSystemDesigns](https://github.com/NREL/ReferenceHybridSystemDesigns) repository.
- Use sentence capitalization for plot labels and legends
- Use "metric ton" instead of "tonne" or "metric tonne" in all internal naming and plots
- Fix bug in hydrogen dispatch plotting by storing time series of hydrogen demand by hour
- Update the PEM efficiency to 51.0 kWh/kg from 54.6 kWh/kg
- Bumped PySAM version to 6+ and HOPP to 3.2.0
- Removed defunct conda build and upload scripts
- Return full solution dictionary from ProFAST, allowing access to CRF and WACC
- Renamed code from GreenHEART to H2Integrate
- Added iron processing framework and capabilities [PR 90](https://github.com/NREL/H2Integrate/pull/90)
- Added Martin and Rosner iron ore models, performance and cost for each [PR 90](https://github.com/NREL/H2Integrate/pull/90)
- Added Rosner direct reduction iron (DRI) model, performance and cost [PR 90](https://github.com/NREL/H2Integrate/pull/90)
- Added Martin transport module for performance and cost of iron [PR 90](https://github.com/NREL/H2Integrate/pull/90)
- Added generalized Stinn cost model for electrolysis of arbitrary materials [PR 90](https://github.com/NREL/H2Integrate/pull/90)

## v0.1.4 [4 February, 2025]

- Adds `CoolProp` to `pyproject.toml`
- Changes units of `lcoe_real` in `HOPPComponent` from "MW*h" to "kW*h"
- Adds `pre-commit`, `ruff`, and `isort` checks, and CI workflow to ensure these steps aren't
  skipped.
- Updates steel cost year to, 2022
- Updates ammonia cost year to, 2022
- Requires HOPP 3.1.1 or higher
- Updates tests to be compatible with HOPP 3.1.1 with ProFAST integration
- Removes support for python 3.9
- Add steel feedstock transport costs (lime, carbon, and iron ore pellets)
- Allow individual debt rate, equity rate, and debt/equity ratio/split for each subsystem
- Add initial docs focused on new H2Integrate development
- New documentation CI pipeline to publish documentation at nrel.github.io/H2Integrate/ and test
  that the documentation site will build on each pull request.
- Placeholder documentation content has been removed from the site build

## v0.1.3 [1 November, 2024]

- Replaces the git ProFAST installation with a PyPI installation.
- Removed dependence on external electrolyzer repo
- Updated CI to use conda environments with reproducible environment artifacts
- Rename logger from "wisdem/weis" to "h2integrate"
- Remove unsupported optimization algorithms

## v0.1.2 [28 October, 2024]

- Minor updates to examples for NAWEA workshop.
- Adds `environment.yml` for easy environment creation and H2Integrate installation.

## v0.1.1 [22 October, 2024]

- Hotfix for examples

## v0.1 [16 October, 2024]

- Project has been separated from HOPP and moved into H2Integrate, removing all HOPP infrastructure.<|MERGE_RESOLUTION|>--- conflicted
+++ resolved
@@ -23,12 +23,9 @@
 - Add feature for natural gas plant converter to take electricity demand as an input and added system capacity as an input
 - Added wind resource model for API calls to Open-Meteo archive
 - Added `load_yaml()` function and flexibility to input a config dictionary to H2IntegrateModel rather than a filepath
-<<<<<<< HEAD
 - Fixed stoichiometry mistake in ammonia synloop
-=======
 - Removed `boundaries` from the necessary keys in `plant_config` validation
 - Improved the readability of the postprocessing printout
->>>>>>> b8e02e1d
 
 ## 0.4.0 [October 1, 2025]
 
