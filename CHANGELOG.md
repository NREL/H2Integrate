# Changelog

## 0.4.x [TBD]
- Added `tools/run_cases.py` with tools to run different `tech_config` cases from a spreadsheet, with new docs page to describe: docs/user_guide/how_to_run_several_cases_in_sequence.md
- Added capability for user-defined finance models in the H2Integrate framework
- Added an optimized offshore methanol production case to examples/03_methanol/co2_hydrogenation_doc
- Updated setting up recorder in `PoseOptimization`
- Added resource models to make solar resource API calls to the NREL Developer GOES dataset
- Added framework to run heuristic load following dispatch for storage technologies
- Added PySAM battery model as a storage technology performance model
- Added `create_om_reports` option to driver config to enable/disable OpenMDAO reports (N2 diagrams, etc.)
- Added design of experiment functionality
- Added "csvgen" as generator type for design of experiments
- Added PySAM Windpower performance model to simulate wind.
- Added `simple_grid_layout.py` for wind plant layout modeling, can model square or rectangular layouts.
- Added ability to visualize the wind plant layout for PySAM Windpower model using `post_process(show_plots=True)`.
- Added Wind Annual Technology Baseline cost model `atb_wind_cost.py`.
- Updated inputs for the `ATBBatteryCostModel` and `DemandOpenLoopController` so storage capacity and charge rate can be design variables
- Created `ProFastBase`, a base class for the `ProFastLCO` and `ProFastNPV` models
- Added `ProFastNPV`, a finance model using ProFAST to calculate NPV of the commodity
- Moved `compute()` from `ProFastBase` to `ProFastLCO`.
- Added `NumpyFinancialNPV`, a finance model that uses NumPy Financial npv to calculate the npv from the cash flows
- Add feature for natural gas plant converter to take electricity demand as an input and added system capacity as an input
- Added wind resource model for API calls to Open-Meteo archive
- Added `load_yaml()` function and flexibility to input a config dictionary to H2IntegrateModel rather than a filepath
- Fixed stoichiometry mistake in ammonia synloop
- Removed `boundaries` from the necessary keys in `plant_config` validation
- Improved the readability of the postprocessing printout
- Split out cost models from coupled hydrogen storage performance and cost model
- Added storage auto-sizing performance model based on storage sizing calculations that existed in the coupled hydrogen storage performance and cost model
- Added ability for latitude and longitude to be design variables in design sweep
- Move geologic hydrogen models into specific geoh2 subsurface converters
- Added standalone iron mine performance and cost model
<<<<<<< HEAD
- Added solar resource models for Meteosat Prime Meridian and Himawari datasets available through NSRDB
=======
- Improved readability of the postprocessing printout by simplifying numerical representation, especially for years
>>>>>>> a47500e3

## 0.4.0 [October 1, 2025]

This release introduces significant new technology models and framework capabilities for system design and optimization, alongside major refactoring and user experience improvements.

### New Features and Technology Models

- Added capability for user-defined technologies in the H2Integrate framework, allowing for custom models to be integrated into the system [PR 128](https://github.com/NREL/H2Integrate/pull/128).
- Added a check for if a custom model's name clashes with an existing model name in the H2Integrate framework, raising an error if it does [PR 128](https://github.com/NREL/H2Integrate/pull/128).
- Added geologic hydrogen (GeoH2) converter and examples [PR 135](https://github.com/NREL/H2Integrate/pull/135).
- Added methanol production base class [PR 137](https://github.com/NREL/H2Integrate/pull/137).
- Added steam methane reforming methanol production technology [PR 137](https://github.com/NREL/H2Integrate/pull/137).
- Added CO2 hydrogenation methanol production technology [PR 137](https://github.com/NREL/H2Integrate/pull/137).
- Added run of river hydro plant model, an example, and a documentation page [PR 145](https://github.com/NREL/H2Integrate/pull/145).
- Added marine carbon capture base class [PR 165](https://github.com/NREL/H2Integrate/pull/165).
- Added direct ocean capture technology [PR 165](https://github.com/NREL/H2Integrate/pull/165).
- Added ammonia synloop, partially addressing [Issue 169](https://github.com/NREL/H2Integrate/issues/169) [PR 177](https://github.com/NREL/H2Integrate/pull/177).
- Added simple air separation unit (ASU) converter to model nitrogen production [PR 179](https://github.com/NREL/H2Integrate/pull/179).
- Added rule-based storage system control capability (e.g., for battery, H2, CO2) [PR 195](https://github.com/NREL/H2Integrate/pull/195).
- Added ocean alkalinity enhancement technology model [PR 212](https://github.com/NREL/H2Integrate/pull/212).
- Added `natural_gas_performance` and `natural_gas_cost` models, allowing for natural gas power plant modeling [PR 221](https://github.com/NREL/H2Integrate/pull/221).
- Added wind resource model, API baseclasses, updated examples, and documentation [PR 245](https://github.com/NREL/H2Integrate/pull/245).
- Added generic storage model, useful for battery, hydrogen, CO2, or other resource storage [PR 248](https://github.com/NREL/H2Integrate/pull/248).


### Improvements and Refactoring

- Removed the `to_organize` directory [PR 138](https://github.com/NREL/H2Integrate/pull/138).
- Updated the naming scheme throughout the framework so resources produced always have `_out` and resources consumed always have `_in` in their names [PR 148](https://github.com/NREL/H2Integrate/pull/148).
- Added ability to export ProFAST object to yaml file in `ProFastComp` [PR 207](https://github.com/NREL/H2Integrate/pull/207).
- Refactored `ProFastComp` and put in a new file (`h2integrate/core/profast_financial.py`). Added flexibility to allow users to specify different financial models [PR 218](https://github.com/NREL/H2Integrate/pull/218).
- Revamped the feedstocks technology group to allow for more precise modeling of feedstock supply chains, including capacity constraints and feedstock amount consumed [PR 221](https://github.com/NREL/H2Integrate/pull/221).
- Made `pipe` and `cable` substance-agnostic rather than hard-coded for `hydrogen` and `electricity` [PR 241](https://github.com/NREL/H2Integrate/pull/241).
- Updated option to pass variables in technology interconnections to allow for different variable names from source to destination in the format `[source_tech, dest_tech, (source_tech_variable, dest_tech_variable)]` [PR 236](https://github.com/NREL/H2Integrate/pull/236).
- Split out the electrolyzer cost models `basic` and `singlitico` for clarity [PR 147](https://github.com/NREL/H2Integrate/pull/147).
- Refactored the ammonia production model to use the new H2Integrate framework natively and removed the prior performance and cost functions [PR 163](https://github.com/NREL/H2Integrate/pull/163).
- Added a new ammonia production model which has nitrogen, hydrogen, and electricity inputs and ammonia output, with performance and cost functions [PR 163](https://github.com/NREL/H2Integrate/pull/163).
- Added WOMBAT electrolyzer O&M model [PR 168](https://github.com/NREL/H2Integrate/pull/168).
- Changed electrolyzer capacity to be specified as `n_clusters` rather than `rating` in electrolyzer performance model config [PR 194](https://github.com/NREL/H2Integrate/pull/194).
- Changed electrolyzer capacity to be an input to the electrolyzer cost models rather than pulled from the cost model config [PR 194](https://github.com/NREL/H2Integrate/pull/194).
- Added cost model base class and removed `plant_config['finance_parameters']['discount_years']['tech']`. Cost year is now an optional input (`tech_config[tech]['model_inputs']['cost_parameters']['cost_year']`) and a discrete output [PR 199](https://github.com/NREL/H2Integrate/pull/199).
- Added two ATB-compatible solar-PV cost models [PR 193](https://github.com/NREL/H2Integrate/pull/193).
- Update PySAM solar performance model to allow for more user-configurability [PR 187](https://github.com/NREL/H2Integrate/pull/187).
- Added `"custom_electrolyzer_cost"` model, an electrolyzer cost model that allows for user-defined CapEx and OpEx values [PR 227](https://github.com/NREL/H2Integrate/pull/227).
- Added variable O&M to `CostModelBaseClass` and integrated into finance-related models [PR 235](https://github.com/NREL/H2Integrate/pull/235).
- Improved `h2integrate/transporters/power_combiner.py` and enabled usage of multiple electricity producing technologies [PR 232](https://github.com/NREL/H2Integrate/pull/232).


### Configuration and Optimization

- Updated finance parameter organization naming in `plant_config` [PR 218](https://github.com/NREL/H2Integrate/pull/218).
- Changed finance handling to use `finance_subgroups` and `finance_groups` defined in the `plant_config` rather than previous `financial_groups` in the `tech_config` and `technologies_to_include_in_metrics` in `plant_config` [PR 240](https://github.com/NREL/H2Integrate/pull/240).
- Allow users to specify the technologies to include in the metrics calculations in the plant configuration file [PR 240](https://github.com/NREL/H2Integrate/pull/240).
- Added option for user to provide ProFAST parameters in finance parameters [PR 240](https://github.com/NREL/H2Integrate/pull/240).
- Changed `plant_config` `atb_year` entry to `financial_analysis_start_year` [PR 190](https://github.com/NREL/H2Integrate/pull/190).
- Added `simulation` section under `plant_config['plant']` that has information such as number of timesteps in the simulation, time step interval in seconds, simulation start time, and time zone [PR 219](https://github.com/NREL/H2Integrate/pull/219).
- Moved `overwrite_fin_values` to HOPP [PR 164](https://github.com/NREL/H2Integrate/pull/164).
- Enable optimization with HOPP technology ratings using `recreate_hopp_config_for_optimization` [PR 164](https://github.com/NREL/H2Integrate/pull/164).
- Made caching in the HOPP wrapper optional [PR 164](https://github.com/NREL/H2Integrate/pull/164).
- Added more available constraints from the HOPP wrapper useful for design optimizations [PR 164](https://github.com/NREL/H2Integrate/pull/164).


### Documentation, Examples, and Miscellaneous

- Added an example of a user-defined technology in the `examples` directory, demonstrating an extremely simple paper mill model [PR 128](https://github.com/NREL/H2Integrate/pull/128).
- Added example for running with HOPP as the only technology in the H2Integrate system [PR 164](https://github.com/NREL/H2Integrate/pull/164).
- Added an optimization example with a wind plant and electrolyzer to showcase how to define design variables, constraints, and objective functions [PR 126](https://github.com/NREL/H2Integrate/pull/126).
- Expanded docs to include a new section on modifying config dicts after model instantiation [PR 151](https://github.com/NREL/H2Integrate/pull/151).
- Added `*_out/` to `.gitignore` to avoid clutter [PR 191](https://github.com/NREL/H2Integrate/pull/191).
- Bump min Python version and removed unnecessary packages from `pyproject.toml` [PR 150](https://github.com/NREL/H2Integrate/pull/150).
- Bugfix: only run `pyxdsm` when there are connections in the system [PR 201](https://github.com/NREL/H2Integrate/pull/201).


## 0.3.0 [May 2, 2025]

- Introduced a fully new underlying framework for H2Integrate which uses [OpenMDAO](https://openmdao.org/), allowing for more flexibility and extensibility in the future
- Expanded introductory documentation
- Added TOL/MCH hydrogen storage cost model

## 0.2.1 Unreleased, TBD

- Fixed iron data save issue [PR 122](https://github.com/NREL/H2Integrate/pull/122)
- Added optional inputs to electrolyzer model, including curve coefficients and water usage rate.
- Bug-fix in electrolyzer outputs (H2_Results) if some stacks are never turned on.

## 0.2 [7 April, 2025]

- Allow users to save the H2IntegrateOutput class as a yaml file and read that yaml to an instance of the output class
- Include new plotting capabilities: (1) hydrogen storage, production, and dispatch; (2) electricity and hydrogen dispatch
- Remove reference_plants from examples. Reference plants can now be found in the [ReferenceHybridSystemDesigns](https://github.com/NREL/ReferenceHybridSystemDesigns) repository.
- Use sentence capitalization for plot labels and legends
- Use "metric ton" instead of "tonne" or "metric tonne" in all internal naming and plots
- Fix bug in hydrogen dispatch plotting by storing time series of hydrogen demand by hour
- Update the PEM efficiency to 51.0 kWh/kg from 54.6 kWh/kg
- Bumped PySAM version to 6+ and HOPP to 3.2.0
- Removed defunct conda build and upload scripts
- Return full solution dictionary from ProFAST, allowing access to CRF and WACC
- Renamed code from GreenHEART to H2Integrate
- Added iron processing framework and capabilities [PR 90](https://github.com/NREL/H2Integrate/pull/90)
- Added Martin and Rosner iron ore models, performance and cost for each [PR 90](https://github.com/NREL/H2Integrate/pull/90)
- Added Rosner direct reduction iron (DRI) model, performance and cost [PR 90](https://github.com/NREL/H2Integrate/pull/90)
- Added Martin transport module for performance and cost of iron [PR 90](https://github.com/NREL/H2Integrate/pull/90)
- Added generalized Stinn cost model for electrolysis of arbitrary materials [PR 90](https://github.com/NREL/H2Integrate/pull/90)

## v0.1.4 [4 February, 2025]

- Adds `CoolProp` to `pyproject.toml`
- Changes units of `lcoe_real` in `HOPPComponent` from "MW*h" to "kW*h"
- Adds `pre-commit`, `ruff`, and `isort` checks, and CI workflow to ensure these steps aren't
  skipped.
- Updates steel cost year to, 2022
- Updates ammonia cost year to, 2022
- Requires HOPP 3.1.1 or higher
- Updates tests to be compatible with HOPP 3.1.1 with ProFAST integration
- Removes support for python 3.9
- Add steel feedstock transport costs (lime, carbon, and iron ore pellets)
- Allow individual debt rate, equity rate, and debt/equity ratio/split for each subsystem
- Add initial docs focused on new H2Integrate development
- New documentation CI pipeline to publish documentation at nrel.github.io/H2Integrate/ and test
  that the documentation site will build on each pull request.
- Placeholder documentation content has been removed from the site build

## v0.1.3 [1 November, 2024]

- Replaces the git ProFAST installation with a PyPI installation.
- Removed dependence on external electrolyzer repo
- Updated CI to use conda environments with reproducible environment artifacts
- Rename logger from "wisdem/weis" to "h2integrate"
- Remove unsupported optimization algorithms

## v0.1.2 [28 October, 2024]

- Minor updates to examples for NAWEA workshop.
- Adds `environment.yml` for easy environment creation and H2Integrate installation.

## v0.1.1 [22 October, 2024]

- Hotfix for examples

## v0.1 [16 October, 2024]

- Project has been separated from HOPP and moved into H2Integrate, removing all HOPP infrastructure.<|MERGE_RESOLUTION|>--- conflicted
+++ resolved
@@ -31,11 +31,8 @@
 - Added ability for latitude and longitude to be design variables in design sweep
 - Move geologic hydrogen models into specific geoh2 subsurface converters
 - Added standalone iron mine performance and cost model
-<<<<<<< HEAD
 - Added solar resource models for Meteosat Prime Meridian and Himawari datasets available through NSRDB
-=======
 - Improved readability of the postprocessing printout by simplifying numerical representation, especially for years
->>>>>>> a47500e3
 
 ## 0.4.0 [October 1, 2025]
 
