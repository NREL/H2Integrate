# CHANGELOG

## 0.3.1, Unreleased, TBD

- Added methanol production base class
- Added steam methane reforming methanol production technology
- Added a new optimization example with a wind plant and electrolyzer to showcase how to define design variables, constraints, and objective functions
- Added capability for user-defined technologies in the H2Integrate framework, allowing for custom models to be integrated into the system.
- Added an example of a user-defined technology in the `examples` directory, demonstrating an extremely simple paper mill model.
<<<<<<< HEAD
- Remove the `to_organize` directory.
- Updated the naming scheme throughout the framework so resources produced always have `_out` and resources consumed always have `_in` in their names.
=======
- Removed the `to_organize` directory.
- Split out the electrolyzer cost models `basic` and `singlitico` for clarity.
>>>>>>> 3b5e4088

## 0.3.0 [May 2 2025]

- Introduced a fully new underlying framework for H2Integrate which uses [OpenMDAO](https://openmdao.org/), allowing for more flexibility and extensibility in the future
- Expanded introductory documentation
- Added TOL/MCH hydrogen storage cost model

## 0.2.1, Unreleased, TBD

- Fixed iron data save issue [PR 122](https://github.com/NREL/H2Integrate/pull/122)
- Added optional inputs to electrolyzer model, including curve coefficients and water usage rate.
- Bug-fix in electrolyzer outputs (H2_Results) if some stacks are never turned on.

## 0.2 [7 April 2025]

- Allow users to save the H2IntegrateOutput class as a yaml file and read that yaml to an instance of the output class
- Include new plotting capabilities: (1) hydrogen storage, production, and dispatch; (2) electricity and hydrogen dispatch
- Remove reference_plants from examples. Reference plants can now be found in the [ReferenceHybridSystemDesigns](https://github.com/NREL/ReferenceHybridSystemDesigns) repository.
- Use sentence capitalization for plot labels and legends
- Use "metric ton" instead of "tonne" or "metric tonne" in all internal naming and plots
- Fix bug in hydrogen dispatch plotting by storing time series of hydrogen demand by hour
- Update the PEM efficiency to 51.0 kWh/kg from 54.6 kWh/kg
- Bumped PySAM version to 6+ and HOPP to 3.2.0
- Removed defunct conda build and upload scripts
- Return full solution dictionary from ProFAST, allowing access to CRF and WACC
- Renamed code from GreenHEART to H2Integrate
- Added iron processing framework and capabilities [PR 90](https://github.com/NREL/H2Integrate/pull/90)
- Added Martin and Rosner iron ore models, performance and cost for each [PR 90](https://github.com/NREL/H2Integrate/pull/90)
- Added Rosner direct reduction iron (DRI) model, performance and cost [PR 90](https://github.com/NREL/H2Integrate/pull/90)
- Added Martin transport module for performance and cost of iron [PR 90](https://github.com/NREL/H2Integrate/pull/90)
- Added generalized Stinn cost model for electrolysis of arbitrary materials [PR 90](https://github.com/NREL/H2Integrate/pull/90)

## v0.1.4 [4 February 2025]

- Adds `CoolProp` to `pyproject.toml`
- Changes units of `lcoe_real` in `HOPPComponent` from "MW*h" to "kW*h"
- Adds `pre-commit`, `ruff`, and `isort` checks, and CI workflow to ensure these steps aren't
  skipped.
- Updates steel cost year to 2022
- Updates ammonia cost year to 2022
- Requires HOPP 3.1.1 or higher
- Updates tests to be compatible with HOPP 3.1.1 with ProFAST integration
- Removes support for python 3.9
- Add steel feedstock transport costs (lime, carbon, and iron ore pellets)
- Allow individual debt rate, equity rate, and debt/equity ratio/split for each subsystem
- Add initial docs focused on new H2Integrate development
- New documentation CI pipeline to publish documentation at nrel.github.io/H2Integrate/ and test
  that the documentation site will build on each pull request.
- Placeholder documentation content has been removed from the site build

## v0.1.3 [1 November 2024]

- Replaces the git ProFAST installation with a PyPI installation.
- Removed dependence on external electrolyzer repo
- Updated CI to use conda environments with reproducible environment artifacts
- Rename logger from "wisdem/weis" to "h2integrate"
- Remove unsupported optimization algorithms

## v0.1.2 [28 October 2024]

- Minor updates to examples for NAWEA workshop.
- Adds `environment.yml` for easy environment creation and H2Integrate installation.

## v0.1.1 [22 October 2024]

- ?

## v0.1 [16 October 2024]

- Project has been separated from HOPP and moved into H2Integrate, removing all HOPP infrastructure.<|MERGE_RESOLUTION|>--- conflicted
+++ resolved
@@ -7,13 +7,9 @@
 - Added a new optimization example with a wind plant and electrolyzer to showcase how to define design variables, constraints, and objective functions
 - Added capability for user-defined technologies in the H2Integrate framework, allowing for custom models to be integrated into the system.
 - Added an example of a user-defined technology in the `examples` directory, demonstrating an extremely simple paper mill model.
-<<<<<<< HEAD
-- Remove the `to_organize` directory.
 - Updated the naming scheme throughout the framework so resources produced always have `_out` and resources consumed always have `_in` in their names.
-=======
 - Removed the `to_organize` directory.
 - Split out the electrolyzer cost models `basic` and `singlitico` for clarity.
->>>>>>> 3b5e4088
 
 ## 0.3.0 [May 2 2025]
 
