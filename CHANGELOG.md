--- conflicted
+++ resolved
@@ -30,12 +30,8 @@
 - Added storage auto-sizing performance model based on storage sizing calculations that existed in the coupled hydrogen storage performance and cost model
 - Added ability for latitude and longitude to be design variables in design sweep
 - Move geologic hydrogen models into specific geoh2 subsurface converters
-<<<<<<< HEAD
 - Enabled dynamic plant component sizing modes through the resizeable model class `ResizeablePerformanceModelBaseClass`.
-
-=======
 - Added standalone iron mine performance and cost model
->>>>>>> 229a8c0b
 
 ## 0.4.0 [October 1, 2025]
 
