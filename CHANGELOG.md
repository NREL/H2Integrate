--- conflicted
+++ resolved
@@ -26,12 +26,9 @@
 - Added marine carbon capture base class
 - Added direct ocean capture technology
 - Added option for user to provide ProFAST parameters in finance parameters
-<<<<<<< HEAD
 - Added ammonia synloop, partially addressing https://github.com/NREL/H2Integrate/issues/169
 - Added geologic hydrogen (geoh2) converter and examples [PR 135](https://github.com/NREL/H2Integrate/pull/135)
-=======
 - Changed plant_config `atb_year` entry to `financial_analysis_start_year`
->>>>>>> 890b26f1
 
 ## 0.3.0 [May 2 2025]
 
