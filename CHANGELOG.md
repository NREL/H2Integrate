# Changelog

## 0.4.x [TBD]
- Added `tools/run_cases.py` with tools to run different `tech_config` cases from a spreadsheet, with new docs page to describe: docs/user_guide/how_to_run_several_cases_in_sequence.md
- Added capability for user-defined finance models in the H2Integrate framework
- Added an optimized offshore methanol production case to examples/03_methanol/co2_hydrogenation_doc
- Updated setting up recorder in `PoseOptimization`
- Added resource models to make solar resource API calls to the NREL Developer GOES dataset
- Added framework to run heuristic load following dispatch for storage technologies
- Added PySAM battery model as a storage technology performance model
- Added `create_om_reports` option to driver config to enable/disable OpenMDAO reports (N2 diagrams, etc.)
<<<<<<< HEAD
- Added `ProFastNPV`, a finance model using ProFAST to calculate NPV of the commodity
- Added `NPVFinance`, a simple finance model that uses Numpy Financial npv to caluclate the npv from the cash flows
=======
- Updated inputs for the `ATBBatteryCostModel` and `DemandOpenLoopController` so storage capacity and charge rate can be design variables
>>>>>>> cb9b0adc

## 0.4.0 [October 1, 2025]

This release introduces significant new technology models and framework capabilities for system design and optimization, alongside major refactoring and user experience improvements.

### New Features and Technology Models

- Added capability for user-defined technologies in the H2Integrate framework, allowing for custom models to be integrated into the system [PR 128](https://github.com/NREL/H2Integrate/pull/128).
- Added a check for if a custom model's name clashes with an existing model name in the H2Integrate framework, raising an error if it does [PR 128](https://github.com/NREL/H2Integrate/pull/128).
- Added geologic hydrogen (GeoH2) converter and examples [PR 135](https://github.com/NREL/H2Integrate/pull/135).
- Added methanol production base class [PR 137](https://github.com/NREL/H2Integrate/pull/137).
- Added steam methane reforming methanol production technology [PR 137](https://github.com/NREL/H2Integrate/pull/137).
- Added CO2 hydrogenation methanol production technology [PR 137](https://github.com/NREL/H2Integrate/pull/137).
- Added run of river hydro plant model, an example, and a documentation page [PR 145](https://github.com/NREL/H2Integrate/pull/145).
- Added marine carbon capture base class [PR 165](https://github.com/NREL/H2Integrate/pull/165).
- Added direct ocean capture technology [PR 165](https://github.com/NREL/H2Integrate/pull/165).
- Added ammonia synloop, partially addressing [Issue 169](https://github.com/NREL/H2Integrate/issues/169) [PR 177](https://github.com/NREL/H2Integrate/pull/177).
- Added simple air separation unit (ASU) converter to model nitrogen production [PR 179](https://github.com/NREL/H2Integrate/pull/179).
- Added rule-based storage system control capability (e.g., for battery, H2, CO2) [PR 195](https://github.com/NREL/H2Integrate/pull/195).
- Added ocean alkalinity enhancement technology model [PR 212](https://github.com/NREL/H2Integrate/pull/212).
- Added `natural_gas_performance` and `natural_gas_cost` models, allowing for natural gas power plant modeling [PR 221](https://github.com/NREL/H2Integrate/pull/221).
- Added wind resource model, API baseclasses, updated examples, and documentation [PR 245](https://github.com/NREL/H2Integrate/pull/245).
- Added generic storage model, useful for battery, hydrogen, CO2, or other resource storage [PR 248](https://github.com/NREL/H2Integrate/pull/248).


### Improvements and Refactoring

- Removed the `to_organize` directory [PR 138](https://github.com/NREL/H2Integrate/pull/138).
- Updated the naming scheme throughout the framework so resources produced always have `_out` and resources consumed always have `_in` in their names [PR 148](https://github.com/NREL/H2Integrate/pull/148).
- Added ability to export ProFAST object to yaml file in `ProFastComp` [PR 207](https://github.com/NREL/H2Integrate/pull/207).
- Refactored `ProFastComp` and put in a new file (`h2integrate/core/profast_financial.py`). Added flexibility to allow users to specify different financial models [PR 218](https://github.com/NREL/H2Integrate/pull/218).
- Revamped the feedstocks technology group to allow for more precise modeling of feedstock supply chains, including capacity constraints and feedstock amount consumed [PR 221](https://github.com/NREL/H2Integrate/pull/221).
- Made `pipe` and `cable` substance-agnostic rather than hard-coded for `hydrogen` and `electricity` [PR 241](https://github.com/NREL/H2Integrate/pull/241).
- Updated option to pass variables in technology interconnections to allow for different variable names from source to destination in the format `[source_tech, dest_tech, (source_tech_variable, dest_tech_variable)]` [PR 236](https://github.com/NREL/H2Integrate/pull/236).
- Split out the electrolyzer cost models `basic` and `singlitico` for clarity [PR 147](https://github.com/NREL/H2Integrate/pull/147).
- Refactored the ammonia production model to use the new H2Integrate framework natively and removed the prior performance and cost functions [PR 163](https://github.com/NREL/H2Integrate/pull/163).
- Added a new ammonia production model which has nitrogen, hydrogen, and electricity inputs and ammonia output, with performance and cost functions [PR 163](https://github.com/NREL/H2Integrate/pull/163).
- Added WOMBAT electrolyzer O&M model [PR 168](https://github.com/NREL/H2Integrate/pull/168).
- Changed electrolyzer capacity to be specified as `n_clusters` rather than `rating` in electrolyzer performance model config [PR 194](https://github.com/NREL/H2Integrate/pull/194).
- Changed electrolyzer capacity to be an input to the electrolyzer cost models rather than pulled from the cost model config [PR 194](https://github.com/NREL/H2Integrate/pull/194).
- Added cost model base class and removed `plant_config['finance_parameters']['discount_years']['tech']`. Cost year is now an optional input (`tech_config[tech]['model_inputs']['cost_parameters']['cost_year']`) and a discrete output [PR 199](https://github.com/NREL/H2Integrate/pull/199).
- Added two ATB-compatible solar-PV cost models [PR 193](https://github.com/NREL/H2Integrate/pull/193).
- Update PySAM solar performance model to allow for more user-configurability [PR 187](https://github.com/NREL/H2Integrate/pull/187).
- Added `"custom_electrolyzer_cost"` model, an electrolyzer cost model that allows for user-defined CapEx and OpEx values [PR 227](https://github.com/NREL/H2Integrate/pull/227).
- Added variable O&M to `CostModelBaseClass` and integrated into finance-related models [PR 235](https://github.com/NREL/H2Integrate/pull/235).
- Improved `h2integrate/transporters/power_combiner.py` and enabled usage of multiple electricity producing technologies [PR 232](https://github.com/NREL/H2Integrate/pull/232).


### Configuration and Optimization

- Updated finance parameter organization naming in `plant_config` [PR 218](https://github.com/NREL/H2Integrate/pull/218).
- Changed finance handling to use `finance_subgroups` and `finance_groups` defined in the `plant_config` rather than previous `financial_groups` in the `tech_config` and `technologies_to_include_in_metrics` in `plant_config` [PR 240](https://github.com/NREL/H2Integrate/pull/240).
- Allow users to specify the technologies to include in the metrics calculations in the plant configuration file [PR 240](https://github.com/NREL/H2Integrate/pull/240).
- Added option for user to provide ProFAST parameters in finance parameters [PR 240](https://github.com/NREL/H2Integrate/pull/240).
- Changed `plant_config` `atb_year` entry to `financial_analysis_start_year` [PR 190](https://github.com/NREL/H2Integrate/pull/190).
- Added `simulation` section under `plant_config['plant']` that has information such as number of timesteps in the simulation, time step interval in seconds, simulation start time, and time zone [PR 219](https://github.com/NREL/H2Integrate/pull/219).
- Moved `overwrite_fin_values` to HOPP [PR 164](https://github.com/NREL/H2Integrate/pull/164).
- Enable optimization with HOPP technology ratings using `recreate_hopp_config_for_optimization` [PR 164](https://github.com/NREL/H2Integrate/pull/164).
- Made caching in the HOPP wrapper optional [PR 164](https://github.com/NREL/H2Integrate/pull/164).
- Added more available constraints from the HOPP wrapper useful for design optimizations [PR 164](https://github.com/NREL/H2Integrate/pull/164).


### Documentation, Examples, and Miscellaneous

- Added an example of a user-defined technology in the `examples` directory, demonstrating an extremely simple paper mill model [PR 128](https://github.com/NREL/H2Integrate/pull/128).
- Added example for running with HOPP as the only technology in the H2Integrate system [PR 164](https://github.com/NREL/H2Integrate/pull/164).
- Added an optimization example with a wind plant and electrolyzer to showcase how to define design variables, constraints, and objective functions [PR 126](https://github.com/NREL/H2Integrate/pull/126).
- Expanded docs to include a new section on modifying config dicts after model instantiation [PR 151](https://github.com/NREL/H2Integrate/pull/151).
- Added `*_out/` to `.gitignore` to avoid clutter [PR 191](https://github.com/NREL/H2Integrate/pull/191).
- Bump min Python version and removed unnecessary packages from `pyproject.toml` [PR 150](https://github.com/NREL/H2Integrate/pull/150).
- Bugfix: only run `pyxdsm` when there are connections in the system [PR 201](https://github.com/NREL/H2Integrate/pull/201).


## 0.3.0 [May 2, 2025]

- Introduced a fully new underlying framework for H2Integrate which uses [OpenMDAO](https://openmdao.org/), allowing for more flexibility and extensibility in the future
- Expanded introductory documentation
- Added TOL/MCH hydrogen storage cost model

## 0.2.1 Unreleased, TBD

- Fixed iron data save issue [PR 122](https://github.com/NREL/H2Integrate/pull/122)
- Added optional inputs to electrolyzer model, including curve coefficients and water usage rate.
- Bug-fix in electrolyzer outputs (H2_Results) if some stacks are never turned on.

## 0.2 [7 April, 2025]

- Allow users to save the H2IntegrateOutput class as a yaml file and read that yaml to an instance of the output class
- Include new plotting capabilities: (1) hydrogen storage, production, and dispatch; (2) electricity and hydrogen dispatch
- Remove reference_plants from examples. Reference plants can now be found in the [ReferenceHybridSystemDesigns](https://github.com/NREL/ReferenceHybridSystemDesigns) repository.
- Use sentence capitalization for plot labels and legends
- Use "metric ton" instead of "tonne" or "metric tonne" in all internal naming and plots
- Fix bug in hydrogen dispatch plotting by storing time series of hydrogen demand by hour
- Update the PEM efficiency to 51.0 kWh/kg from 54.6 kWh/kg
- Bumped PySAM version to 6+ and HOPP to 3.2.0
- Removed defunct conda build and upload scripts
- Return full solution dictionary from ProFAST, allowing access to CRF and WACC
- Renamed code from GreenHEART to H2Integrate
- Added iron processing framework and capabilities [PR 90](https://github.com/NREL/H2Integrate/pull/90)
- Added Martin and Rosner iron ore models, performance and cost for each [PR 90](https://github.com/NREL/H2Integrate/pull/90)
- Added Rosner direct reduction iron (DRI) model, performance and cost [PR 90](https://github.com/NREL/H2Integrate/pull/90)
- Added Martin transport module for performance and cost of iron [PR 90](https://github.com/NREL/H2Integrate/pull/90)
- Added generalized Stinn cost model for electrolysis of arbitrary materials [PR 90](https://github.com/NREL/H2Integrate/pull/90)

## v0.1.4 [4 February, 2025]

- Adds `CoolProp` to `pyproject.toml`
- Changes units of `lcoe_real` in `HOPPComponent` from "MW*h" to "kW*h"
- Adds `pre-commit`, `ruff`, and `isort` checks, and CI workflow to ensure these steps aren't
  skipped.
- Updates steel cost year to, 2022
- Updates ammonia cost year to, 2022
- Requires HOPP 3.1.1 or higher
- Updates tests to be compatible with HOPP 3.1.1 with ProFAST integration
- Removes support for python 3.9
- Add steel feedstock transport costs (lime, carbon, and iron ore pellets)
- Allow individual debt rate, equity rate, and debt/equity ratio/split for each subsystem
- Add initial docs focused on new H2Integrate development
- New documentation CI pipeline to publish documentation at nrel.github.io/H2Integrate/ and test
  that the documentation site will build on each pull request.
- Placeholder documentation content has been removed from the site build

## v0.1.3 [1 November, 2024]

- Replaces the git ProFAST installation with a PyPI installation.
- Removed dependence on external electrolyzer repo
- Updated CI to use conda environments with reproducible environment artifacts
- Rename logger from "wisdem/weis" to "h2integrate"
- Remove unsupported optimization algorithms

## v0.1.2 [28 October, 2024]

- Minor updates to examples for NAWEA workshop.
- Adds `environment.yml` for easy environment creation and H2Integrate installation.

## v0.1.1 [22 October, 2024]

- Hotfix for examples

## v0.1 [16 October, 2024]

- Project has been separated from HOPP and moved into H2Integrate, removing all HOPP infrastructure.<|MERGE_RESOLUTION|>--- conflicted
+++ resolved
@@ -9,12 +9,9 @@
 - Added framework to run heuristic load following dispatch for storage technologies
 - Added PySAM battery model as a storage technology performance model
 - Added `create_om_reports` option to driver config to enable/disable OpenMDAO reports (N2 diagrams, etc.)
-<<<<<<< HEAD
+- Updated inputs for the `ATBBatteryCostModel` and `DemandOpenLoopController` so storage capacity and charge rate can be design variables
 - Added `ProFastNPV`, a finance model using ProFAST to calculate NPV of the commodity
 - Added `NPVFinance`, a simple finance model that uses Numpy Financial npv to caluclate the npv from the cash flows
-=======
-- Updated inputs for the `ATBBatteryCostModel` and `DemandOpenLoopController` so storage capacity and charge rate can be design variables
->>>>>>> cb9b0adc
 
 ## 0.4.0 [October 1, 2025]
 
