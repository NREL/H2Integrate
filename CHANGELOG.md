# CHANGELOG

## 0.3.1, Unreleased, TBD
<<<<<<< HEAD
- Added rule-based storage system control capability
=======
- Bugfix: only run pyxdsm when there are connections in the system
>>>>>>> c2108c97
- Added *_out/ to .gitignore to avoid clutter
- Added methanol production base class
- Added steam methane reforming methanol production technology
- Added a new optimization example with a wind plant and electrolyzer to showcase how to define design variables, constraints, and objective functions
- Added capability for user-defined technologies in the H2Integrate framework, allowing for custom models to be integrated into the system.
- Added an example of a user-defined technology in the `examples` directory, demonstrating an extremely simple paper mill model.
- Added a run of river hydro plant model, an example, and a documentation page.
- Updated the naming scheme throughout the framework so resources produced always have `_out` and resources consumed always have `_in` in their names.
- Removed the `to_organize` directory.
- Split out the electrolyzer cost models `basic` and `singlitico` for clarity.
- Bump min Python version and removed unnecessary packages from `pyproject.toml.
- Moved `overwrite_fin_values` to HOPP
- Enable optimization with HOPP technology ratings using `recreate_hopp_config_for_optimization`
- Added example for running with HOPP as the only technology in the H2Integrate system
- Made caching in the HOPP wrapper optional
- Expanded docs to include a new section on modifying config dicts after model instantiation.
- Added a check for if a custom model's name clashes with an existing model name in the H2Integrate framework, raising an error if it does.
- Refactored the ammonia production model to use the new H2Integrate framework natively and removed the prior performance and cost functions.
- Added a new ammonia production model which has nitrogen, hydrogen, and electricity inputs and ammonia output, with performance and cost functions.
- Added more available constraints from the HOPP wrapper useful for design optimizations
- Added geologic hydrogen (geoh2) converter and examples [PR 135](https://github.com/NREL/H2Integrate/pull/135)
- Added WOMBAT electrolyzer O&M model
- Added marine carbon capture base class
- Added direct ocean capture technology
- Added option for user to provide ProFAST parameters in finance parameters
- Added ammonia synloop, partially addressing https://github.com/NREL/H2Integrate/issues/169
- Added geologic hydrogen (geoh2) converter and examples [PR 135](https://github.com/NREL/H2Integrate/pull/135)
- Changed plant_config `atb_year` entry to `financial_analysis_start_year`
- Allow users to specify the technologies to include in the metrics calculations in the plant configuration file
- Update PySAM solar performance model to allow for more user-configurability.
- Added simple air separation unit (ASU) converter to model nitrogen production.


## 0.3.0 [May 2 2025]

- Introduced a fully new underlying framework for H2Integrate which uses [OpenMDAO](https://openmdao.org/), allowing for more flexibility and extensibility in the future
- Expanded introductory documentation
- Added TOL/MCH hydrogen storage cost model

## 0.2.1, Unreleased, TBD

- Fixed iron data save issue [PR 122](https://github.com/NREL/H2Integrate/pull/122)
- Added optional inputs to electrolyzer model, including curve coefficients and water usage rate.
- Bug-fix in electrolyzer outputs (H2_Results) if some stacks are never turned on.

## 0.2 [7 April 2025]

- Allow users to save the H2IntegrateOutput class as a yaml file and read that yaml to an instance of the output class
- Include new plotting capabilities: (1) hydrogen storage, production, and dispatch; (2) electricity and hydrogen dispatch
- Remove reference_plants from examples. Reference plants can now be found in the [ReferenceHybridSystemDesigns](https://github.com/NREL/ReferenceHybridSystemDesigns) repository.
- Use sentence capitalization for plot labels and legends
- Use "metric ton" instead of "tonne" or "metric tonne" in all internal naming and plots
- Fix bug in hydrogen dispatch plotting by storing time series of hydrogen demand by hour
- Update the PEM efficiency to 51.0 kWh/kg from 54.6 kWh/kg
- Bumped PySAM version to 6+ and HOPP to 3.2.0
- Removed defunct conda build and upload scripts
- Return full solution dictionary from ProFAST, allowing access to CRF and WACC
- Renamed code from GreenHEART to H2Integrate
- Added iron processing framework and capabilities [PR 90](https://github.com/NREL/H2Integrate/pull/90)
- Added Martin and Rosner iron ore models, performance and cost for each [PR 90](https://github.com/NREL/H2Integrate/pull/90)
- Added Rosner direct reduction iron (DRI) model, performance and cost [PR 90](https://github.com/NREL/H2Integrate/pull/90)
- Added Martin transport module for performance and cost of iron [PR 90](https://github.com/NREL/H2Integrate/pull/90)
- Added generalized Stinn cost model for electrolysis of arbitrary materials [PR 90](https://github.com/NREL/H2Integrate/pull/90)

## v0.1.4 [4 February 2025]

- Adds `CoolProp` to `pyproject.toml`
- Changes units of `lcoe_real` in `HOPPComponent` from "MW*h" to "kW*h"
- Adds `pre-commit`, `ruff`, and `isort` checks, and CI workflow to ensure these steps aren't
  skipped.
- Updates steel cost year to 2022
- Updates ammonia cost year to 2022
- Requires HOPP 3.1.1 or higher
- Updates tests to be compatible with HOPP 3.1.1 with ProFAST integration
- Removes support for python 3.9
- Add steel feedstock transport costs (lime, carbon, and iron ore pellets)
- Allow individual debt rate, equity rate, and debt/equity ratio/split for each subsystem
- Add initial docs focused on new H2Integrate development
- New documentation CI pipeline to publish documentation at nrel.github.io/H2Integrate/ and test
  that the documentation site will build on each pull request.
- Placeholder documentation content has been removed from the site build

## v0.1.3 [1 November 2024]

- Replaces the git ProFAST installation with a PyPI installation.
- Removed dependence on external electrolyzer repo
- Updated CI to use conda environments with reproducible environment artifacts
- Rename logger from "wisdem/weis" to "h2integrate"
- Remove unsupported optimization algorithms

## v0.1.2 [28 October 2024]

- Minor updates to examples for NAWEA workshop.
- Adds `environment.yml` for easy environment creation and H2Integrate installation.

## v0.1.1 [22 October 2024]

- ?

## v0.1 [16 October 2024]

- Project has been separated from HOPP and moved into H2Integrate, removing all HOPP infrastructure.<|MERGE_RESOLUTION|>--- conflicted
+++ resolved
@@ -1,11 +1,8 @@
 # CHANGELOG
 
 ## 0.3.1, Unreleased, TBD
-<<<<<<< HEAD
 - Added rule-based storage system control capability
-=======
 - Bugfix: only run pyxdsm when there are connections in the system
->>>>>>> c2108c97
 - Added *_out/ to .gitignore to avoid clutter
 - Added methanol production base class
 - Added steam methane reforming methanol production technology
