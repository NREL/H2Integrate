--- conflicted
+++ resolved
@@ -3,12 +3,9 @@
 ## Unreleased
 
 - Allow users to save the GreenHEARTOutput class as a yaml file and read that yaml to an instance of the output class
-<<<<<<< HEAD
 - Remove reference_plants from examples. Reference plants can now be found in the [ReferenceHybridSystemDesigns](https://github.com/NREL/ReferenceHybridSystemDesigns) repository.
-=======
 - Use sentence capitalization for plot labels and legends
 - Use "metric ton" instead of "tonne" or "metric tonne" in all internal naming and plots
->>>>>>> fdb6d79c
 
 ## v0.1.4 [4 February 2025]
 
