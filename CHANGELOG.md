# CHANGELOG

## 0.3.1, Unreleased, TBD
- Added rule-based storage system control capability
- Bugfix: only run pyxdsm when there are connections in the system
- Added *_out/ to .gitignore to avoid clutter
- Added methanol production base class
- Added steam methane reforming methanol production technology
- Added CO2 hydrogenation methanol production technology
- Added a new optimization example with a wind plant and electrolyzer to showcase how to define design variables, constraints, and objective functions
- Added capability for user-defined technologies in the H2Integrate framework, allowing for custom models to be integrated into the system.
- Added an example of a user-defined technology in the `examples` directory, demonstrating an extremely simple paper mill model.
- Added a run of river hydro plant model, an example, and a documentation page.
- Updated the naming scheme throughout the framework so resources produced always have `_out` and resources consumed always have `_in` in their names.
- Removed the `to_organize` directory.
- Split out the electrolyzer cost models `basic` and `singlitico` for clarity.
- Bump min Python version and removed unnecessary packages from `pyproject.toml.
- Moved `overwrite_fin_values` to HOPP
- Enable optimization with HOPP technology ratings using `recreate_hopp_config_for_optimization`
- Added example for running with HOPP as the only technology in the H2Integrate system
- Made caching in the HOPP wrapper optional
- Expanded docs to include a new section on modifying config dicts after model instantiation.
- Added a check for if a custom model's name clashes with an existing model name in the H2Integrate framework, raising an error if it does.
- Refactored the ammonia production model to use the new H2Integrate framework natively and removed the prior performance and cost functions.
- Added a new ammonia production model which has nitrogen, hydrogen, and electricity inputs and ammonia output, with performance and cost functions.
- Added more available constraints from the HOPP wrapper useful for design optimizations
- Added geologic hydrogen (geoh2) converter and examples [PR 135](https://github.com/NREL/H2Integrate/pull/135)
- Added WOMBAT electrolyzer O&M model
- Added marine carbon capture base class
- Added direct ocean capture technology
- Added option for user to provide ProFAST parameters in finance parameters
- Added ammonia synloop, partially addressing https://github.com/NREL/H2Integrate/issues/169
- Added geologic hydrogen (geoh2) converter and examples [PR 135](https://github.com/NREL/H2Integrate/pull/135)
- Changed plant_config `atb_year` entry to `financial_analysis_start_year`
- Allow users to specify the technologies to include in the metrics calculations in the plant configuration file
- Update PySAM solar performance model to allow for more user-configurability.
- Added simple air separation unit (ASU) converter to model nitrogen production.
- Added two ATB-compatible solar-PV cost models.
- Changed electrolyzer capacity to be specified as `n_clusters` rather than `rating` in electrolyzer performance model config
- Changed electrolyzer capacity to be an input to the electrolyzer cost models rather than pulled from the cost model config.
- Updated finance parameter organization naming in `plant_config`.
- Added cost model base class and removed `plant_config['finance_parameters']['discount_years']['tech']`. Some cost models require user-input cost year (`tech_config[tech]['model_inputs']['cost_parameters']['cost_year']`) others do not. Cost year is output from cost models as a discrete output.
- Add ocean alkalinity enhancement technology model.
- Refactored `ProFastComp` and put in a new file (`h2integrate/core/profast_financial.py`). Added flexibility to allow users to specify different financial models.
<<<<<<< HEAD
- Added ability to export ProFAST object to yaml file in `ProFastComp`
=======
- Bugfix on `h2integrate/transporters/power_combiner.py` and enabled usage of multiple electricity producing technologies.
- Updated option to pass variables in technology interconnections to allow for different variable names from source to destination in the format `[source_tech, dest_tech, (source_tech_variable, dest_tech_variable)]`
- Added `simulation` section under `plant_config['plant']` that has information such as number of timesteps in the simulation, time step interval in seconds, simulation start time, and time zone.
>>>>>>> e6204c16

## 0.3.0 [May 2 2025]

- Introduced a fully new underlying framework for H2Integrate which uses [OpenMDAO](https://openmdao.org/), allowing for more flexibility and extensibility in the future
- Expanded introductory documentation
- Added TOL/MCH hydrogen storage cost model

## 0.2.1, Unreleased, TBD

- Fixed iron data save issue [PR 122](https://github.com/NREL/H2Integrate/pull/122)
- Added optional inputs to electrolyzer model, including curve coefficients and water usage rate.
- Bug-fix in electrolyzer outputs (H2_Results) if some stacks are never turned on.

## 0.2 [7 April 2025]

- Allow users to save the H2IntegrateOutput class as a yaml file and read that yaml to an instance of the output class
- Include new plotting capabilities: (1) hydrogen storage, production, and dispatch; (2) electricity and hydrogen dispatch
- Remove reference_plants from examples. Reference plants can now be found in the [ReferenceHybridSystemDesigns](https://github.com/NREL/ReferenceHybridSystemDesigns) repository.
- Use sentence capitalization for plot labels and legends
- Use "metric ton" instead of "tonne" or "metric tonne" in all internal naming and plots
- Fix bug in hydrogen dispatch plotting by storing time series of hydrogen demand by hour
- Update the PEM efficiency to 51.0 kWh/kg from 54.6 kWh/kg
- Bumped PySAM version to 6+ and HOPP to 3.2.0
- Removed defunct conda build and upload scripts
- Return full solution dictionary from ProFAST, allowing access to CRF and WACC
- Renamed code from GreenHEART to H2Integrate
- Added iron processing framework and capabilities [PR 90](https://github.com/NREL/H2Integrate/pull/90)
- Added Martin and Rosner iron ore models, performance and cost for each [PR 90](https://github.com/NREL/H2Integrate/pull/90)
- Added Rosner direct reduction iron (DRI) model, performance and cost [PR 90](https://github.com/NREL/H2Integrate/pull/90)
- Added Martin transport module for performance and cost of iron [PR 90](https://github.com/NREL/H2Integrate/pull/90)
- Added generalized Stinn cost model for electrolysis of arbitrary materials [PR 90](https://github.com/NREL/H2Integrate/pull/90)

## v0.1.4 [4 February 2025]

- Adds `CoolProp` to `pyproject.toml`
- Changes units of `lcoe_real` in `HOPPComponent` from "MW*h" to "kW*h"
- Adds `pre-commit`, `ruff`, and `isort` checks, and CI workflow to ensure these steps aren't
  skipped.
- Updates steel cost year to 2022
- Updates ammonia cost year to 2022
- Requires HOPP 3.1.1 or higher
- Updates tests to be compatible with HOPP 3.1.1 with ProFAST integration
- Removes support for python 3.9
- Add steel feedstock transport costs (lime, carbon, and iron ore pellets)
- Allow individual debt rate, equity rate, and debt/equity ratio/split for each subsystem
- Add initial docs focused on new H2Integrate development
- New documentation CI pipeline to publish documentation at nrel.github.io/H2Integrate/ and test
  that the documentation site will build on each pull request.
- Placeholder documentation content has been removed from the site build

## v0.1.3 [1 November 2024]

- Replaces the git ProFAST installation with a PyPI installation.
- Removed dependence on external electrolyzer repo
- Updated CI to use conda environments with reproducible environment artifacts
- Rename logger from "wisdem/weis" to "h2integrate"
- Remove unsupported optimization algorithms

## v0.1.2 [28 October 2024]

- Minor updates to examples for NAWEA workshop.
- Adds `environment.yml` for easy environment creation and H2Integrate installation.

## v0.1.1 [22 October 2024]

- ?

## v0.1 [16 October 2024]

- Project has been separated from HOPP and moved into H2Integrate, removing all HOPP infrastructure.<|MERGE_RESOLUTION|>--- conflicted
+++ resolved
@@ -42,13 +42,10 @@
 - Added cost model base class and removed `plant_config['finance_parameters']['discount_years']['tech']`. Some cost models require user-input cost year (`tech_config[tech]['model_inputs']['cost_parameters']['cost_year']`) others do not. Cost year is output from cost models as a discrete output.
 - Add ocean alkalinity enhancement technology model.
 - Refactored `ProFastComp` and put in a new file (`h2integrate/core/profast_financial.py`). Added flexibility to allow users to specify different financial models.
-<<<<<<< HEAD
 - Added ability to export ProFAST object to yaml file in `ProFastComp`
-=======
 - Bugfix on `h2integrate/transporters/power_combiner.py` and enabled usage of multiple electricity producing technologies.
 - Updated option to pass variables in technology interconnections to allow for different variable names from source to destination in the format `[source_tech, dest_tech, (source_tech_variable, dest_tech_variable)]`
 - Added `simulation` section under `plant_config['plant']` that has information such as number of timesteps in the simulation, time step interval in seconds, simulation start time, and time zone.
->>>>>>> e6204c16
 
 ## 0.3.0 [May 2 2025]
 
