--- conflicted
+++ resolved
@@ -4,8 +4,6 @@
 
 - Added methanol production base class
 - Added steam methane reforming methanol production technology
-<<<<<<< HEAD
-=======
 - Added a new optimization example with a wind plant and electrolyzer to showcase how to define design variables, constraints, and objective functions
 - Added capability for user-defined technologies in the H2Integrate framework, allowing for custom models to be integrated into the system.
 - Added an example of a user-defined technology in the `examples` directory, demonstrating an extremely simple paper mill model.
@@ -15,7 +13,6 @@
 - Split out the electrolyzer cost models `basic` and `singlitico` for clarity.
 - Bump min Python version and removed unnecessary packages from `pyproject.toml.
 - Expanded docs to include a new section on modifying config dicts after model instantiation.
->>>>>>> 88bffdcd
 
 ## 0.3.0 [May 2 2025]
 
