--- conflicted
+++ resolved
@@ -1,9 +1,5 @@
 # Changelog
 
-<<<<<<< HEAD
-## x.x.x [Unreleased, TBD]
-- Updated inputs for the `ATBBatteryCostModel` and `DemandOpenLoopController` so storage capacity and charge rate can be design variables
-=======
 ## 0.4.x [TBD]
 - Added `tools/run_cases.py` with tools to run different `tech_config` cases from a spreadsheet, with new docs page to describe: docs/user_guide/how_to_run_several_cases_in_sequence.md
 - Added capability for user-defined finance models in the H2Integrate framework
@@ -13,7 +9,7 @@
 - Added framework to run heuristic load following dispatch for storage technologies
 - Added PySAM battery model as a storage technology performance model
 - Added `create_om_reports` option to driver config to enable/disable OpenMDAO reports (N2 diagrams, etc.)
->>>>>>> e922c522
+- Updated inputs for the `ATBBatteryCostModel` and `DemandOpenLoopController` so storage capacity and charge rate can be design variables
 
 ## 0.4.0 [October 1, 2025]
 
