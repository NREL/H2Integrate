# CHANGELOG

## 0.3.1, Unreleased, TBD
- Added rule-based storage system control capability
- Bugfix: only run pyxdsm when there are connections in the system
- Added *_out/ to .gitignore to avoid clutter
- Added methanol production base class
- Added steam methane reforming methanol production technology
- Added CO2 hydrogenation methanol production technology
- Added a new optimization example with a wind plant and electrolyzer to showcase how to define design variables, constraints, and objective functions
- Added capability for user-defined technologies in the H2Integrate framework, allowing for custom models to be integrated into the system.
- Added an example of a user-defined technology in the `examples` directory, demonstrating an extremely simple paper mill model.
- Added a run of river hydro plant model, an example, and a documentation page.
- Updated the naming scheme throughout the framework so resources produced always have `_out` and resources consumed always have `_in` in their names.
- Removed the `to_organize` directory.
- Split out the electrolyzer cost models `basic` and `singlitico` for clarity.
- Bump min Python version and removed unnecessary packages from `pyproject.toml.
- Moved `overwrite_fin_values` to HOPP
- Enable optimization with HOPP technology ratings using `recreate_hopp_config_for_optimization`
- Added example for running with HOPP as the only technology in the H2Integrate system
- Made caching in the HOPP wrapper optional
- Expanded docs to include a new section on modifying config dicts after model instantiation.
- Added a check for if a custom model's name clashes with an existing model name in the H2Integrate framework, raising an error if it does.
- Refactored the ammonia production model to use the new H2Integrate framework natively and removed the prior performance and cost functions.
- Added a new ammonia production model which has nitrogen, hydrogen, and electricity inputs and ammonia output, with performance and cost functions.
- Added more available constraints from the HOPP wrapper useful for design optimizations
- Added geologic hydrogen (geoh2) converter and examples [PR 135](https://github.com/NREL/H2Integrate/pull/135)
- Added WOMBAT electrolyzer O&M model
- Added marine carbon capture base class
- Added direct ocean capture technology
- Added option for user to provide ProFAST parameters in finance parameters
- Added ammonia synloop, partially addressing https://github.com/NREL/H2Integrate/issues/169
- Added geologic hydrogen (geoh2) converter and examples [PR 135](https://github.com/NREL/H2Integrate/pull/135)
- Changed plant_config `atb_year` entry to `financial_analysis_start_year`
- Allow users to specify the technologies to include in the metrics calculations in the plant configuration file
- Update PySAM solar performance model to allow for more user-configurability.
- Added simple air separation unit (ASU) converter to model nitrogen production.
- Added two ATB-compatible solar-PV cost models.
- Changed electrolyzer capacity to be specified as `n_clusters` rather than `rating` in electrolyzer performance model config
- Changed electrolyzer capacity to be an input to the electrolyzer cost models rather than pulled from the cost model config.
- Updated finance parameter organization naming in `plant_config`.
<<<<<<< HEAD
- Added ability to export ProFAST object to yaml file in `ProFastComp`
=======
- Added cost model base class and removed `plant_config['finance_parameters']['discount_years']['tech']`. Some cost models require user-input cost year (`tech_config[tech]['model_inputs']['cost_parameters']['cost_year']`) others do not. Cost year is output from cost models as a discrete output.

>>>>>>> f46b3bab

## 0.3.0 [May 2 2025]

- Introduced a fully new underlying framework for H2Integrate which uses [OpenMDAO](https://openmdao.org/), allowing for more flexibility and extensibility in the future
- Expanded introductory documentation
- Added TOL/MCH hydrogen storage cost model

## 0.2.1, Unreleased, TBD

- Fixed iron data save issue [PR 122](https://github.com/NREL/H2Integrate/pull/122)
- Added optional inputs to electrolyzer model, including curve coefficients and water usage rate.
- Bug-fix in electrolyzer outputs (H2_Results) if some stacks are never turned on.

## 0.2 [7 April 2025]

- Allow users to save the H2IntegrateOutput class as a yaml file and read that yaml to an instance of the output class
- Include new plotting capabilities: (1) hydrogen storage, production, and dispatch; (2) electricity and hydrogen dispatch
- Remove reference_plants from examples. Reference plants can now be found in the [ReferenceHybridSystemDesigns](https://github.com/NREL/ReferenceHybridSystemDesigns) repository.
- Use sentence capitalization for plot labels and legends
- Use "metric ton" instead of "tonne" or "metric tonne" in all internal naming and plots
- Fix bug in hydrogen dispatch plotting by storing time series of hydrogen demand by hour
- Update the PEM efficiency to 51.0 kWh/kg from 54.6 kWh/kg
- Bumped PySAM version to 6+ and HOPP to 3.2.0
- Removed defunct conda build and upload scripts
- Return full solution dictionary from ProFAST, allowing access to CRF and WACC
- Renamed code from GreenHEART to H2Integrate
- Added iron processing framework and capabilities [PR 90](https://github.com/NREL/H2Integrate/pull/90)
- Added Martin and Rosner iron ore models, performance and cost for each [PR 90](https://github.com/NREL/H2Integrate/pull/90)
- Added Rosner direct reduction iron (DRI) model, performance and cost [PR 90](https://github.com/NREL/H2Integrate/pull/90)
- Added Martin transport module for performance and cost of iron [PR 90](https://github.com/NREL/H2Integrate/pull/90)
- Added generalized Stinn cost model for electrolysis of arbitrary materials [PR 90](https://github.com/NREL/H2Integrate/pull/90)

## v0.1.4 [4 February 2025]

- Adds `CoolProp` to `pyproject.toml`
- Changes units of `lcoe_real` in `HOPPComponent` from "MW*h" to "kW*h"
- Adds `pre-commit`, `ruff`, and `isort` checks, and CI workflow to ensure these steps aren't
  skipped.
- Updates steel cost year to 2022
- Updates ammonia cost year to 2022
- Requires HOPP 3.1.1 or higher
- Updates tests to be compatible with HOPP 3.1.1 with ProFAST integration
- Removes support for python 3.9
- Add steel feedstock transport costs (lime, carbon, and iron ore pellets)
- Allow individual debt rate, equity rate, and debt/equity ratio/split for each subsystem
- Add initial docs focused on new H2Integrate development
- New documentation CI pipeline to publish documentation at nrel.github.io/H2Integrate/ and test
  that the documentation site will build on each pull request.
- Placeholder documentation content has been removed from the site build

## v0.1.3 [1 November 2024]

- Replaces the git ProFAST installation with a PyPI installation.
- Removed dependence on external electrolyzer repo
- Updated CI to use conda environments with reproducible environment artifacts
- Rename logger from "wisdem/weis" to "h2integrate"
- Remove unsupported optimization algorithms

## v0.1.2 [28 October 2024]

- Minor updates to examples for NAWEA workshop.
- Adds `environment.yml` for easy environment creation and H2Integrate installation.

## v0.1.1 [22 October 2024]

- ?

## v0.1 [16 October 2024]

- Project has been separated from HOPP and moved into H2Integrate, removing all HOPP infrastructure.<|MERGE_RESOLUTION|>--- conflicted
+++ resolved
@@ -39,12 +39,8 @@
 - Changed electrolyzer capacity to be specified as `n_clusters` rather than `rating` in electrolyzer performance model config
 - Changed electrolyzer capacity to be an input to the electrolyzer cost models rather than pulled from the cost model config.
 - Updated finance parameter organization naming in `plant_config`.
-<<<<<<< HEAD
+- Added cost model base class and removed `plant_config['finance_parameters']['discount_years']['tech']`. Some cost models require user-input cost year (`tech_config[tech]['model_inputs']['cost_parameters']['cost_year']`) others do not. Cost year is output from cost models as a discrete output.
 - Added ability to export ProFAST object to yaml file in `ProFastComp`
-=======
-- Added cost model base class and removed `plant_config['finance_parameters']['discount_years']['tech']`. Some cost models require user-input cost year (`tech_config[tech]['model_inputs']['cost_parameters']['cost_year']`) others do not. Cost year is output from cost models as a discrete output.
-
->>>>>>> f46b3bab
 
 ## 0.3.0 [May 2 2025]
 
