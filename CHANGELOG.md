--- conflicted
+++ resolved
@@ -1,13 +1,9 @@
 # CHANGELOG
 
-<<<<<<< HEAD
 ## Unreleased, TBD
+- Fixed iron data save issue [PR 122](https://github.com/NREL/H2Integrate/pull/122)
 - Added optional inputs to electrolyzer model, including curve coefficients and water usage rate.
 - Bug-fix in electrolyzer outputs (H2_Results) if some stacks are never turned on.
-=======
-## 0.X
-- Fixed iron data save issue [PR 122](https://github.com/NREL/H2Integrate/pull/122)
->>>>>>> a48fcf49
 
 ## 0.2 [7 April 2025]
 
