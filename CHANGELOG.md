--- conflicted
+++ resolved
@@ -26,12 +26,9 @@
 - Fixed stoichiometry mistake in ammonia synloop
 - Removed `boundaries` from the necessary keys in `plant_config` validation
 - Improved the readability of the postprocessing printout
-<<<<<<< HEAD
-- Added ability for latitude and longitude to be design variables in design sweep
-=======
 - Split out cost models from coupled hydrogen storage performance and cost model
 - Added storage auto-sizing performance model based on storage sizing calculations that existed in the coupled hydrogen storage performance and cost model
->>>>>>> b21c0c0b
+- Added ability for latitude and longitude to be design variables in design sweep
 
 ## 0.4.0 [October 1, 2025]
 
