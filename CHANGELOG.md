--- conflicted
+++ resolved
@@ -16,14 +16,11 @@
 - Added ability to visualize the wind plant layout for PySAM Windpower model using `post_process(show_plots=True)`.
 - Added Wind Annual Technology Baseline cost model `atb_wind_cost.py`.
 - Updated inputs for the `ATBBatteryCostModel` and `DemandOpenLoopController` so storage capacity and charge rate can be design variables
-<<<<<<< HEAD
-- Add feature for natural gas plant converter to take electricity demand as an input and added system capacity as an input
-=======
 - Created `ProFastBase`, a base class for the `ProFastLCO` and `ProFastNPV` models
 - Added `ProFastNPV`, a finance model using ProFAST to calculate NPV of the commodity
 - Moved `compute()` from `ProFastBase` to `ProFastLCO`.
 - Added `NumpyFinancialNPV`, a finance model that uses NumPy Financial npv to calculate the npv from the cash flows
->>>>>>> fcef7007
+- Add feature for natural gas plant converter to take electricity demand as an input and added system capacity as an input
 
 ## 0.4.0 [October 1, 2025]
 
