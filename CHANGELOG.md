# CHANGELOG

## 0.3.1, Unreleased, TBD
- Added *_out/ to .gitignore to avoid clutter
- Added methanol production base class
- Added steam methane reforming methanol production technology
- Added a new optimization example with a wind plant and electrolyzer to showcase how to define design variables, constraints, and objective functions
- Added capability for user-defined technologies in the H2Integrate framework, allowing for custom models to be integrated into the system.
- Added an example of a user-defined technology in the `examples` directory, demonstrating an extremely simple paper mill model.
- Added a run of river hydro plant model, an example, and a documentation page.
- Updated the naming scheme throughout the framework so resources produced always have `_out` and resources consumed always have `_in` in their names.
- Removed the `to_organize` directory.
- Split out the electrolyzer cost models `basic` and `singlitico` for clarity.
- Bump min Python version and removed unnecessary packages from `pyproject.toml.
- Moved `overwrite_fin_values` to HOPP
- Enable optimization with HOPP technology ratings using `recreate_hopp_config_for_optimization`
- Added example for running with HOPP as the only technology in the H2Integrate system
- Made caching in the HOPP wrapper optional
- Expanded docs to include a new section on modifying config dicts after model instantiation.
- Added a check for if a custom model's name clashes with an existing model name in the H2Integrate framework, raising an error if it does.
- Refactored the ammonia production model to use the new H2Integrate framework natively and removed the prior performance and cost functions.
- Added a new ammonia production model which has nitrogen, hydrogen, and electricity inputs and ammonia output, with performance and cost functions.
- Added more available constraints from the HOPP wrapper useful for design optimizations
- Added geologic hydrogen (geoh2) converter and examples [PR 135](https://github.com/NREL/H2Integrate/pull/135)
- Added WOMBAT electrolyzer O&M model
- Added marine carbon capture base class
- Added direct ocean capture technology
<<<<<<< HEAD
- Update PySAM solar performance model to allow for more user-configurability.
- Added two ATB-compatible solar-PV cost models.
=======
- Added option for user to provide ProFAST parameters in finance parameters
- Added ammonia synloop, partially addressing https://github.com/NREL/H2Integrate/issues/169
- Added geologic hydrogen (geoh2) converter and examples [PR 135](https://github.com/NREL/H2Integrate/pull/135)
- Changed plant_config `atb_year` entry to `financial_analysis_start_year`
>>>>>>> 97d27413

## 0.3.0 [May 2 2025]

- Introduced a fully new underlying framework for H2Integrate which uses [OpenMDAO](https://openmdao.org/), allowing for more flexibility and extensibility in the future
- Expanded introductory documentation
- Added TOL/MCH hydrogen storage cost model

## 0.2.1, Unreleased, TBD

- Fixed iron data save issue [PR 122](https://github.com/NREL/H2Integrate/pull/122)
- Added optional inputs to electrolyzer model, including curve coefficients and water usage rate.
- Bug-fix in electrolyzer outputs (H2_Results) if some stacks are never turned on.

## 0.2 [7 April 2025]

- Allow users to save the H2IntegrateOutput class as a yaml file and read that yaml to an instance of the output class
- Include new plotting capabilities: (1) hydrogen storage, production, and dispatch; (2) electricity and hydrogen dispatch
- Remove reference_plants from examples. Reference plants can now be found in the [ReferenceHybridSystemDesigns](https://github.com/NREL/ReferenceHybridSystemDesigns) repository.
- Use sentence capitalization for plot labels and legends
- Use "metric ton" instead of "tonne" or "metric tonne" in all internal naming and plots
- Fix bug in hydrogen dispatch plotting by storing time series of hydrogen demand by hour
- Update the PEM efficiency to 51.0 kWh/kg from 54.6 kWh/kg
- Bumped PySAM version to 6+ and HOPP to 3.2.0
- Removed defunct conda build and upload scripts
- Return full solution dictionary from ProFAST, allowing access to CRF and WACC
- Renamed code from GreenHEART to H2Integrate
- Added iron processing framework and capabilities [PR 90](https://github.com/NREL/H2Integrate/pull/90)
- Added Martin and Rosner iron ore models, performance and cost for each [PR 90](https://github.com/NREL/H2Integrate/pull/90)
- Added Rosner direct reduction iron (DRI) model, performance and cost [PR 90](https://github.com/NREL/H2Integrate/pull/90)
- Added Martin transport module for performance and cost of iron [PR 90](https://github.com/NREL/H2Integrate/pull/90)
- Added generalized Stinn cost model for electrolysis of arbitrary materials [PR 90](https://github.com/NREL/H2Integrate/pull/90)

## v0.1.4 [4 February 2025]

- Adds `CoolProp` to `pyproject.toml`
- Changes units of `lcoe_real` in `HOPPComponent` from "MW*h" to "kW*h"
- Adds `pre-commit`, `ruff`, and `isort` checks, and CI workflow to ensure these steps aren't
  skipped.
- Updates steel cost year to 2022
- Updates ammonia cost year to 2022
- Requires HOPP 3.1.1 or higher
- Updates tests to be compatible with HOPP 3.1.1 with ProFAST integration
- Removes support for python 3.9
- Add steel feedstock transport costs (lime, carbon, and iron ore pellets)
- Allow individual debt rate, equity rate, and debt/equity ratio/split for each subsystem
- Add initial docs focused on new H2Integrate development
- New documentation CI pipeline to publish documentation at nrel.github.io/H2Integrate/ and test
  that the documentation site will build on each pull request.
- Placeholder documentation content has been removed from the site build

## v0.1.3 [1 November 2024]

- Replaces the git ProFAST installation with a PyPI installation.
- Removed dependence on external electrolyzer repo
- Updated CI to use conda environments with reproducible environment artifacts
- Rename logger from "wisdem/weis" to "h2integrate"
- Remove unsupported optimization algorithms

## v0.1.2 [28 October 2024]

- Minor updates to examples for NAWEA workshop.
- Adds `environment.yml` for easy environment creation and H2Integrate installation.

## v0.1.1 [22 October 2024]

- ?

## v0.1 [16 October 2024]

- Project has been separated from HOPP and moved into H2Integrate, removing all HOPP infrastructure.<|MERGE_RESOLUTION|>--- conflicted
+++ resolved
@@ -25,15 +25,12 @@
 - Added WOMBAT electrolyzer O&M model
 - Added marine carbon capture base class
 - Added direct ocean capture technology
-<<<<<<< HEAD
-- Update PySAM solar performance model to allow for more user-configurability.
-- Added two ATB-compatible solar-PV cost models.
-=======
 - Added option for user to provide ProFAST parameters in finance parameters
 - Added ammonia synloop, partially addressing https://github.com/NREL/H2Integrate/issues/169
 - Added geologic hydrogen (geoh2) converter and examples [PR 135](https://github.com/NREL/H2Integrate/pull/135)
 - Changed plant_config `atb_year` entry to `financial_analysis_start_year`
->>>>>>> 97d27413
+- Update PySAM solar performance model to allow for more user-configurability.
+- Added two ATB-compatible solar-PV cost models.
 
 ## 0.3.0 [May 2 2025]
 
