[build-system]
requires = ["setuptools", "setuptools-scm"]
build-backend = "setuptools.build_meta"

[project]
name = "h2integrate"
dynamic = ["version"]
authors = [
  {name = "Kaitlin Brunik"},
  {name = "Elenya Grant"},
  {name = "Jared Thomas"},
  {name = "Genevieve Starke"},
  {name = "Jonathan Martin"},
  {name = "Dakota Ramos"},
  {name = "Mariya Koleva"},
  {name = "Evan Reznicek"},
  {name = "Rob Hammond"},
  {name = "Brooke Stanislawski"},
  {name = "Charlie Kiefer"},
  {name = "Cameron Irmas"},
  {name = "Sanjana Vijayshankar"},
  {name = "Nicholas Riccobono"},
  {name = "Corey Frontin"},
  {name = "Caitlyn Clark"},
  {name = "Aaron Barker"},
  {name = "Abhineet Gupta"},
  {name = "Benjamin Kee"},
  {name = "Jennifer King"},
]
maintainers = [
  {name = "John Jasa", email = "john.jasa@nrel.gov"},
  {name = "Christopher Bay", email = "christopher.bay@nrel.gov"},
]
readme = {file = "README.md", content-type = "text/markdown"}
description = "Holistic Hybrids Optimization and Design Tool"
requires-python = ">=3.11, <3.14"
license = {file = "LICENSE"}
dependencies = [
    "attrs",
    "CoolProp<7.0.0",
    "floris==4.3",
    "geopy",
    "hopp>=3.3.0",
    "jsonschema",
    "matplotlib",
    "multiprocessing-on-dill",
    "numpy",
    "numpy-financial",
    "openmdao>=3.40.0",
    "openpyxl",
    "orbit-nrel",
    "pandas>=2.0.3",
    "ProFAST",
    "Pyomo>=6.1.2",
    "rainflow",
    "ruamel.yaml",
    "scipy",
    "wombat>=0.11",
    "openmeteo-requests",
    "geopy",
    "pyDOE3",
<<<<<<< HEAD
    "rich>=13.7.0",
=======
    "requests-cache",
    "retry_requests",
>>>>>>> 317694f3
]
keywords = [
    "python3",
    "hybrid-energy",
    "wind-energy",
    "solar-energy",
    "layout-optimization",
]
classifiers = [  # https://pypi.org/classifiers/
    "Development Status :: 4 - Beta",
    "Intended Audience :: Developers",
    "Intended Audience :: Science/Research",
    "Intended Audience :: Other Audience",
    "License :: OSI Approved :: BSD License",
    "Natural Language :: English",
    "Operating System :: OS Independent",
    "Programming Language :: Python",
    "Programming Language :: Python :: 3 :: Only",
    "Programming Language :: Python :: 3.11",
    "Programming Language :: Python :: 3.12",
    "Topic :: Scientific/Engineering",
    "Topic :: Software Development :: Libraries :: Python Modules",
]

[project.urls]
source = "https://github.com/NREL/H2Integrate"
documentation = "https://h2integrate.readthedocs.io/"
issues = "https://github.com/NREL/H2Integrate/issues"
changelog = "https://github.com/NREL/H2Integrate/blob/main/CHANGELOG.md"

[project.optional-dependencies]
develop = [
    "pre-commit",
    "isort",
    "ruff",
    "pytest",
    "pytest-subtests",
    "responses",
    "Plotly",
    "jupyter-book",
    "sphinxcontrib-napoleon"
]
examples = ["jupyterlab"]
all = ["h2integrate[develop,examples]"]

[tool.setuptools]
include-package-data = true

[tool.setuptools.packages]
find = {}

[tool.setuptools.dynamic]
version = {attr = "h2integrate.__version__"}

[tool.coverage.report]
exclude_lines = ["# pragma: no cover"]

[tool.coverage.run]
# Coverage.py configuration file
# https://coverage.readthedocs.io/en/latest/config.html
branch = true
source = ["h2integrate/*"]
omit = [
  "tests/*"
]

[tool.isort]
src_paths = ["h2integrate", "tests"]
skip = ["__init__.py"]
multi_line_output = 3
sections = [
  "FUTURE",
  "STDLIB",
  "THIRDPARTY",
  "FIRSTPARTY",
  "LOCALFOLDER",
]
known_first_party = "h2integrate"
known_local_folder = "tests"
combine_as_imports = true
force_grid_wrap = 0
include_trailing_comma = true
use_parentheses = true
length_sort = true
lines_after_imports = 2
line_length = 100

[tool.ruff]
src = ["h2integrate", "tests"]
line-length = 100
target-version = "py310"
fix = true
exclude = [
  ".git",
  "__pycache__",
  "docs/source/conf.py",
  "old",
  "build",
  "dist",
  "^tests/",
  ".ruff_cache",
]

[tool.ruff.lint]
fixable = ["ALL"]
unfixable = []

# https://docs.astral.sh/ruff/rules/
select = [
  "F",
  "E",
  "W",
  # "N",  # TODO: renaming needs to be seriously cleaned up prior to using
  "C4",
  # "D",  # leave out until rebrand/refactor
  "UP",
  "BLE",
  # "FBT",  # TODO: consider alongside rebrand/refactor
  "B",
  "A",
  "LOG",
  "G",
  # "PT",  # TODO: very tedious for now
  "NPY",
  "PD",
  "PTH",
  "PERF",
  "Q",
  "FURB",
  "RUF",
]

ignore = [
  "E731",
  "E402",
  "D202",
  "D212",
  "C901",
  "D205",
  "D401",
  "PD901",
  "PERF203",
  "PD011",
  "RUF015",
  "UP038",  # NOTE: integrate with Python >= 3.10
  "N806",  # NOTE: many variable names use an uppercase for legitimate reasons
  "N802",  # NOTE: many function names use an uppercase for legitimate reasons
  "B905",

  # TODO: People who wrote warnings should decide on the appropriate stacklevel
  "B028",

  # TODO: People responsible for these errors will need to fix them accordingly as they are bugs
  "B006",
  "B008",
  "B023",
]

[tool.ruff.lint.per-file-ignores]
"*/__init__.py" = ["E501", "D104", "F401", "F403"]  # NOTE: F403 discouraged
"tests/*" = ["D100", "D101", "D102", "D103"]
"h2integrate/to_organize/gradient_free.py" = ["NPY002"]  # TODO: new NumPy needs to be addressed
"h2integrate/to_organize/inputs_py.py" = ["F821"]  # TODO: there are zero inputs, but many vars

[tool.ruff.lint.pycodestyle]
ignore-overlong-task-comments = true

[tool.ruff.lint.pydocstyle]
convention = "google"


[tool.ruff.format]
quote-style = "double"
indent-style = "space"
docstring-code-format = true<|MERGE_RESOLUTION|>--- conflicted
+++ resolved
@@ -59,12 +59,9 @@
     "openmeteo-requests",
     "geopy",
     "pyDOE3",
-<<<<<<< HEAD
     "rich>=13.7.0",
-=======
     "requests-cache",
     "retry_requests",
->>>>>>> 317694f3
 ]
 keywords = [
     "python3",
