[build-system]
requires = ["setuptools", "setuptools-scm"]
build-backend = "setuptools.build_meta"

[project]
name = "h2integrate"
dynamic = ["version"]
authors = [
  {name = "Kaitlin Brunik"},
  {name = "Elenya Grant"},
  {name = "Jared Thomas"},
  {name = "Genevieve Starke"},
  {name = "Jonathan Martin"},
  {name = "Dakota Ramos"},
  {name = "Mariya Koleva"},
  {name = "Evan Reznicek"},
  {name = "Rob Hammond"},
  {name = "Brooke Stanislawski"},
  {name = "Charlie Kiefer"},
  {name = "Cameron Irmas"},
  {name = "Sanjana Vijayshankar"},
  {name = "Nicholas Riccobono"},
  {name = "Corey Frontin"},
  {name = "Caitlyn Clark"},
  {name = "Aaron Barker"},
  {name = "Abhineet Gupta"},
  {name = "Benjamin Kee"},
  {name = "Jennifer King"},
]
maintainers = [
  {name = "John Jasa", email = "john.jasa@nrel.gov"},
  {name = "Christopher Bay", email = "christopher.bay@nrel.gov"},
]
readme = {file = "README.md", content-type = "text/markdown"}
description = "Holistic Hybrids Optimization and Design Tool"
requires-python = ">=3.11, <3.14"
license = {file = "LICENSE"}
dependencies = [
    "attrs",
    "CoolProp<7.0.0",
    "floris==4.3",
    "geopy",
    "hopp>=3.3.0",
    "jsonschema",
    "matplotlib",
    "multiprocessing-on-dill",
    "numpy",
    "numpy-financial",
    "openmdao>=3.40.0",
    "openpyxl",
    "orbit-nrel",
    "pandas>=2.0.3",
    "ProFAST",
    "Pyomo>=6.1.2",
    "rainflow",
    "ruamel.yaml",
    "scipy",
    "wombat>=0.11",
<<<<<<< HEAD
    "openmeteo-requests",
=======
    "geopy",
>>>>>>> 17b48594
    "pyDOE3",
    "requests-cache",
    "retry_requests",
]
keywords = [
    "python3",
    "hybrid-energy",
    "wind-energy",
    "solar-energy",
    "layout-optimization",
]
classifiers = [  # https://pypi.org/classifiers/
    "Development Status :: 4 - Beta",
    "Intended Audience :: Developers",
    "Intended Audience :: Science/Research",
    "Intended Audience :: Other Audience",
    "License :: OSI Approved :: BSD License",
    "Natural Language :: English",
    "Operating System :: OS Independent",
    "Programming Language :: Python",
    "Programming Language :: Python :: 3 :: Only",
    "Programming Language :: Python :: 3.11",
    "Programming Language :: Python :: 3.12",
    "Topic :: Scientific/Engineering",
    "Topic :: Software Development :: Libraries :: Python Modules",
]

[project.urls]
source = "https://github.com/NREL/H2Integrate"
documentation = "https://h2integrate.readthedocs.io/"
issues = "https://github.com/NREL/H2Integrate/issues"
changelog = "https://github.com/NREL/H2Integrate/blob/main/CHANGELOG.md"

[project.optional-dependencies]
develop = [
    "pre-commit",
    "isort",
    "ruff",
    "pytest",
    "pytest-subtests",
    "responses",
    "Plotly",
    "jupyter-book",
    "sphinxcontrib-napoleon"
]
examples = ["jupyterlab"]
all = ["h2integrate[develop,examples]"]

[tool.setuptools]
include-package-data = true

[tool.setuptools.packages]
find = {}

[tool.setuptools.dynamic]
version = {attr = "h2integrate.__version__"}

[tool.coverage.report]
exclude_lines = ["# pragma: no cover"]

[tool.coverage.run]
# Coverage.py configuration file
# https://coverage.readthedocs.io/en/latest/config.html
branch = true
source = ["h2integrate/*"]
omit = [
  "tests/*"
]

[tool.isort]
src_paths = ["h2integrate", "tests"]
skip = ["__init__.py"]
multi_line_output = 3
sections = [
  "FUTURE",
  "STDLIB",
  "THIRDPARTY",
  "FIRSTPARTY",
  "LOCALFOLDER",
]
known_first_party = "h2integrate"
known_local_folder = "tests"
combine_as_imports = true
force_grid_wrap = 0
include_trailing_comma = true
use_parentheses = true
length_sort = true
lines_after_imports = 2
line_length = 100

[tool.ruff]
src = ["h2integrate", "tests"]
line-length = 100
target-version = "py310"
fix = true
exclude = [
  ".git",
  "__pycache__",
  "docs/source/conf.py",
  "old",
  "build",
  "dist",
  "^tests/",
  ".ruff_cache",
]

[tool.ruff.lint]
fixable = ["ALL"]
unfixable = []

# https://docs.astral.sh/ruff/rules/
select = [
  "F",
  "E",
  "W",
  # "N",  # TODO: renaming needs to be seriously cleaned up prior to using
  "C4",
  # "D",  # leave out until rebrand/refactor
  "UP",
  "BLE",
  # "FBT",  # TODO: consider alongside rebrand/refactor
  "B",
  "A",
  "LOG",
  "G",
  # "PT",  # TODO: very tedious for now
  "NPY",
  "PD",
  "PTH",
  "PERF",
  "Q",
  "FURB",
  "RUF",
]

ignore = [
  "E731",
  "E402",
  "D202",
  "D212",
  "C901",
  "D205",
  "D401",
  "PD901",
  "PERF203",
  "PD011",
  "RUF015",
  "UP038",  # NOTE: integrate with Python >= 3.10
  "N806",  # NOTE: many variable names use an uppercase for legitimate reasons
  "N802",  # NOTE: many function names use an uppercase for legitimate reasons
  "B905",

  # TODO: People who wrote warnings should decide on the appropriate stacklevel
  "B028",

  # TODO: People responsible for these errors will need to fix them accordingly as they are bugs
  "B006",
  "B008",
  "B023",
]

[tool.ruff.lint.per-file-ignores]
"*/__init__.py" = ["E501", "D104", "F401", "F403"]  # NOTE: F403 discouraged
"tests/*" = ["D100", "D101", "D102", "D103"]
"h2integrate/to_organize/gradient_free.py" = ["NPY002"]  # TODO: new NumPy needs to be addressed
"h2integrate/to_organize/inputs_py.py" = ["F821"]  # TODO: there are zero inputs, but many vars

[tool.ruff.lint.pycodestyle]
ignore-overlong-task-comments = true

[tool.ruff.lint.pydocstyle]
convention = "google"


[tool.ruff.format]
quote-style = "double"
indent-style = "space"
docstring-code-format = true<|MERGE_RESOLUTION|>--- conflicted
+++ resolved
@@ -56,11 +56,8 @@
     "ruamel.yaml",
     "scipy",
     "wombat>=0.11",
-<<<<<<< HEAD
     "openmeteo-requests",
-=======
     "geopy",
->>>>>>> 17b48594
     "pyDOE3",
     "requests-cache",
     "retry_requests",
