--- conflicted
+++ resolved
@@ -59,13 +59,10 @@
     "openmeteo-requests",
     "geopy",
     "pyDOE3",
-<<<<<<< HEAD
     "ard-nrel"
-=======
     "rich>=13.7.0",
     "requests-cache",
     "retry_requests",
->>>>>>> 3fadefc8
 ]
 keywords = [
     "python3",
