--- conflicted
+++ resolved
@@ -56,11 +56,8 @@
     "ruamel.yaml",
     "scipy",
     "wombat>=0.11",
-<<<<<<< HEAD
     "openmeteo-requests",
-=======
     "pyDOE3",
->>>>>>> 50e7659e
 ]
 keywords = [
     "python3",
