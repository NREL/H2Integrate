--- conflicted
+++ resolved
@@ -12,10 +12,6 @@
 license = {file = "LICENSE"}
 dependencies = [
     "Cython",
-<<<<<<< HEAD
-    "NREL-PySAM==6.0.0",
-=======
->>>>>>> 9e710b09
     "Pillow",
     "Plotly",
     "Pyomo>=6.1.2",
