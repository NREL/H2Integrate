--- conflicted
+++ resolved
@@ -128,18 +128,13 @@
         "incentives": pf.incentives,
         "coproducts": pf.coproducts,
     }
-<<<<<<< HEAD
-=======
     if getattr(pf, "LCO", None) is not None:
         pf_config["LCO"] = pf.LCO
 
->>>>>>> 9f843642
     return pf_config
 
 
 def convert_pf_to_dict(pf):
-<<<<<<< HEAD
-=======
     """Convert dictionary of ProFAST objects to dictionary with embedded dictionaries.
 
     Args:
@@ -148,7 +143,6 @@
     Returns:
         dict: dictionary representation of ProFAST inputs.
     """
->>>>>>> 9f843642
     pf_config = make_pf_config_from_profast(pf)
     pf_dict = convert_pf_res_to_pf_config(pf_config)
     return pf_dict