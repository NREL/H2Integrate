import pytest
import openmdao.api as om
from pytest import fixture

from h2integrate import EXAMPLE_DIR
from h2integrate.core.inputs.validation import load_driver_yaml
from h2integrate.converters.iron.iron_plant import (
    IronPlantCostComponent,
    IronPlantPerformanceComponent,
)


@fixture
def iron_dri_config_rosner_ng():
    shared_params = {
        "winning_type": "ng",
        "iron_win_capacity": 1418095,
        "site_name": "IL",
    }
    performance_params = {"win_capacity_demon": "iron", "model_name": "rosner"}
    cost_params = {
        "LCOE": 58.02,
        "LCOH": 7.10,
        "LCOI_ore": 125.25996463784443,
        "iron_transport_cost": 30.566808424134745,
        "ore_profit_pct": 6.0,
        "varom_model_name": "rosner",
        "installation_years": 3,
        "operational_year": 2035,
        # 'plant_life': 30,
    }

    tech_config = {
        "model_inputs": {
            "cost_parameters": cost_params,
            "performance_parameters": performance_params,
            "shared_parameters": shared_params,
        }
    }
    return tech_config


@fixture
def plant_config():
    plant_config = {
        "plant": {
            "plant_life": 30,
            "simulation": {
                "n_timesteps": 8760,
                "dt": 3600,
            },
        },
        "finance_parameters": {
            "cost_adjustment_parameters": {
                "cost_year_adjustment_inflation": 0.025,
                "target_dollar_year": 2022,
            }
        },
    }
    return plant_config


@fixture
def driver_config():
    driver_config = load_driver_yaml(EXAMPLE_DIR / "21_iron_mn_to_il" / "driver_config.yaml")
    return driver_config


def test_baseline_iron_dri_costs_rosner_ng(
    plant_config, driver_config, iron_dri_config_rosner_ng, subtests
):
    expected_capex = 403808062.6981323
    expected_var_om = 369445330.68402404
    expected_fixed_om = 60103761.59958463
    capacity = 3885.1917808219177

    prob = om.Problem()
    iron_dri_perf = IronPlantPerformanceComponent(
        plant_config=plant_config,
        tech_config=iron_dri_config_rosner_ng,
        driver_config=driver_config,
    )

    iron_dri_cost = IronPlantCostComponent(
        plant_config=plant_config,
        tech_config=iron_dri_config_rosner_ng,
        driver_config=driver_config,
    )

    prob.model.add_subsystem("dri_perf", iron_dri_perf, promotes=["*"])
    prob.model.add_subsystem("dri_cost", iron_dri_cost, promotes=["*"])
    prob.setup()
    prob.run_model()

    annual_pig_iron = prob.get_val("dri_perf.total_pig_iron_produced", units="t/year")
    with subtests.test("Annual Ore"):
        assert pytest.approx(annual_pig_iron[0] / 365, rel=1e-3) == capacity
    with subtests.test("CapEx"):
        assert pytest.approx(prob.get_val("dri_cost.CapEx")[0], rel=1e-6) == expected_capex
    with subtests.test("OpEx"):
        assert pytest.approx(prob.get_val("dri_cost.OpEx")[0], rel=1e-6) == expected_fixed_om
    with subtests.test("VarOpEx"):
        assert pytest.approx(prob.get_val("dri_cost.VarOpEx")[0], rel=1e-6) == expected_var_om


def test_baseline_iron_dri_costs_rosner_h2(
    plant_config, driver_config, iron_dri_config_rosner_ng, subtests
):
    expected_capex = 246546589.2914324
<<<<<<< HEAD
    expected_var_om = 888847481.352381
=======
    expected_var_om = 888529893.2442514
>>>>>>> 07fe061a
    expected_fixed_om = 53360873.348792635
    capacity = 3885.1917808219177

    iron_dri_config_rosner_ng["model_inputs"]["shared_parameters"].update({"winning_type": "h2"})
    prob = om.Problem()
    iron_dri_perf = IronPlantPerformanceComponent(
        plant_config=plant_config,
        tech_config=iron_dri_config_rosner_ng,
        driver_config=driver_config,
    )

    iron_dri_cost = IronPlantCostComponent(
        plant_config=plant_config,
        tech_config=iron_dri_config_rosner_ng,
        driver_config=driver_config,
    )

    prob.model.add_subsystem("dri_perf", iron_dri_perf, promotes=["*"])
    prob.model.add_subsystem("dri_cost", iron_dri_cost, promotes=["*"])
    prob.setup()
    prob.run_model()

    annual_pig_iron = prob.get_val("dri_perf.total_pig_iron_produced", units="t/year")
    with subtests.test("Annual Ore"):
        assert pytest.approx(annual_pig_iron[0] / 365, rel=1e-3) == capacity
    with subtests.test("CapEx"):
        assert pytest.approx(prob.get_val("dri_cost.CapEx")[0], rel=1e-6) == expected_capex
    with subtests.test("OpEx"):
        assert pytest.approx(prob.get_val("dri_cost.OpEx")[0], rel=1e-6) == expected_fixed_om
    with subtests.test("VarOpEx"):
        assert pytest.approx(prob.get_val("dri_cost.VarOpEx")[0], rel=1e-6) == expected_var_om<|MERGE_RESOLUTION|>--- conflicted
+++ resolved
@@ -107,11 +107,7 @@
     plant_config, driver_config, iron_dri_config_rosner_ng, subtests
 ):
     expected_capex = 246546589.2914324
-<<<<<<< HEAD
-    expected_var_om = 888847481.352381
-=======
     expected_var_om = 888529893.2442514
->>>>>>> 07fe061a
     expected_fixed_om = 53360873.348792635
     capacity = 3885.1917808219177
 
