--- conflicted
+++ resolved
@@ -188,12 +188,7 @@
         self.add_input("land_transport_distance", val=0.0, units="mi")
         self.add_input("water_transport_distance", val=0.0, units="mi")
         self.add_input("total_transport_distance", val=0.0, units="mi")
-<<<<<<< HEAD
-        # self.add_input("iron_ore_consumed", val=0.0, units="t/h")
-        self.add_input("total_iron_ore_produced", val=0.0, units="t/year")
-=======
         self.add_input("iron_ore_in", val=0.0, shape=n_timesteps, units="t/h")
->>>>>>> 07fe061a
 
         self.add_output("iron_ore_out", val=0.0, shape=n_timesteps, units="t/h")
         self.add_output("iron_transport_cost", val=0.0, units="USD/t")
@@ -205,7 +200,7 @@
         # if ore_consumed_sum > 0:
         #     total_ore = ore_consumed_sum
         # else:
-        total_ore = inputs["total_iron_ore_produced"]
+        inputs["total_iron_ore_produced"]
 
         water_coeff_dict = load_top_down_coeffs(
             ["Barge Shipping Cost"], cost_year=self.config.cost_year
@@ -218,11 +213,7 @@
         water_ship_cost_dol_per_ton = (
             water_ship_cost_dol_tonne_mi * inputs["water_transport_distance"]
         )
-<<<<<<< HEAD
-        water_ship_cost_USD = total_ore * water_ship_cost_dol_per_ton
-=======
         water_ship_cost_USD = np.sum(inputs["iron_ore_in"]) * water_ship_cost_dol_per_ton
->>>>>>> 07fe061a
 
         land_coeff_dict = load_top_down_coeffs(
             ["Land Shipping Cost"], cost_year=self.config.cost_year
@@ -231,11 +222,7 @@
         land_ship_cost_dol_tonne_mi = land_coeff_dict["Land Shipping Cost"]["values"][land_year_idx]
 
         land_ship_cost_dol_per_ton = land_ship_cost_dol_tonne_mi * inputs["land_transport_distance"]
-<<<<<<< HEAD
-        land_ship_cost_USD = total_ore * land_ship_cost_dol_per_ton
-=======
         land_ship_cost_USD = np.sum(inputs["iron_ore_in"]) * land_ship_cost_dol_per_ton
->>>>>>> 07fe061a
 
         total_shipment_cost = water_ship_cost_USD + land_ship_cost_USD
 
@@ -245,10 +232,6 @@
             pm_year_idx
         ]
 
-<<<<<<< HEAD
-        outputs["iron_transport_cost"] = total_shipment_cost / total_ore
-=======
         outputs["iron_ore_out"] = inputs["iron_ore_in"]  # assume lossless
         outputs["iron_transport_cost"] = total_shipment_cost / np.sum(inputs["iron_ore_in"])
->>>>>>> 07fe061a
         outputs["VarOpEx"] = total_shipment_cost