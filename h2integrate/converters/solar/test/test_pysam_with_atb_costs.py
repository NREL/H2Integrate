import pytest
import openmdao.api as om
from pytest import fixture

from h2integrate import EXAMPLE_DIR
from h2integrate.converters.solar.solar_pysam import PYSAMSolarPlantPerformanceModel
from h2integrate.converters.solar.atb_res_com_pv_cost import ATBResComPVCostModel
from h2integrate.converters.solar.atb_utility_pv_cost import ATBUtilityPVCostModel


@fixture
def utility_scale_pv_performance_params():
    pysam_options = {
        "SystemDesign": {
            "array_type": 2,
            "bifaciality": 0.85,
            "inv_eff": 98.0,
            "losses": 10.0,
            "module_type": 1,
            "azimuth": 180,
            "rotlim": 45.0,
        },
        "SolarResource": {
            "albedo_default": 0.3,
        },
    }
    tech_params = {
        "pv_capacity_kWdc": 100 * 1e3,
        "dc_ac_ratio": 1.34,
        "create_model_from": "new",
        "tilt": 0,
        "tilt_angle_func": "none",
        # "config_name":
        "pysam_options": pysam_options,
    }
    return tech_params


@fixture
def commercial_pv_performance_params():
    pysam_options = {
        "SystemDesign": {
            "array_type": 1,
            "module_type": 0,
        }
    }
    tech_params = {
        "pv_capacity_kWdc": 200,
        "dc_ac_ratio": 1.23,
        "create_model_from": "default",
        # "tilt": 0,
        "tilt_angle_func": "none",
        "config_name": "PVWattsCommercial",
        "pysam_options": pysam_options,
    }
    return tech_params


@fixture
def residential_pv_performance_params():
    pysam_options = {
        "SystemDesign": {
            "array_type": 1,
            "bifaciality": 0.0,
            "inv_eff": 96.0,
            "losses": 14.0,
            "module_type": 0,
            "azimuth": 180,
        }
    }
    tech_params = {
        "pv_capacity_kWdc": 7.9,
        "dc_ac_ratio": 1.21,
        "create_model_from": "default",
        "tilt": 20,
        "tilt_angle_func": "none",
        "config_name": "PVWattsResidential",
        "pysam_options": pysam_options,
    }
    return tech_params


@fixture
def plant_config():
    pv_resource_dir = EXAMPLE_DIR / "11_hybrid_energy_plant" / "tech_inputs" / "weather" / "solar"
    pv_filename = "30.6617_-101.7096_psmv3_60_2013.csv"
    pv_resource_dict = {
        "latitude": 30.6617,
        "longitude": -101.7096,
        "year": 2013,
        "solar_resource_filepath": pv_resource_dir / pv_filename,
    }
    return {
        "plant": {
            "plant_life": 30,
            "simulation": {
                "n_timesteps": 8760,
            },
        },
        "site": pv_resource_dict,
    }


def test_utility_pv_cost(utility_scale_pv_performance_params, plant_config, subtests):
    # costs from 2024_v3 ATB workbook using Solar - Utility PV costs
    # 2035 class 1 moderate
    cost_dict = {
        "capex_per_kWac": 764,  # overnight capital cost
        "opex_per_kWac_per_year": 15,  # fixed operations and maintenance expenses
        "cost_year": 2022,
    }
    tech_config_dict = {
        "model_inputs": {
            "performance_parameters": utility_scale_pv_performance_params,
            "cost_parameters": cost_dict,
        }
    }

    plant_info = {
        "simulation": {
            "n_timesteps": 8760,
            "dt": 3600,
        }
    }

    prob = om.Problem()
    perf_comp = PYSAMSolarPlantPerformanceModel(
<<<<<<< HEAD
        plant_config=plant_config,
=======
        plant_config={"site": solar_resource_dict, "plant": plant_info},
>>>>>>> e6204c16
        tech_config=tech_config_dict,
    )
    cost_comp = ATBUtilityPVCostModel(
        plant_config=plant_config,
        tech_config=tech_config_dict,
    )

    prob.model.add_subsystem("pv_perf", perf_comp, promotes=["*"])
    prob.model.add_subsystem("pv_cost", cost_comp, promotes=["*"])
    prob.setup()
    prob.run_model()

    pv_size_kWac = prob.get_val("pv_perf.capacity_kWac")[0]
    capital_cost = prob.get_val("pv_cost.CapEx")[0]
    operating_cost = prob.get_val("pv_cost.OpEx")[0]

    with subtests.test("Utility PV AC Capacity"):
        assert pytest.approx(pv_size_kWac, rel=1e-6) == 74626.8
    with subtests.test("Utility PV Capital Cost"):
        assert pytest.approx(capital_cost, rel=1e-6) == pv_size_kWac * cost_dict["capex_per_kWac"]
    with subtests.test("Utility PV Operating Cost"):
        assert (
            pytest.approx(operating_cost, rel=1e-6)
            == pv_size_kWac * cost_dict["opex_per_kWac_per_year"]
        )


def test_commercial_pv_cost(commercial_pv_performance_params, plant_config, subtests):
    # costs from 2024_v3 ATB workbook using Solar - PV Dist. Comm costs
    # 2030 class 1 moderate
    cost_dict = {
        "capex_per_kWdc": 1439,  # overnight capital cost
        "opex_per_kWdc_per_year": 16,  # fixed operations and maintenance expenses
        "cost_year": 2022,
    }
    shared_value = commercial_pv_performance_params.pop("pv_capacity_kWdc")
    shared_params = {"pv_capacity_kWdc": shared_value}
    tech_config_dict = {
        "model_inputs": {
            "shared_parameters": shared_params,
            "performance_parameters": commercial_pv_performance_params,
            "cost_parameters": cost_dict,
        }
    }

    plant_info = {
        "simulation": {
            "n_timesteps": 8760,
            "dt": 3600,
        }
    }

    prob = om.Problem()
    perf_comp = PYSAMSolarPlantPerformanceModel(
<<<<<<< HEAD
        plant_config=plant_config,
=======
        plant_config={"site": solar_resource_dict, "plant": plant_info},
>>>>>>> e6204c16
        tech_config=tech_config_dict,
    )
    cost_comp = ATBResComPVCostModel(
        plant_config=plant_config,
        tech_config=tech_config_dict,
    )

    prob.model.add_subsystem("pv_perf", perf_comp, promotes=["*"])
    prob.model.add_subsystem("pv_cost", cost_comp, promotes=["*"])
    prob.setup()
    prob.run_model()

    capital_cost = prob.get_val("pv_cost.CapEx")[0]
    operating_cost = prob.get_val("pv_cost.OpEx")[0]

    with subtests.test("Commercial Capital Cost"):
        assert pytest.approx(capital_cost, rel=1e-6) == shared_value * cost_dict["capex_per_kWdc"]
    with subtests.test("Commercial Operating Cost"):
        assert (
            pytest.approx(operating_cost, rel=1e-6)
            == shared_value * cost_dict["opex_per_kWdc_per_year"]
        )


def test_residential_pv_cost(residential_pv_performance_params, plant_config, subtests):
    # costs from 2024_v3 ATB workbook using Solar - PV Dist. Res costs
    # 2030 class 1 moderate
    cost_dict = {
        "capex_per_kWdc": 2111,  # overnight capital cost
        "opex_per_kWdc_per_year": 25,  # fixed operations and maintenance expenses
        "cost_year": 2022,
    }
    shared_value = residential_pv_performance_params.pop("pv_capacity_kWdc")
    shared_params = {"pv_capacity_kWdc": shared_value}
    tech_config_dict = {
        "model_inputs": {
            "shared_parameters": shared_params,
            "performance_parameters": residential_pv_performance_params,
            "cost_parameters": cost_dict,
        }
    }

    plant_info = {
        "simulation": {
            "n_timesteps": 8760,
            "dt": 3600,
        }
    }

    prob = om.Problem()
    perf_comp = PYSAMSolarPlantPerformanceModel(
<<<<<<< HEAD
        plant_config=plant_config,
=======
        plant_config={"site": solar_resource_dict, "plant": plant_info},
>>>>>>> e6204c16
        tech_config=tech_config_dict,
    )
    cost_comp = ATBResComPVCostModel(
        plant_config=plant_config,
        tech_config=tech_config_dict,
    )

    prob.model.add_subsystem("pv_perf", perf_comp, promotes=["*"])
    prob.model.add_subsystem("pv_cost", cost_comp, promotes=["*"])
    prob.setup()
    prob.run_model()

    capital_cost = prob.get_val("pv_cost.CapEx")[0]
    operating_cost = prob.get_val("pv_cost.OpEx")[0]

    with subtests.test("Residential Capital Cost"):
        assert pytest.approx(capital_cost, rel=1e-6) == shared_value * cost_dict["capex_per_kWdc"]
    with subtests.test("Residential Operating Cost"):
        assert (
            pytest.approx(operating_cost, rel=1e-6)
            == shared_value * cost_dict["opex_per_kWdc_per_year"]
        )<|MERGE_RESOLUTION|>--- conflicted
+++ resolved
@@ -6,6 +6,19 @@
 from h2integrate.converters.solar.solar_pysam import PYSAMSolarPlantPerformanceModel
 from h2integrate.converters.solar.atb_res_com_pv_cost import ATBResComPVCostModel
 from h2integrate.converters.solar.atb_utility_pv_cost import ATBUtilityPVCostModel
+
+
+@fixture
+def solar_resource_dict():
+    pv_resource_dir = EXAMPLE_DIR / "11_hybrid_energy_plant" / "tech_inputs" / "weather" / "solar"
+    pv_filename = "30.6617_-101.7096_psmv3_60_2013.csv"
+    pv_resource_dict = {
+        "latitude": 30.6617,
+        "longitude": -101.7096,
+        "year": 2013,
+        "solar_resource_filepath": pv_resource_dir / pv_filename,
+    }
+    return pv_resource_dict
 
 
 @fixture
@@ -101,7 +114,9 @@
     }
 
 
-def test_utility_pv_cost(utility_scale_pv_performance_params, plant_config, subtests):
+def test_utility_pv_cost(
+    utility_scale_pv_performance_params, solar_resource_dict, plant_config, subtests
+):
     # costs from 2024_v3 ATB workbook using Solar - Utility PV costs
     # 2035 class 1 moderate
     cost_dict = {
@@ -125,11 +140,7 @@
 
     prob = om.Problem()
     perf_comp = PYSAMSolarPlantPerformanceModel(
-<<<<<<< HEAD
-        plant_config=plant_config,
-=======
         plant_config={"site": solar_resource_dict, "plant": plant_info},
->>>>>>> e6204c16
         tech_config=tech_config_dict,
     )
     cost_comp = ATBUtilityPVCostModel(
@@ -157,7 +168,9 @@
         )
 
 
-def test_commercial_pv_cost(commercial_pv_performance_params, plant_config, subtests):
+def test_commercial_pv_cost(
+    commercial_pv_performance_params, solar_resource_dict, plant_config, subtests
+):
     # costs from 2024_v3 ATB workbook using Solar - PV Dist. Comm costs
     # 2030 class 1 moderate
     cost_dict = {
@@ -184,11 +197,7 @@
 
     prob = om.Problem()
     perf_comp = PYSAMSolarPlantPerformanceModel(
-<<<<<<< HEAD
-        plant_config=plant_config,
-=======
         plant_config={"site": solar_resource_dict, "plant": plant_info},
->>>>>>> e6204c16
         tech_config=tech_config_dict,
     )
     cost_comp = ATBResComPVCostModel(
@@ -213,7 +222,9 @@
         )
 
 
-def test_residential_pv_cost(residential_pv_performance_params, plant_config, subtests):
+def test_residential_pv_cost(
+    residential_pv_performance_params, solar_resource_dict, plant_config, subtests
+):
     # costs from 2024_v3 ATB workbook using Solar - PV Dist. Res costs
     # 2030 class 1 moderate
     cost_dict = {
@@ -240,11 +251,7 @@
 
     prob = om.Problem()
     perf_comp = PYSAMSolarPlantPerformanceModel(
-<<<<<<< HEAD
-        plant_config=plant_config,
-=======
         plant_config={"site": solar_resource_dict, "plant": plant_info},
->>>>>>> e6204c16
         tech_config=tech_config_dict,
     )
     cost_comp = ATBResComPVCostModel(
