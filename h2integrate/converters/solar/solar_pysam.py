import PySAM.Pvwattsv8 as Pvwatts
from attrs import field, define
from hopp.simulation.technologies.resource import SolarResource

from h2integrate.core.utilities import BaseConfig, merge_shared_inputs, check_pysam_input_params
from h2integrate.core.validators import contains, range_val_or_none
from h2integrate.converters.solar.solar_baseclass import SolarPerformanceBaseClass


@define
class PYSAMSolarPlantPerformanceModelSiteConfig(BaseConfig):
    """Configuration class for the location of the solar pv plant
        PYSAMSolarPlantPerformanceComponentSite.

    Attributes:
        latitude (float): Latitude of wind plant location.
        longitude (float): Longitude of wind plant location.
        year (float): Year for resource.
        solar_resource_filepath (str): Path to solar resource file. Defaults to "".
    """

    latitude: float = field()
    longitude: float = field()
    year: float = field()
    solar_resource_filepath: str = field(default="")


@define
class PYSAMSolarPlantPerformanceModelDesignConfig(BaseConfig):
<<<<<<< HEAD
    """Configuration class for design parameters of the solar pv plant
=======
    """Configuration class for design parameters of the solar pv plant.

>>>>>>> 297dcbf7
        PYSAMSolarPlantPerformanceModel which uses the Pvwattsv8 module
        available in PySAM. PySAM documentation can be found
        `here <https://nrel-pysam.readthedocs.io/en/main/modules/Pvwattsv8.html#pvwattsv8>`__


<<<<<<< HEAD
    Args:
=======
    Attributes:
>>>>>>> 297dcbf7
        pv_capacity_kWdc (float): Required, DC system capacity in kW-dc.
        dc_ac_ratio (float | None): Also known as inverter loading ratio, ratio of max DC
            output of PV to max AC output of inverter. If None, then uses the default
            value associated with config_name.
        create_model_from (str):
<<<<<<< HEAD
            - 'default': instatiate Pvwattsv8 model from the default config 'config_name'
            - 'new': instatiate new Pvwattsv8 model (default). Requires pysam_options.
=======
            - 'default': instantiate Pvwattsv8 model from the default config 'config_name'
            - 'new': instantiate new Pvwattsv8 model (default). Requires pysam_options.
>>>>>>> 297dcbf7
        config_name (str,optional): PySAM.Pvwattsv8 configuration name for non-hybrid PV systems.
            Defaults to 'PVWattsSingleOwner'. Only used if create_model_from='default'.
        tilt (float | None): Panel tilt angle in the range (0.0, 90.0).
            If None, then uses the default value associated with config_name if create_model_from
            is 'default' unless tilt_angle_func is either set to 'lat' or 'lat-func'.
        tilt_angle_func (str):
            - 'none': use value specific in 'tilt' (default).
            - 'lat-func': optimal tilt angle based on the latitude.
            - 'lat': tilt angle equal to the latitude of the solar resource.
        pysam_options (dict, optional): dictionary of Pvwatts input parameters with
            top-level keys corresponding to the different Pvwattsv8 variable groups.
            (please refer to Pvwattsv8 documentation
            `here <https://nrel-pysam.readthedocs.io/en/main/modules/Pvwattsv8.html>`__
            )

    """

    pv_capacity_kWdc: float = field()

    dc_ac_ratio: float = field(
        default=None, validator=range_val_or_none(0.0, 2.0)
    )  # default value depends on config

    create_model_from: str = field(
        default="new", validator=contains(["default", "new"]), converter=(str.strip, str.lower)
    )

    tilt: float = field(default=None, validator=range_val_or_none(0.0, 90.0))

    tilt_angle_func: str = field(
        default="none",
        validator=contains(["none", "lat-func", "lat"]),
        converter=(str.strip, str.lower),
    )

    config_name: str = field(
        default="PVWattsSingleOwner",
        validator=contains(
            [
                "PVWattsCommercial",
                "PVWattsCommunitySolar",
                "PVWattsHostDeveloper",
                "PVWattsMerchantPlant",
                "PVWattsNone",
                "PVWattsResidential",
                "PVWattsSaleLeaseback",
                "PVWattsSingleOwner",
                "PVWattsThirdParty",
                "PVWattsAllEquityPartnershipFlip",
            ]
        ),
    )

    pysam_options: dict = field(default={})

    def __attrs_post_init__(self):
        if self.create_model_from == "new" and not bool(self.pysam_options):
            msg = (
                "To create a new Pvwattsv8 object, please provide a dictionary "
                "of Pvwattsv8 design variables for the 'pysam_options' key."
            )
            raise ValueError(msg)

        self.check_pysam_options()

    def check_pysam_options(self):
        """Checks that top-level keys of pysam_options dictionary are valid and that
        system capacity is not given in pysam_options.

        Raises:
           ValueError: if top-level keys of pysam_options are not valid.
           ValueError: if system_capacity is provided in pysam_options["SystemDesign"]
        """

        valid_groups = [
            "SolarResource",
            "Lifetime",
            "SystemDesign",
            "Shading",
            "AdjustmentFactors",
            "HybridCosts",
        ]
        if bool(self.pysam_options):
            invalid_groups = [k for k, v in self.pysam_options.items() if k not in valid_groups]
            if len(invalid_groups) > 0:
                msg = (
                    f"Invalid group(s) found in pysam_options: {invalid_groups}. "
                    f"Valid groups are: {valid_groups}."
                )
                raise ValueError(msg)
            if self.pysam_options.get("SystemDesign", {}).get("system_capacity", None) is not None:
                msg = (
                    "Please do not specify system_capacity in the pysam_options dictionary. "
                    "The solar-PV capacity (in kW-dc) should be set with the 'pv_capacity_kWdc' "
                    "performance parameter."
                )
                raise ValueError(msg)
        return

    def create_input_dict(self):
        """Create dictionary of inputs to over-write the default values
            associated with the specified PVWatts configuration.

        Returns:
<<<<<<< HEAD
           dict: dictionary of SystemDesign and SolarResource pararamters from user-input.
=======
           dict: dictionary of SystemDesign and SolarResource parameters from user-input.
>>>>>>> 297dcbf7
        """

        full_dict = self.as_dict()
        design_cols = ["dc_ac_ratio", "tilt"]
        design_dict = {k: v for k, v in full_dict.items() if k in design_cols and v is not None}
        return {"SystemDesign": design_dict}


class PYSAMSolarPlantPerformanceModel(SolarPerformanceBaseClass):
    """
    An OpenMDAO component that wraps a SolarPlant model.
    It takes solar parameters as input and outputs power generation data.
    """

    def setup(self):
        super().setup()
        self.config = PYSAMSolarPlantPerformanceModelSiteConfig.from_dict(
            self.options["plant_config"]["site"], strict=False
        )
        self.design_config = PYSAMSolarPlantPerformanceModelDesignConfig.from_dict(
            merge_shared_inputs(self.options["tech_config"]["model_inputs"], "performance"),
            strict=False,
        )
        self.add_input(
            "capacity_kWdc",
            val=self.design_config.pv_capacity_kWdc,
            units="kW",
            desc="PV rated capacity in DC",
        )
        self.add_output("capacity_kWac", val=0.0, units="kW", desc="PV rated capacity in AC")
        self.add_output(
            "annual_energy",
            val=0.0,
            units="kW*h/year",
<<<<<<< HEAD
            desc="Annual energy production from PVPlant in kWac",
=======
            desc="Annual energy production in kWac",
>>>>>>> 297dcbf7
        )

        if self.design_config.create_model_from == "default":
            self.system_model = Pvwatts.default(self.design_config.config_name)
        elif self.design_config.create_model_from == "new":
            self.system_model = Pvwatts.new(self.design_config.config_name)

        design_dict = self.design_config.create_input_dict()
        tilt = self.calc_tilt_angle()
        design_dict["SystemDesign"].update({"tilt": tilt})

        # update design_dict if user provides non-empty design information
        if bool(self.design_config.pysam_options):
            check_pysam_input_params(design_dict, self.design_config.pysam_options)

            for group, group_parameters in self.design_config.pysam_options.items():
                if group in design_dict:
                    design_dict[group].update(group_parameters)
                else:
                    design_dict.update({group: group_parameters})

        self.system_model.assign(design_dict)

        solar_resource = SolarResource(
            lat=self.config.latitude,
            lon=self.config.longitude,
            year=self.config.year,
            filepath=self.config.solar_resource_filepath,
        )

        self.system_model.value("solar_resource_data", solar_resource.data)

    def calc_tilt_angle(self):
<<<<<<< HEAD
        """Calculates the tilt angle of the PV panel based on the tilt
            option described by design_config.tilt_angle_func
=======
        """
        Calculates the tilt angle of the PV panel based on the tilt option described by
        design_config.tilt_angle_func.
>>>>>>> 297dcbf7

        Returns:
            float: tilt angle of the PV panel in degrees.
        """
<<<<<<< HEAD
        if self.design_config.tilt_angle_func == "none":
            if self.design_config.create_model_from == "default":
                if self.design_config.tilt is None:
                    return self.system_model.value("tilt")
                return self.design_config.tilt
            if self.design_config.create_model_from == "new":
                if self.design_config.tilt is None:
                    return self.pysam_options.get("SystemDesign", {}).get("tilt", 0)
                return self.design_config.tilt

        if self.design_config.tilt_angle_func == "lat":
            return self.config.latitude
        if self.design_config.tilt_angle_func == "lat-func":
            if self.config.latitude <= 25:
                return self.config.latitude * 0.87
            if self.config.latitude > 25 and self.config.latitude <= 50:
                return (self.config.latitude * 0.76) + 3.1
=======
        # If tilt angle function is 'none', use the provided tilt value or default
        if self.design_config.tilt_angle_func == "none":
            # If using a default PySAM model, get tilt from model if not specified
            if self.design_config.create_model_from == "default":
                if self.design_config.tilt is None:
                    # Return the default tilt from the system model
                    return self.system_model.value("tilt")
                else:
                    # Return user-specified tilt
                    return self.design_config.tilt

            # If creating a new PySAM model, get tilt from pysam_options or default to 0
            if self.design_config.create_model_from == "new":
                if self.design_config.tilt is None:
                    # Return tilt from pysam_options if provided, else 0
                    return self.design_config.pysam_options.get("SystemDesign", {}).get("tilt", 0)
                else:
                    # Return user-specified tilt
                    return self.design_config.tilt

        # If tilt angle function is 'lat', use the latitude as the tilt
        if self.design_config.tilt_angle_func == "lat":
            return self.config.latitude

        # If tilt angle function is 'lat-func', use empirical formulas based on latitude
        if self.design_config.tilt_angle_func == "lat-func":
            if self.config.latitude <= 25:
                # For latitudes <= 25, use 0.87 * latitude
                return self.config.latitude * 0.87
            if 25 < self.config.latitude <= 50:
                # For latitudes between 25 and 50, use 0.76 * latitude + 3.1
                return (self.config.latitude * 0.76) + 3.1
            # For latitudes > 50, use latitude directly
>>>>>>> 297dcbf7
            return self.config.latitude

    def compute(self, inputs, outputs):
        self.system_model.value("system_capacity", inputs["capacity_kWdc"][0])

        self.system_model.execute(0)
        outputs["electricity_out"] = self.system_model.Outputs.gen  # kW-dc
        pv_capacity_kWdc = self.system_model.value("system_capacity")
        dc_ac_ratio = self.system_model.value("dc_ac_ratio")
        outputs["capacity_kWac"] = pv_capacity_kWdc / dc_ac_ratio
        outputs["annual_energy"] = self.system_model.value("ac_annual")<|MERGE_RESOLUTION|>--- conflicted
+++ resolved
@@ -27,34 +27,20 @@
 
 @define
 class PYSAMSolarPlantPerformanceModelDesignConfig(BaseConfig):
-<<<<<<< HEAD
     """Configuration class for design parameters of the solar pv plant
-=======
-    """Configuration class for design parameters of the solar pv plant.
-
->>>>>>> 297dcbf7
         PYSAMSolarPlantPerformanceModel which uses the Pvwattsv8 module
         available in PySAM. PySAM documentation can be found
         `here <https://nrel-pysam.readthedocs.io/en/main/modules/Pvwattsv8.html#pvwattsv8>`__
 
 
-<<<<<<< HEAD
-    Args:
-=======
     Attributes:
->>>>>>> 297dcbf7
         pv_capacity_kWdc (float): Required, DC system capacity in kW-dc.
         dc_ac_ratio (float | None): Also known as inverter loading ratio, ratio of max DC
             output of PV to max AC output of inverter. If None, then uses the default
             value associated with config_name.
         create_model_from (str):
-<<<<<<< HEAD
-            - 'default': instatiate Pvwattsv8 model from the default config 'config_name'
-            - 'new': instatiate new Pvwattsv8 model (default). Requires pysam_options.
-=======
             - 'default': instantiate Pvwattsv8 model from the default config 'config_name'
             - 'new': instantiate new Pvwattsv8 model (default). Requires pysam_options.
->>>>>>> 297dcbf7
         config_name (str,optional): PySAM.Pvwattsv8 configuration name for non-hybrid PV systems.
             Defaults to 'PVWattsSingleOwner'. Only used if create_model_from='default'.
         tilt (float | None): Panel tilt angle in the range (0.0, 90.0).
@@ -159,11 +145,7 @@
             associated with the specified PVWatts configuration.
 
         Returns:
-<<<<<<< HEAD
-           dict: dictionary of SystemDesign and SolarResource pararamters from user-input.
-=======
            dict: dictionary of SystemDesign and SolarResource parameters from user-input.
->>>>>>> 297dcbf7
         """
 
         full_dict = self.as_dict()
@@ -198,11 +180,7 @@
             "annual_energy",
             val=0.0,
             units="kW*h/year",
-<<<<<<< HEAD
-            desc="Annual energy production from PVPlant in kWac",
-=======
             desc="Annual energy production in kWac",
->>>>>>> 297dcbf7
         )
 
         if self.design_config.create_model_from == "default":
@@ -236,37 +214,13 @@
         self.system_model.value("solar_resource_data", solar_resource.data)
 
     def calc_tilt_angle(self):
-<<<<<<< HEAD
-        """Calculates the tilt angle of the PV panel based on the tilt
-            option described by design_config.tilt_angle_func
-=======
         """
         Calculates the tilt angle of the PV panel based on the tilt option described by
         design_config.tilt_angle_func.
->>>>>>> 297dcbf7
 
         Returns:
             float: tilt angle of the PV panel in degrees.
         """
-<<<<<<< HEAD
-        if self.design_config.tilt_angle_func == "none":
-            if self.design_config.create_model_from == "default":
-                if self.design_config.tilt is None:
-                    return self.system_model.value("tilt")
-                return self.design_config.tilt
-            if self.design_config.create_model_from == "new":
-                if self.design_config.tilt is None:
-                    return self.pysam_options.get("SystemDesign", {}).get("tilt", 0)
-                return self.design_config.tilt
-
-        if self.design_config.tilt_angle_func == "lat":
-            return self.config.latitude
-        if self.design_config.tilt_angle_func == "lat-func":
-            if self.config.latitude <= 25:
-                return self.config.latitude * 0.87
-            if self.config.latitude > 25 and self.config.latitude <= 50:
-                return (self.config.latitude * 0.76) + 3.1
-=======
         # If tilt angle function is 'none', use the provided tilt value or default
         if self.design_config.tilt_angle_func == "none":
             # If using a default PySAM model, get tilt from model if not specified
@@ -300,7 +254,6 @@
                 # For latitudes between 25 and 50, use 0.76 * latitude + 3.1
                 return (self.config.latitude * 0.76) + 3.1
             # For latitudes > 50, use latitude directly
->>>>>>> 297dcbf7
             return self.config.latitude
 
     def compute(self, inputs, outputs):
