--- conflicted
+++ resolved
@@ -98,21 +98,20 @@
         ]
 
         if "pv" in self.config.hopp_config["technologies"]:
-            pv_capacity_kw = float(inputs["pv_capacity_kw"])
+            pv_capacity_kw = inputs["pv_capacity_kw"][0]
         else:
             pv_capacity_kw = None
 
         if "battery" in self.config.hopp_config["technologies"]:
-            battery_capacity_kw = float(inputs["battery_capacity_kw"])
-            battery_capacity_kwh = float(inputs["battery_capacity_kwh"])
+            battery_capacity_kw = inputs["battery_capacity_kw"][0]
+            battery_capacity_kwh = inputs["battery_capacity_kwh"][0]
         else:
             battery_capacity_kw = None
             battery_capacity_kwh = None
 
         if "wind" in self.config.hopp_config["technologies"]:
-            wind_turbine_rating_kw = float(inputs["wind_turbine_rating_kw"])
+            wind_turbine_rating_kw = inputs["wind_turbine_rating_kw"][0]
         else:
-<<<<<<< HEAD
             wind_turbine_rating_kw = None
 
         self.hybrid_interface = setup_hopp(
@@ -124,38 +123,6 @@
             electrolyzer_rating=self.config.electrolyzer_rating,
             n_timesteps=self.options["plant_config"]["plant"]["simulation"]["n_timesteps"],
         )
-=======
-            electrolyzer_rating = None
-            if "electrolyzer_rating" in self.options["tech_config"]:
-                electrolyzer_rating = self.options["tech_config"]["electrolyzer_rating"]
-
-            if "pv" in self.hopp_config["technologies"]:
-                pv_capacity_kw = inputs["pv_capacity_kw"][0]
-            else:
-                pv_capacity_kw = None
-
-            if "battery" in self.hopp_config["technologies"]:
-                battery_capacity_kw = inputs["battery_capacity_kw"][0]
-                battery_capacity_kwh = inputs["battery_capacity_kwh"][0]
-            else:
-                battery_capacity_kw = None
-                battery_capacity_kwh = None
-
-            if "wind" in self.hopp_config["technologies"]:
-                wind_turbine_rating_kw = inputs["wind_turbine_rating_kw"][0]
-            else:
-                wind_turbine_rating_kw = None
-
-            self.hybrid_interface = setup_hopp(
-                hopp_config=self.options["tech_config"]["performance_model"]["config"],
-                wind_turbine_rating_kw=wind_turbine_rating_kw,
-                pv_rating_kw=pv_capacity_kw,
-                battery_rating_kw=battery_capacity_kw,
-                battery_rating_kwh=battery_capacity_kwh,
-                electrolyzer_rating=electrolyzer_rating,
-                n_timesteps=self.options["plant_config"]["plant"]["simulation"]["n_timesteps"],
-            )
->>>>>>> 4e029c3b
 
         # Run the HOPP model and get the results
         hopp_results = run_hopp(
