import copy

import numpy as np
from hopp.simulation.hopp_interface import HoppInterface
from hopp.simulation.technologies.sites import SiteInfo


def recreate_hopp_config_for_optimization(
    hopp_config,
    pv_rating_kw=None,
    wind_turbine_rating_kw=None,
    battery_rating_kw=None,
    battery_rating_kwh=None,
):
    hopp_config_internal = copy.deepcopy(hopp_config)
    rating_tol = 50.0
    min_tol = 50.0
    smooth_tol = 1.0

    if wind_turbine_rating_kw is not None and "wind" in hopp_config_internal["technologies"]:
        if pv_rating_kw <= min_tol and wind_turbine_rating_kw <= min_tol:
            hopp_config_internal["technologies"]["wind"]["turbine_rating_kw"] = min_tol
        elif wind_turbine_rating_kw <= rating_tol:
            if wind_turbine_rating_kw <= smooth_tol:
                hopp_config_internal["technologies"].pop("wind")
                hopp_config_internal["site"]["wind"] = False
                hopp_config_internal["config"]["cost_info"].pop("wind_installed_cost_mw")
                hopp_config_internal["config"]["cost_info"].pop("wind_om_per_kw")
                hopp_config_internal["config"]["simulation_options"]["wind"]["skip_financial"] = (
                    True
                )
            else:
                wind_turbine_rating_kw = np.interp(
                    wind_turbine_rating_kw, [smooth_tol, rating_tol], [smooth_tol, 0.1 * rating_tol]
                )
        else:
            hopp_config_internal["technologies"]["wind"]["turbine_rating_kw"] = (
                wind_turbine_rating_kw
            )

    if pv_rating_kw is not None:
        if pv_rating_kw <= min_tol and wind_turbine_rating_kw <= min_tol:
            hopp_config_internal["technologies"]["pv"]["system_capacity_kw"] = min_tol
        elif pv_rating_kw <= rating_tol:
            if pv_rating_kw <= smooth_tol:
                hopp_config_internal["technologies"].pop("pv")
                hopp_config_internal["site"]["solar"] = False
                hopp_config_internal["site"].pop("solar_resource_file")
                hopp_config_internal["config"]["cost_info"].pop("solar_installed_cost_mw")
                hopp_config_internal["config"]["cost_info"].pop("pv_om_per_kw")
            else:
                pv_rating_kw = np.interp(
                    pv_rating_kw, [smooth_tol, rating_tol], [smooth_tol, 0.1 * rating_tol]
                )
        else:
            hopp_config_internal["technologies"]["pv"]["system_capacity_kw"] = pv_rating_kw

    if battery_rating_kw is not None:
        if battery_rating_kw <= rating_tol:
            if battery_rating_kw <= smooth_tol:
                hopp_config_internal["technologies"].pop("battery")
                hopp_config_internal["config"].pop("dispatch_options")
                hopp_config_internal["config"]["cost_info"].pop("storage_installed_cost_mwh")
                hopp_config_internal["config"]["cost_info"].pop("storage_installed_cost_mw")
                hopp_config_internal["config"]["cost_info"].pop("battery_om_per_kw")
            else:
                battery_rating_kw = np.interp(
                    battery_rating_kw, [smooth_tol, rating_tol], [smooth_tol, 0.1 * rating_tol]
                )
        else:
            if (
                hopp_config_internal["config"]["cost_info"]
                and "battery_om_per_kwh" in hopp_config_internal["config"]["cost_info"]
            ):
                batt_om_per_kwh = hopp_config_internal["config"]["cost_info"]["battery_om_per_kwh"]
                batt_om_per_kw = hopp_config_internal["config"]["cost_info"]["battery_om_per_kw"]
                total_batt_om_per_kw = (
                    battery_rating_kw * batt_om_per_kw + battery_rating_kwh * batt_om_per_kwh
                ) / battery_rating_kw
                hopp_config_internal["config"]["cost_info"]["battery_om_per_kw"] = (
                    total_batt_om_per_kw
                )

            hopp_config_internal["technologies"]["battery"]["system_capacity_kw"] = (
                battery_rating_kw
            )
        if (
            hopp_config_internal["config"]["cost_info"]
            and "battery_om_per_kwh" in hopp_config_internal["config"]["cost_info"]
        ):
            hopp_config_internal["config"]["cost_info"].pop("battery_om_per_kwh")
    if battery_rating_kwh is not None and "battery" in hopp_config_internal["technologies"]:
        if battery_rating_kwh <= rating_tol:
            if battery_rating_kwh <= smooth_tol:
                hopp_config_internal["technologies"].pop("battery")
                hopp_config_internal["config"].pop("dispatch_options")
                hopp_config_internal["config"]["cost_info"].pop("storage_installed_cost_mwh")
                hopp_config_internal["config"]["cost_info"].pop("storage_installed_cost_mw")
                hopp_config_internal["config"]["cost_info"].pop("battery_om_per_kw")
            else:
                battery_rating_kwh = np.interp(
                    battery_rating_kwh, [smooth_tol, rating_tol], [smooth_tol, 0.1 * rating_tol]
                )
        else:
            hopp_config_internal["technologies"]["battery"]["system_capacity_kwh"] = (
                battery_rating_kwh
            )

    return hopp_config_internal


# Function to set up the HOPP model
<<<<<<< HEAD
def setup_hopp(
    hopp_config,
    pv_rating_kw=None,
    wind_turbine_rating_kw=None,
    battery_rating_kw=None,
    battery_rating_kwh=None,
    electrolyzer_rating=None,
):
    # overwrite individual fin_model values with cost_info values
    hopp_config_internal = overwrite_fin_values(hopp_config)

=======
def setup_hopp(hopp_config, plant_config, electrolyzer_rating=None):
>>>>>>> 80f4eedf
    # TODO: improve this if logic to correctly account for if the user
    # defines a desired schedule or uses the electrolyzer rating as the desired schedule
    if "battery" in hopp_config_internal["technologies"].keys() and (
        "desired_schedule" not in hopp_config_internal["site"].keys()
        or hopp_config_internal["site"]["desired_schedule"] == []
    ):
        hopp_config_internal["site"]["desired_schedule"] = [10.0] * 8760

    if electrolyzer_rating is not None:
        hopp_config_internal["site"]["desired_schedule"] = [electrolyzer_rating] * 8760

    hopp_site = SiteInfo(**hopp_config_internal["site"])

    # setup hopp interface
    if np.any([pv_rating_kw, wind_turbine_rating_kw, battery_rating_kw, battery_rating_kwh]):
        hopp_config_internal = recreate_hopp_config_for_optimization(
            hopp_config=hopp_config_internal,
            wind_turbine_rating_kw=wind_turbine_rating_kw,
            pv_rating_kw=pv_rating_kw,
            battery_rating_kw=battery_rating_kw,
            battery_rating_kwh=battery_rating_kwh,
        )
    else:
        hopp_config_internal = copy.deepcopy(hopp_config)

    if "wave" in hopp_config_internal["technologies"].keys():
        wave_cost_dict = hopp_config_internal["technologies"]["wave"].pop("cost_inputs")

    if "battery" in hopp_config_internal["technologies"].keys():
        hopp_config_internal["site"].update({"desired_schedule": hopp_site.desired_schedule})

    hi = HoppInterface(hopp_config_internal)
    hi.system.site = hopp_site

    if "wave" in hi.system.technologies.keys():
        hi.system.wave.create_mhk_cost_calculator(wave_cost_dict)

    return hi


# Function to run hopp from provided inputs from setup_hopp()
def run_hopp(hi, project_lifetime, verbose=True):
    hi.simulate(project_life=project_lifetime)

    capex = 0.0
    opex = 0.0
    try:
        solar_capex = hi.system.pv.total_installed_cost
        solar_opex = hi.system.pv.om_total_expense[0]
        capex += solar_capex
        opex += solar_opex
    except AttributeError:
        pass

    try:
        wind_capex = hi.system.wind.total_installed_cost
        wind_opex = hi.system.wind.om_total_expense[0]
        capex += wind_capex
        opex += wind_opex
    except AttributeError:
        pass

    try:
        battery_capex = hi.system.battery.total_installed_cost
        battery_opex = hi.system.battery.om_total_expense[0]
        capex += battery_capex
        opex += battery_opex
    except AttributeError:
        pass

    grid_outputs = hi.system.grid._system_model.Outputs
    # store results for later use
    hopp_results = {
        "hopp_interface": hi,
        "hybrid_plant": hi.system,
        "combined_hybrid_power_production_hopp": grid_outputs.system_pre_interconnect_kwac[0:8760],
        "combined_hybrid_curtailment_hopp": hi.system.grid.generation_curtailed,
        "energy_shortfall_hopp": hi.system.grid.missed_load,
        "annual_energies": hi.system.annual_energies,
        "hybrid_npv": hi.system.net_present_values.hybrid,
        "npvs": hi.system.net_present_values,
        "lcoe": hi.system.lcoe_real,
        "lcoe_nom": hi.system.lcoe_nom,
        "capex": capex,
        "opex": opex,
    }
    if verbose:
        print("\nHOPP Results")
        print("Hybrid Annual Energy: ", hopp_results["annual_energies"])
        print("Capacity factors: ", hi.system.capacity_factors)
        print("Real LCOE from HOPP: ", hi.system.lcoe_real)

<<<<<<< HEAD
    return hopp_results


def overwrite_fin_values(hopp_config):
    # override individual fin_model values with cost_info values
    if "wind" in hopp_config["technologies"]:
        if ("wind_om_per_kw" in hopp_config["config"]["cost_info"]) and (
            hopp_config["technologies"]["wind"]["fin_model"]["system_costs"]["om_capacity"][0]
            != hopp_config["config"]["cost_info"]["wind_om_per_kw"]
        ):
            for i in range(
                len(hopp_config["technologies"]["wind"]["fin_model"]["system_costs"]["om_capacity"])
            ):
                hopp_config["technologies"]["wind"]["fin_model"]["system_costs"]["om_capacity"][
                    i
                ] = hopp_config["config"]["cost_info"]["wind_om_per_kw"]

                om_fixed_wind_fin_model = hopp_config["technologies"]["wind"]["fin_model"][
                    "system_costs"
                ]["om_capacity"][i]
                wind_om_per_kw = hopp_config["config"]["cost_info"]["wind_om_per_kw"]
                msg = (
                    f"'om_capacity[{i}]' in the wind 'fin_model' was {om_fixed_wind_fin_model},"
                    f" but 'wind_om_per_kw' in 'cost_info' was {wind_om_per_kw}. The 'om_capacity'"
                    " value in the wind 'fin_model' is being overwritten with the value from the"
                    " 'cost_info'"
                )
                warnings.warn(msg, UserWarning)
        if ("wind_om_per_mwh" in hopp_config["config"]["cost_info"]) and (
            hopp_config["technologies"]["wind"]["fin_model"]["system_costs"]["om_production"][0]
            != hopp_config["config"]["cost_info"]["wind_om_per_mwh"]
        ):
            # Use this to set the Production-based O&M amount [$/MWh]
            for i in range(
                len(
                    hopp_config["technologies"]["wind"]["fin_model"]["system_costs"][
                        "om_production"
                    ]
                )
            ):
                hopp_config["technologies"]["wind"]["fin_model"]["system_costs"]["om_production"][
                    i
                ] = hopp_config["config"]["cost_info"]["wind_om_per_mwh"]
            om_wind_variable_cost = hopp_config["technologies"]["wind"]["fin_model"][
                "system_costs"
            ]["om_production"][i]
            wind_om_per_mwh = hopp_config["config"]["cost_info"]["wind_om_per_mwh"]
            msg = (
                f"'om_production' in the wind 'fin_model' was {om_wind_variable_cost}, but"
                f" 'wind_om_per_mwh' in 'cost_info' was {wind_om_per_mwh}. The 'om_production'"
                " value in the wind 'fin_model' is being overwritten with the value from the"
                " 'cost_info'"
            )
            warnings.warn(msg, UserWarning)

    if "pv" in hopp_config["technologies"]:
        if ("pv_om_per_kw" in hopp_config["config"]["cost_info"]) and (
            hopp_config["technologies"]["pv"]["fin_model"]["system_costs"]["om_capacity"][0]
            != hopp_config["config"]["cost_info"]["pv_om_per_kw"]
        ):
            for i in range(
                len(hopp_config["technologies"]["pv"]["fin_model"]["system_costs"]["om_capacity"])
            ):
                hopp_config["technologies"]["pv"]["fin_model"]["system_costs"]["om_capacity"][i] = (
                    hopp_config["config"]["cost_info"]["pv_om_per_kw"]
                )

                om_fixed_pv_fin_model = hopp_config["technologies"]["pv"]["fin_model"][
                    "system_costs"
                ]["om_capacity"][i]
                pv_om_per_kw = hopp_config["config"]["cost_info"]["pv_om_per_kw"]
                msg = (
                    f"'om_capacity[{i}]' in the pv 'fin_model' was {om_fixed_pv_fin_model}, but"
                    f" 'pv_om_per_kw' in 'cost_info' was {pv_om_per_kw}. The 'om_capacity' value"
                    " in the pv 'fin_model' is being overwritten with the value from the"
                    " 'cost_info'"
                )
                warnings.warn(msg, UserWarning)
        if ("pv_om_per_mwh" in hopp_config["config"]["cost_info"]) and (
            hopp_config["technologies"]["pv"]["fin_model"]["system_costs"]["om_production"][0]
            != hopp_config["config"]["cost_info"]["pv_om_per_mwh"]
        ):
            # Use this to set the Production-based O&M amount [$/MWh]
            for i in range(
                len(hopp_config["technologies"]["pv"]["fin_model"]["system_costs"]["om_production"])
            ):
                hopp_config["technologies"]["pv"]["fin_model"]["system_costs"]["om_production"][
                    i
                ] = hopp_config["config"]["cost_info"]["pv_om_per_mwh"]
            om_pv_variable_cost = hopp_config["technologies"]["pv"]["fin_model"]["system_costs"][
                "om_production"
            ][i]
            pv_om_per_mwh = hopp_config["config"]["cost_info"]["pv_om_per_mwh"]
            msg = (
                f"'om_production' in the pv 'fin_model' was {om_pv_variable_cost}, but"
                f" 'pv_om_per_mwh' in 'cost_info' was {pv_om_per_mwh}. The 'om_production' value"
                " in the pv 'fin_model' is being overwritten with the value from the 'cost_info'"
            )
            warnings.warn(msg, UserWarning)

    if "battery" in hopp_config["technologies"]:
        if ("battery_om_per_kw" in hopp_config["config"]["cost_info"]) and (
            hopp_config["technologies"]["battery"]["fin_model"]["system_costs"]["om_capacity"][0]
            != hopp_config["config"]["cost_info"]["battery_om_per_kw"]
        ):
            for i in range(
                len(
                    hopp_config["technologies"]["battery"]["fin_model"]["system_costs"][
                        "om_capacity"
                    ]
                )
            ):
                hopp_config["technologies"]["battery"]["fin_model"]["system_costs"]["om_capacity"][
                    i
                ] = hopp_config["config"]["cost_info"]["battery_om_per_kw"]
                hopp_config["technologies"]["battery"]["fin_model"]["system_costs"][
                    "om_batt_capacity_cost"
                ] = hopp_config["config"]["cost_info"]["battery_om_per_kw"]

            om_batt_fixed_cost = hopp_config["technologies"]["battery"]["fin_model"][
                "system_costs"
            ]["om_capacity"][-1]
            battery_om_per_kw = hopp_config["config"]["cost_info"]["battery_om_per_kw"]
            msg = (
                f"'om_capacity' in the battery 'fin_model' was {om_batt_fixed_cost}, but"
                f" 'battery_om_per_kw' in 'cost_info' was {battery_om_per_kw}. The"
                " 'om_capacity' value in the battery 'fin_model' is being overwritten with the"
                " value from the 'cost_info'"
            )
            warnings.warn(msg, UserWarning)
        if ("battery_om_per_mwh" in hopp_config["config"]["cost_info"]) and (
            hopp_config["technologies"]["battery"]["fin_model"]["system_costs"]["om_production"][0]
            != hopp_config["config"]["cost_info"]["battery_om_per_mwh"]
        ):
            # Use this to set the Production-based O&M amount [$/MWh]
            for i in range(
                len(
                    hopp_config["technologies"]["battery"]["fin_model"]["system_costs"][
                        "om_production"
                    ]
                )
            ):
                hopp_config["technologies"]["battery"]["fin_model"]["system_costs"][
                    "om_production"
                ][i] = hopp_config["config"]["cost_info"]["battery_om_per_mwh"]
            om_batt_variable_cost = hopp_config["technologies"]["battery"]["fin_model"][
                "system_costs"
            ]["om_production"][i]
            battery_om_per_mwh = hopp_config["config"]["cost_info"]["battery_om_per_mwh"]
            msg = (
                f"'om_production' in the battery 'fin_model' was {om_batt_variable_cost}, but"
                f" 'battery_om_per_mwh' in 'cost_info' was {battery_om_per_mwh}. The"
                " 'om_production' value in the battery 'fin_model' is being overwritten with the"
                " value from the 'cost_info'",
            )
            warnings.warn(msg, UserWarning)
    return hopp_config
=======
    return hopp_results
>>>>>>> 80f4eedf
<|MERGE_RESOLUTION|>--- conflicted
+++ resolved
@@ -110,7 +110,6 @@
 
 
 # Function to set up the HOPP model
-<<<<<<< HEAD
 def setup_hopp(
     hopp_config,
     pv_rating_kw=None,
@@ -120,11 +119,8 @@
     electrolyzer_rating=None,
 ):
     # overwrite individual fin_model values with cost_info values
-    hopp_config_internal = overwrite_fin_values(hopp_config)
-
-=======
-def setup_hopp(hopp_config, plant_config, electrolyzer_rating=None):
->>>>>>> 80f4eedf
+    hopp_config_internal = copy.deepcopy(hopp_config)
+
     # TODO: improve this if logic to correctly account for if the user
     # defines a desired schedule or uses the electrolyzer rating as the desired schedule
     if "battery" in hopp_config_internal["technologies"].keys() and (
@@ -217,164 +213,4 @@
         print("Capacity factors: ", hi.system.capacity_factors)
         print("Real LCOE from HOPP: ", hi.system.lcoe_real)
 
-<<<<<<< HEAD
-    return hopp_results
-
-
-def overwrite_fin_values(hopp_config):
-    # override individual fin_model values with cost_info values
-    if "wind" in hopp_config["technologies"]:
-        if ("wind_om_per_kw" in hopp_config["config"]["cost_info"]) and (
-            hopp_config["technologies"]["wind"]["fin_model"]["system_costs"]["om_capacity"][0]
-            != hopp_config["config"]["cost_info"]["wind_om_per_kw"]
-        ):
-            for i in range(
-                len(hopp_config["technologies"]["wind"]["fin_model"]["system_costs"]["om_capacity"])
-            ):
-                hopp_config["technologies"]["wind"]["fin_model"]["system_costs"]["om_capacity"][
-                    i
-                ] = hopp_config["config"]["cost_info"]["wind_om_per_kw"]
-
-                om_fixed_wind_fin_model = hopp_config["technologies"]["wind"]["fin_model"][
-                    "system_costs"
-                ]["om_capacity"][i]
-                wind_om_per_kw = hopp_config["config"]["cost_info"]["wind_om_per_kw"]
-                msg = (
-                    f"'om_capacity[{i}]' in the wind 'fin_model' was {om_fixed_wind_fin_model},"
-                    f" but 'wind_om_per_kw' in 'cost_info' was {wind_om_per_kw}. The 'om_capacity'"
-                    " value in the wind 'fin_model' is being overwritten with the value from the"
-                    " 'cost_info'"
-                )
-                warnings.warn(msg, UserWarning)
-        if ("wind_om_per_mwh" in hopp_config["config"]["cost_info"]) and (
-            hopp_config["technologies"]["wind"]["fin_model"]["system_costs"]["om_production"][0]
-            != hopp_config["config"]["cost_info"]["wind_om_per_mwh"]
-        ):
-            # Use this to set the Production-based O&M amount [$/MWh]
-            for i in range(
-                len(
-                    hopp_config["technologies"]["wind"]["fin_model"]["system_costs"][
-                        "om_production"
-                    ]
-                )
-            ):
-                hopp_config["technologies"]["wind"]["fin_model"]["system_costs"]["om_production"][
-                    i
-                ] = hopp_config["config"]["cost_info"]["wind_om_per_mwh"]
-            om_wind_variable_cost = hopp_config["technologies"]["wind"]["fin_model"][
-                "system_costs"
-            ]["om_production"][i]
-            wind_om_per_mwh = hopp_config["config"]["cost_info"]["wind_om_per_mwh"]
-            msg = (
-                f"'om_production' in the wind 'fin_model' was {om_wind_variable_cost}, but"
-                f" 'wind_om_per_mwh' in 'cost_info' was {wind_om_per_mwh}. The 'om_production'"
-                " value in the wind 'fin_model' is being overwritten with the value from the"
-                " 'cost_info'"
-            )
-            warnings.warn(msg, UserWarning)
-
-    if "pv" in hopp_config["technologies"]:
-        if ("pv_om_per_kw" in hopp_config["config"]["cost_info"]) and (
-            hopp_config["technologies"]["pv"]["fin_model"]["system_costs"]["om_capacity"][0]
-            != hopp_config["config"]["cost_info"]["pv_om_per_kw"]
-        ):
-            for i in range(
-                len(hopp_config["technologies"]["pv"]["fin_model"]["system_costs"]["om_capacity"])
-            ):
-                hopp_config["technologies"]["pv"]["fin_model"]["system_costs"]["om_capacity"][i] = (
-                    hopp_config["config"]["cost_info"]["pv_om_per_kw"]
-                )
-
-                om_fixed_pv_fin_model = hopp_config["technologies"]["pv"]["fin_model"][
-                    "system_costs"
-                ]["om_capacity"][i]
-                pv_om_per_kw = hopp_config["config"]["cost_info"]["pv_om_per_kw"]
-                msg = (
-                    f"'om_capacity[{i}]' in the pv 'fin_model' was {om_fixed_pv_fin_model}, but"
-                    f" 'pv_om_per_kw' in 'cost_info' was {pv_om_per_kw}. The 'om_capacity' value"
-                    " in the pv 'fin_model' is being overwritten with the value from the"
-                    " 'cost_info'"
-                )
-                warnings.warn(msg, UserWarning)
-        if ("pv_om_per_mwh" in hopp_config["config"]["cost_info"]) and (
-            hopp_config["technologies"]["pv"]["fin_model"]["system_costs"]["om_production"][0]
-            != hopp_config["config"]["cost_info"]["pv_om_per_mwh"]
-        ):
-            # Use this to set the Production-based O&M amount [$/MWh]
-            for i in range(
-                len(hopp_config["technologies"]["pv"]["fin_model"]["system_costs"]["om_production"])
-            ):
-                hopp_config["technologies"]["pv"]["fin_model"]["system_costs"]["om_production"][
-                    i
-                ] = hopp_config["config"]["cost_info"]["pv_om_per_mwh"]
-            om_pv_variable_cost = hopp_config["technologies"]["pv"]["fin_model"]["system_costs"][
-                "om_production"
-            ][i]
-            pv_om_per_mwh = hopp_config["config"]["cost_info"]["pv_om_per_mwh"]
-            msg = (
-                f"'om_production' in the pv 'fin_model' was {om_pv_variable_cost}, but"
-                f" 'pv_om_per_mwh' in 'cost_info' was {pv_om_per_mwh}. The 'om_production' value"
-                " in the pv 'fin_model' is being overwritten with the value from the 'cost_info'"
-            )
-            warnings.warn(msg, UserWarning)
-
-    if "battery" in hopp_config["technologies"]:
-        if ("battery_om_per_kw" in hopp_config["config"]["cost_info"]) and (
-            hopp_config["technologies"]["battery"]["fin_model"]["system_costs"]["om_capacity"][0]
-            != hopp_config["config"]["cost_info"]["battery_om_per_kw"]
-        ):
-            for i in range(
-                len(
-                    hopp_config["technologies"]["battery"]["fin_model"]["system_costs"][
-                        "om_capacity"
-                    ]
-                )
-            ):
-                hopp_config["technologies"]["battery"]["fin_model"]["system_costs"]["om_capacity"][
-                    i
-                ] = hopp_config["config"]["cost_info"]["battery_om_per_kw"]
-                hopp_config["technologies"]["battery"]["fin_model"]["system_costs"][
-                    "om_batt_capacity_cost"
-                ] = hopp_config["config"]["cost_info"]["battery_om_per_kw"]
-
-            om_batt_fixed_cost = hopp_config["technologies"]["battery"]["fin_model"][
-                "system_costs"
-            ]["om_capacity"][-1]
-            battery_om_per_kw = hopp_config["config"]["cost_info"]["battery_om_per_kw"]
-            msg = (
-                f"'om_capacity' in the battery 'fin_model' was {om_batt_fixed_cost}, but"
-                f" 'battery_om_per_kw' in 'cost_info' was {battery_om_per_kw}. The"
-                " 'om_capacity' value in the battery 'fin_model' is being overwritten with the"
-                " value from the 'cost_info'"
-            )
-            warnings.warn(msg, UserWarning)
-        if ("battery_om_per_mwh" in hopp_config["config"]["cost_info"]) and (
-            hopp_config["technologies"]["battery"]["fin_model"]["system_costs"]["om_production"][0]
-            != hopp_config["config"]["cost_info"]["battery_om_per_mwh"]
-        ):
-            # Use this to set the Production-based O&M amount [$/MWh]
-            for i in range(
-                len(
-                    hopp_config["technologies"]["battery"]["fin_model"]["system_costs"][
-                        "om_production"
-                    ]
-                )
-            ):
-                hopp_config["technologies"]["battery"]["fin_model"]["system_costs"][
-                    "om_production"
-                ][i] = hopp_config["config"]["cost_info"]["battery_om_per_mwh"]
-            om_batt_variable_cost = hopp_config["technologies"]["battery"]["fin_model"][
-                "system_costs"
-            ]["om_production"][i]
-            battery_om_per_mwh = hopp_config["config"]["cost_info"]["battery_om_per_mwh"]
-            msg = (
-                f"'om_production' in the battery 'fin_model' was {om_batt_variable_cost}, but"
-                f" 'battery_om_per_mwh' in 'cost_info' was {battery_om_per_mwh}. The"
-                " 'om_production' value in the battery 'fin_model' is being overwritten with the"
-                " value from the 'cost_info'",
-            )
-            warnings.warn(msg, UserWarning)
-    return hopp_config
-=======
-    return hopp_results
->>>>>>> 80f4eedf
+    return hopp_results