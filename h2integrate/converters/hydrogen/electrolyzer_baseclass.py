import openmdao.api as om

from h2integrate.core.model_baseclasses import CostModelBaseClass


class ElectrolyzerPerformanceBaseClass(om.ExplicitComponent):
    def initialize(self):
        self.options.declare("driver_config", types=dict)
        self.options.declare("plant_config", types=dict)
        self.options.declare("tech_config", types=dict)
        self.options.declare("whole_tech_config", types=dict)

    def setup(self):
        n_timesteps = self.options["plant_config"]["plant"]["simulation"]["n_timesteps"]
        # Define inputs for electricity and outputs for hydrogen and oxygen generation
<<<<<<< HEAD
=======
        self.add_input("electricity_in", val=0.0, shape=n_timesteps, units="kW")
        self.add_output("hydrogen_out", val=0.0, shape=n_timesteps, units="kg/h")
>>>>>>> e922c522
        self.add_output(
            "time_until_replacement", val=80000.0, units="h", desc="Time until replacement"
        )

        self.add_output("total_hydrogen_produced", val=0.0, units="kg/year")

    def compute(self, inputs, outputs):
        """
        Computation for the OM component.

        For a template class this is not implement and raises an error.
        """

        raise NotImplementedError("This method should be implemented in a subclass.")


<<<<<<< HEAD
class ElectrolyzerCostBaseClass(om.ExplicitComponent):
    def initialize(self):
        self.options.declare("driver_config", types=dict)
        self.options.declare("plant_config", types=dict)
        self.options.declare("tech_config", types=dict)
        self.options.declare("whole_tech_config", types=dict)

=======
class ElectrolyzerCostBaseClass(CostModelBaseClass):
>>>>>>> e922c522
    def setup(self):
        n_timesteps = self.options["plant_config"]["plant"]["simulation"]["n_timesteps"]
        super().setup()
        self.add_input("total_hydrogen_produced", val=0.0, units="kg/year")
<<<<<<< HEAD
        # Define outputs: CapEx and OpEx costs
        self.add_output("CapEx", val=0.0, units="USD", desc="Capital expenditure")
        self.add_output("OpEx", val=0.0, units="USD/year", desc="Operational expenditure")

    def compute(self, inputs, outputs):
        """
        Computation for the OM component.

        For a template class this is not implement and raises an error.
        """

        raise NotImplementedError("This method should be implemented in a subclass.")
=======
        self.add_input("electricity_in", val=0.0, shape=n_timesteps, units="kW")
>>>>>>> e922c522


class ElectrolyzerFinanceBaseClass(om.ExplicitComponent):
    def initialize(self):
        self.options.declare("driver_config", types=dict)
        self.options.declare("plant_config", types=dict)
        self.options.declare("tech_config", types=dict)
        self.options.declare("whole_tech_config", types=dict)

    def setup(self):
        self.add_input("CapEx", val=0.0, units="USD")
        self.add_input("OpEx", val=0.0, units="USD/year")
        self.add_output("NPV", val=0.0, units="USD", desc="Net present value")

    def compute(self, inputs, outputs):
        """
        Computation for the OM component.

        For a template class this is not implement and raises an error.
        """

        raise NotImplementedError("This method should be implemented in a subclass.")<|MERGE_RESOLUTION|>--- conflicted
+++ resolved
@@ -13,11 +13,8 @@
     def setup(self):
         n_timesteps = self.options["plant_config"]["plant"]["simulation"]["n_timesteps"]
         # Define inputs for electricity and outputs for hydrogen and oxygen generation
-<<<<<<< HEAD
-=======
         self.add_input("electricity_in", val=0.0, shape=n_timesteps, units="kW")
         self.add_output("hydrogen_out", val=0.0, shape=n_timesteps, units="kg/h")
->>>>>>> e922c522
         self.add_output(
             "time_until_replacement", val=80000.0, units="h", desc="Time until replacement"
         )
@@ -34,37 +31,12 @@
         raise NotImplementedError("This method should be implemented in a subclass.")
 
 
-<<<<<<< HEAD
-class ElectrolyzerCostBaseClass(om.ExplicitComponent):
-    def initialize(self):
-        self.options.declare("driver_config", types=dict)
-        self.options.declare("plant_config", types=dict)
-        self.options.declare("tech_config", types=dict)
-        self.options.declare("whole_tech_config", types=dict)
-
-=======
 class ElectrolyzerCostBaseClass(CostModelBaseClass):
->>>>>>> e922c522
     def setup(self):
         n_timesteps = self.options["plant_config"]["plant"]["simulation"]["n_timesteps"]
         super().setup()
         self.add_input("total_hydrogen_produced", val=0.0, units="kg/year")
-<<<<<<< HEAD
-        # Define outputs: CapEx and OpEx costs
-        self.add_output("CapEx", val=0.0, units="USD", desc="Capital expenditure")
-        self.add_output("OpEx", val=0.0, units="USD/year", desc="Operational expenditure")
-
-    def compute(self, inputs, outputs):
-        """
-        Computation for the OM component.
-
-        For a template class this is not implement and raises an error.
-        """
-
-        raise NotImplementedError("This method should be implemented in a subclass.")
-=======
         self.add_input("electricity_in", val=0.0, shape=n_timesteps, units="kW")
->>>>>>> e922c522
 
 
 class ElectrolyzerFinanceBaseClass(om.ExplicitComponent):
