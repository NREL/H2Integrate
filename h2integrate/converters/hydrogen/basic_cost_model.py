--- conflicted
+++ resolved
@@ -73,12 +73,7 @@
             self.config.time_between_replacement,
             electrolyzer_size_mw,
             useful_life,
-<<<<<<< HEAD
-            atb_year,
             inputs["electricity_in"],
-=======
-            inputs["electricity"],
->>>>>>> 9f843642
             total_hydrogen_produced,
             0.0,
             0.0,
