from attrs import field, define

from h2integrate.core.utilities import CostModelBaseConfig, merge_shared_inputs
from h2integrate.core.validators import contains, must_equal
from h2integrate.converters.hydrogen.electrolyzer_baseclass import ElectrolyzerCostBaseClass
from h2integrate.simulation.technologies.hydrogen.electrolysis.PEM_costs_Singlitico_model import (
    PEMCostsSingliticoModel,
)


@define
class SingliticoCostModelConfig(CostModelBaseConfig):
    """
    Configuration class for the ECOElectrolyzerPerformanceModel, outputs costs in 2021 USD.

    Args:
        location (str): The location of the electrolyzer; options include "onshore" or "offshore".
        electrolyzer_capex (int): $/kW overnight installed capital costs for a 1 MW system in
            2022 USD/kW (DOE hydrogen program record 24005 Clean Hydrogen Production Cost Scenarios
            with PEM Electrolyzer Technology 05/20/24) #TODO: convert to refs
            (https://www.hydrogen.energy.gov/docs/hydrogenprogramlibraries/pdfs/24005-clean-hydrogen-production-cost-pem-electrolyzer.pdf?sfvrsn=8cb10889_1)
    """

    location: str = field(validator=contains(["onshore", "offshore"]))
    electrolyzer_capex: int = field()
    cost_year: int = field(default=2021, converter=int, validator=must_equal(2021))


class SingliticoCostModel(ElectrolyzerCostBaseClass):
    """
    An OpenMDAO component that computes the cost of a PEM electrolyzer.
    """

    def setup(self):
        self.config = SingliticoCostModelConfig.from_dict(
            merge_shared_inputs(self.options["tech_config"]["model_inputs"], "cost")
        )

        super().setup()

        self.add_input(
            "electrolyzer_size_mw_cost",
            val=0,
            units="MW",
            desc="Size of the electrolyzer in MW",
        )

<<<<<<< HEAD
    def compute(self, inputs, outputs):
        electrolyzer_size_mw = inputs["electrolyzer_size_mw_cost"][0]
=======
    def compute(self, inputs, outputs, discrete_inputs, discrete_outputs):
        electrolyzer_size_mw = inputs["electrolyzer_size_mw"][0]
>>>>>>> e922c522

        # run hydrogen production cost model - from hopp examples
        if self.config.location == "onshore":
            offshore = 0
        else:
            offshore = 1

        P_elec = electrolyzer_size_mw * 1e-3  # [GW]
        RC_elec = self.config.electrolyzer_capex  # [USD/kW]

        pem_offshore = PEMCostsSingliticoModel(elec_location=offshore)

        (
            electrolyzer_capital_cost_musd,
            electrolyzer_om_cost_musd,
        ) = pem_offshore.run(P_elec, RC_elec)

        electrolyzer_total_capital_cost = (
            electrolyzer_capital_cost_musd * 1e6
        )  # convert from M USD to USD
        electrolyzer_OM_cost = electrolyzer_om_cost_musd * 1e6  # convert from M USD to USD

        outputs["CapEx"] = electrolyzer_total_capital_cost
        outputs["OpEx"] = electrolyzer_OM_cost<|MERGE_RESOLUTION|>--- conflicted
+++ resolved
@@ -45,13 +45,8 @@
             desc="Size of the electrolyzer in MW",
         )
 
-<<<<<<< HEAD
-    def compute(self, inputs, outputs):
-        electrolyzer_size_mw = inputs["electrolyzer_size_mw_cost"][0]
-=======
     def compute(self, inputs, outputs, discrete_inputs, discrete_outputs):
         electrolyzer_size_mw = inputs["electrolyzer_size_mw"][0]
->>>>>>> e922c522
 
         # run hydrogen production cost model - from hopp examples
         if self.config.location == "onshore":
