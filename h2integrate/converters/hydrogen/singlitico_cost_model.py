--- conflicted
+++ resolved
@@ -35,12 +35,6 @@
         self.config = SingliticoCostModelConfig.from_dict(
             merge_shared_inputs(self.options["tech_config"]["model_inputs"], "cost")
         )
-<<<<<<< HEAD
-        self.add_input("electrolyzer_size_mw_cost", units="MW", desc="Size of electrolyzer in MW")
-
-    def compute(self, inputs, outputs):
-        electrolyzer_size_mw = inputs["electrolyzer_size_mw_cost"]
-=======
         self.add_input(
             "electrolyzer_size_mw",
             val=0,
@@ -50,7 +44,6 @@
 
     def compute(self, inputs, outputs):
         electrolyzer_size_mw = inputs["electrolyzer_size_mw"][0]
->>>>>>> 81c55d00
 
         # run hydrogen production cost model - from hopp examples
         if self.config.location == "onshore":
