import numpy as np
import openmdao.api as om
from attrs import field, define

from h2integrate.core.utilities import BaseConfig, merge_shared_inputs
from h2integrate.tools.inflation.inflate import inflate_cpi, inflate_cepci


h_mw = 1.008
n_mw = 14.007
ar_mw = 39.948


@define
class AmmoniaSynLoopPerformanceConfig(BaseConfig):
    """
    Configuration inputs for the ammonia synthesis loop performance model.
    *Starred inputs are from tech_config/ammonia/model_inputs/shared_parameters
    The other inputs are from tech_config/ammonia/model_inputs/performance_parameters

    Attributes:
        *production_capacity (float): The total production capacity of the ammonia synthesis loop
            (in kg ammonia per hour)
        *catalyst_consumption_rate (float): The mass ratio of catalyst consumed by the reactor over
            its lifetime to ammonia produced (in kg catalyst / kg ammonia)
        *catalyst_replacement_interval (float): The interval in years when the catalyst is replaced
        capacity_factor (float): The ratio of ammonia produced over a year to maximum production
            capacity (as a decimal)
        energy_demand (float): The total energy demand of the ammonia synthesis loop
            (in MWh electricity per kg ammonia).
        heat_output (float): The total heat output of the ammonia synthesis loop
            (in kWh thermal per kg ammonia)
        feed_gas_t (float): The synloop makeup feed gas temperature (in Kelvin)
        feed_gas_p (float): The synloop makeup feed gas pressure (in bar)
        feed_gas_x_n2 (float): The synloop makeup feed gas molar fraction of nitrogen (as a decimal)
        feed_gas_x_h2 (float): The synloop makeup feed gas molar fraction of hydrogen (as a decimal)
        feed_gas_mass_ratio (float): The synloop makeup feed gas mass ratio to ammonia produced (as
            a decimal)
        purge_gas_t (float): The synloop purge gas temperature (in Kelvin)
        purge_gas_p (float): The synloop purge gas pressure (in bar)
        purge_gas_x_n2 (float): The synloop purge gas molar fraction of nitrogen (as a decimal)
        purge_gas_x_h2 (float): The synloop purge gas molar fraction of hydrogen (as a decimal)
        purge_gas_x_ar (float): The synloop purge gas molar fraction of argon (as a decimal)
        purge_gas_x_nh3 (float): The synloop purge gas molar fraction of hydrogen (as a decimal)
        purge_gas_mass_ratio (float): The synloop purge gas mass ratio to ammonia produced (as a
            decimal)
    """

    production_capacity: float = field()
    catalyst_consumption_rate: float = field()
    catalyst_replacement_interval: float = field()
    capacity_factor: float = field()
    energy_demand: float = field()
    heat_output: float = field()
    feed_gas_t: float = field()
    feed_gas_p: float = field()
    feed_gas_x_n2: float = field()
    feed_gas_x_h2: float = field()
    feed_gas_mass_ratio: float = field()
    purge_gas_t: float = field()
    purge_gas_p: float = field()
    purge_gas_x_n2: float = field()
    purge_gas_x_h2: float = field()
    purge_gas_x_ar: float = field()
    purge_gas_x_nh3: float = field()
    purge_gas_mass_ratio: float = field()


class AmmoniaSynLoopPerformanceModel(om.ExplicitComponent):
    """
    OpenMDAO component modeling the performance of an ammonia synthesis loop.

    This component calculates the hourly ammonia production based on the available
    hydrogen, nitrogen, and electricity inputs, considering the stoichiometric and
    energetic requirements of the synthesis process. It also computes the unused
    hydrogen, nitrogen, and electricity (as heat), as well as the total ammonia
    produced over the modeled period.
    Attributes
    ----------
    config : AmmoniaSynLoopPerformanceConfig
        Configuration object containing model parameters such as energy demand,
        nitrogen conversion rate, and hydrogen conversion rate.
    Inputs
    ------
    hydrogen_in : array [kg/h]
        Hourly hydrogen feed to the synthesis loop.
    nitrogen_in : array [kg/h]
        Hourly nitrogen feed to the synthesis loop.
    electricity_in : array [MW]
        Hourly electricity supplied to the synthesis loop.
    Outputs
    -------
    ammonia_out : array [kg/h]
        Hourly ammonia produced by the synthesis loop.
    nitrogen_out : array [kg/h]
        Hourly unused nitrogen after synthesis loop.
    hydrogen_out : array [kg/h]
        Hourly unused hydrogen after synthesis loop.
    electricity_out : array [MW]
        Hourly unused electricity after synthesis loop.
    heat_out : array [MW]
        Hourly heat generated by synthesis loop.
    catalyst_mass: float [kg]
        Total catalyst mass needed in synthesis loop.
    total_ammonia_produced : float [kg/year]
        Total ammonia produced over the modeled period.
    total_hydrogen_consumed : float [kg/year]
        Total hydrogen consumed over the modeled period.
    total_electricity_consumed : float [kWh/year]
        Total electricity consumed over the modeled period.
    limiting_output: array of ints [-]
        0: nitrogen-limited, 1: hydrogen-limited, 2: electricity-limited 3
    Notes
    -----
    The ammonia production is limited by the most constraining input (hydrogen,
    nitrogen, or electricity) at each timestep. The component assumes perfect
    conversion efficiency up to the limiting reagent or energy input.
    """

    def initialize(self):
        self.options.declare("plant_config", types=dict)
        self.options.declare("tech_config", types=dict)
        self.options.declare("driver_config", types=dict)

    def setup(self):
        self.config = AmmoniaSynLoopPerformanceConfig.from_dict(
            merge_shared_inputs(self.options["tech_config"]["model_inputs"], "performance")
        )

        self.add_input(
            "hydrogen_in", val=0.0, shape_by_conn=True, copy_shape="ammonia_out", units="kg/h"
        )
        self.add_input(
            "nitrogen_in", val=0.0, shape_by_conn=True, copy_shape="ammonia_out", units="kg/h"
        )
        self.add_input(
            "electricity_in", val=0.0, shape_by_conn=True, copy_shape="ammonia_out", units="MW"
        )

        self.add_output(
            "ammonia_out", val=0.0, shape_by_conn=True, copy_shape="hydrogen_in", units="kg/h"
        )
        self.add_output(
            "nitrogen_out", val=0.0, shape_by_conn=True, copy_shape="hydrogen_in", units="kg/h"
        )
        self.add_output(
            "hydrogen_out", val=0.0, shape_by_conn=True, copy_shape="hydrogen_in", units="kg/h"
        )
        self.add_output(
            "electricity_out", val=0.0, shape_by_conn=True, copy_shape="hydrogen_in", units="MW"
        )
        self.add_output(
            "heat_out", val=0.0, shape_by_conn=True, copy_shape="hydrogen_in", units="kW*h/kg"
        )
        self.add_output("catalyst_mass", val=0.0, units="kg")
        self.add_output("total_ammonia_produced", val=0.0, units="kg/year")
        self.add_output("total_hydrogen_consumed", val=0.0, units="kg/year")
        self.add_output("total_electricity_consumed", val=0.0, units="kW*h/year")
        self.add_output(
            "limiting_input", val=0, shape_by_conn=True, copy_shape="hydrogen_in", units=None
        )

    def compute(self, inputs, outputs):
        # Get config values
        nh3_cap = self.config.production_capacity  # kg NH3 per hour
        cat_consume = self.config.catalyst_consumption_rate  # kg Cat per kg NH3
        cat_replace = self.config.catalyst_replacement_interval  # years
        energy_demand = self.config.energy_demand  # kWh electric per kg NH3
        heat_output = self.config.heat_output  # kWh thermal per kg NH3
        x_h2_feed = self.config.feed_gas_x_h2  # mol frac
        x_n2_feed = self.config.feed_gas_x_n2  # mol frac
        ratio_feed = self.config.feed_gas_mass_ratio  # kg/kg NH3
        x_h2_purge = self.config.purge_gas_x_h2  # mol frac
        x_n2_purge = self.config.purge_gas_x_n2  # mol frac
        ratio_purge = self.config.purge_gas_mass_ratio  # kg/kg NH3

        # Inputs (arrays of length 8760)
        h2_in = inputs["hydrogen_in"]
        n2_in = inputs["nitrogen_in"]
        if np.max(n2_in) == 0:  # Temporary until ASU is added
            n2_in = h2_in / h_mw * 3 * n_mw  # TODO: Replace with connected input
        elec_in = inputs["electricity_in"]  # Temporary until HOPP is connected
        if np.max(elec_in) == 0:
            elec_in = (
                np.ones(
                    len(h2_in),
                )
                * nh3_cap
                * energy_demand
            )  # TODO: replace with connected input

        # Calculate max NH3 production for each input
        feed_mw = x_h2_feed * h_mw * 2 + x_n2_feed * n_mw * 2  # g / mol

        w_h2_feed = x_h2_feed * h_mw / feed_mw  # kg H2 / kg feed gas
        h2_rate = w_h2_feed * ratio_feed  # kg H2 / kg NH3
        nh3_from_h2 = h2_in / h2_rate  # kg nh3 / hr

        w_n2_feed = x_n2_feed * n_mw / feed_mw  # kg N2 / kg feed gas
        n2_rate = w_n2_feed * ratio_feed  # kg N2 / kg NH3
        nh3_from_n2 = n2_in / n2_rate  # kg nh3 / hr

        nh3_from_elec = elec_in / energy_demand * 1000  # kg nh3 / hr

        # Limiting NH3 production per hour by each input
        nh3_prod = np.minimum.reduce([nh3_from_n2, nh3_from_h2, nh3_from_elec])
        limiters = np.argmin([nh3_from_n2, nh3_from_h2, nh3_from_elec], axis=0)

        # Limiting NH3 production per hour by capacity
        nh3_prod = np.minimum.reduce([nh3_prod, np.full(len(nh3_prod), nh3_cap)])
        cap_lim = 1 - np.argmax([nh3_prod, list(np.full(len(nh3_prod), nh3_cap))], axis=0)

        # Determine what the limiting factor is for each hour
        limiters = np.maximum.reduce([cap_lim * 3, limiters])
        outputs["limiting_input"] = limiters

        # Calculate unused inputs
        used_h2 = nh3_prod * h2_rate
        used_n2 = nh3_prod * n2_rate
        used_elec = nh3_prod * energy_demand

        # Calculate output in purge gas
        purge_mw = x_h2_purge * h_mw * 2 + x_n2_purge * n_mw * 2  # g / mol

        w_h2_purge = x_h2_purge * h_mw / purge_mw  # kg H2 / kg purge gas
        h2_purge = w_h2_purge * ratio_purge * nh3_prod  # kg H2 / hr

        w_n2_purge = x_n2_purge * h_mw / purge_mw  # kg N2 / kg purge gas
        n2_purge = w_n2_purge * ratio_purge * nh3_prod  # kg N2 / hr

        # Calculate catalyst mass
        cat_rate = cat_consume * nh3_prod  # kg Cat / hr
        cat_mass = np.sum(cat_rate) * cat_replace  # kg

        outputs["ammonia_out"] = nh3_prod
        outputs["hydrogen_out"] = h2_in - used_h2 + h2_purge
        outputs["nitrogen_out"] = n2_in - used_n2 + n2_purge
        outputs["electricity_out"] = elec_in - used_elec
        outputs["heat_out"] = nh3_prod * heat_output
        outputs["catalyst_mass"] = cat_mass
        outputs["total_ammonia_produced"] = nh3_prod.sum()
        outputs["total_hydrogen_consumed"] = h2_in.sum()
        outputs["total_electricity_consumed"] = elec_in.sum()


@define
class AmmoniaSynLoopCostConfig(BaseConfig):
    """
    Configuration inputs for the ammonia synthesis loop cost model.
<<<<<<< HEAD
    *Starred inputs are from tech_config/ammonia/model_inputs/shared_parameters
    The other inputs are from tech_config/ammonia/model_inputs/cost_parameters

    Attributes:
        ---Scaling---
        *production_capacity (float): The total production capacity of the ammonia synthesis loop
            (in kg ammonia per hour)
        baseline_capacity (float): The capacity of the baseline ammonia plant for cost simulations
            (in kg ammonia per hour)
        base_cost_year (int): Year in which base USD costs are derived - to be adjusted using
            CEPCI for capex and CPI for opex.
        capex_scaling_exponent (float): Power applied to ratio of capacities when calculating CAPEX
            from a baseline value at a different capacity.
        labor_scaling_exponent (float): Power applied to ratio of capacities when calculating labor
            cost from a baseline value at a different capacity.
        ---CAPEX---
        asu_capex_base (float): Baseline capital expenditure for the air separation unit [$].
        synloop_capex_base (float): Baseline capital expenditure for the synthesis loop [$].
        heat_capex_base (float) : Baseline capital expenditure for the boiler and steam turbine [$].
        cool_capex_base (float) : Baseline capital expenditure for the cooling tower [$].
        other_eqpt_capex_base (float): Other baseline direct capital expenditures [$].
        land_capex_base (float): Baseline capital expenditure for land to construct the plant [$].
        deprec_noneq_capex_rate (float): Fraction of eqpt capex for depreciable nonequipment [$].
        ---OPEX---
        labor_rate_base (float) : Baseline all-in labor rate [$/hr].
        num_workers_base (float) : Baseline number of workers for the entire ammonia plant [-].
        hours_yr (float) : Work hours per year per worker [hr/year].
        gen_admin (float) : General and administrative expenses as a fraction of labor [-].
        prop_tax_ins (float) : Property tax and insurance as a fraction of total capex [-].
        maint_rep (float) : Maintenance and repair cost as a fraction of equipment capex [-].
        oxygen_byproduct_rate (float): Rate at which oxygen byproduct is generated [kg O2/kg NH3]
        water_consumption_rate (float): Ratio of cooling water consumed by the reactor [gal/kg NH3]
        *catalyst_consumption_rate (float): The mass ratio of catalyst consumed by the reactor over
            its lifetime to ammonia produced
        *catalyst_replacement_interval (float): The interval in years when the catalyst is replaced
        rebuild_cost_base (float): Cost to rebuild baseline reactor for catalyst replacement [USD].
        ---Feedstock Costs---
        cooling_water_cost_base (float): Cost of cooling water [$/gal H2O]
        catalyst_cost_base (float): Cost of iron-based catalyst [$/kg cat]
        oxygen_price_base (float): Sales price of oxygen co-product [$/kg O2]
    """

    production_capacity: float = field()
    baseline_capacity: float = field()
    base_cost_year: int = field()
    capex_scaling_exponent: float = field()
    labor_scaling_exponent: float = field()
    asu_capex_base: float = field()
    synloop_capex_base: float = field()
    heat_capex_base: float = field()
    cool_capex_base: float = field()
    other_eqpt_capex_base: float = field()
    land_capex_base: float = field()
    deprec_noneq_capex_rate: float = field()
    labor_rate_base: float = field()
    num_workers_base: float = field()
    hours_yr: float = field()
    gen_admin: float = field()
    prop_tax_ins: float = field()
    maint_rep: float = field()
    oxygen_byproduct_rate: float = field()
    water_consumption_rate: float = field()
    catalyst_consumption_rate: float = field()
    catalyst_replacement_interval: float = field()
    rebuild_cost_base: float = field()
    cooling_water_cost_base: float = field()
    catalyst_cost_base: float = field()
    oxygen_price_base: float = field()
=======

    Attributes:
        capex (float): Capital expenditure for the synthesis loop [$].
        rebuild_cost (float): Annualized catalyst replacement or rebuild cost [$ per year].
    """

    capex: float = field()
    rebuild_cost: float = field()
>>>>>>> 0f5b05db


class AmmoniaSynLoopCostModel(om.ExplicitComponent):
    """
    OpenMDAO component modeling the cost of an ammonia synthesis loop.

    This component outputs the capital expenditure (CapEx) and annual operating
    expenditure (OpEx) associated with the synthesis loop, based on provided
    configuration values.

    Attributes
    ----------
    config : AmmoniaSynLoopCostConfig
        Configuration object containing CapEx and annual rebuild cost.

<<<<<<< HEAD
    Inputs
    -------
    total_ammonia_produced : float [kg/year]
        Total ammonia produced over the modeled period.
    total_hydrogen_consumed : float [kg/year]
        Total hydrogen consumed over the modeled period.
    total_electricity_consumed : float [kg/year]
        Total electricity consumed over the modeled period.
=======
>>>>>>> 0f5b05db
    Outputs
    -------
    CapEx : float [$]
        Capital expenditure for the synthesis loop.
    OpEx : float [$ per year]
        Annual operating expenditure (catalyst replacement/rebuild).
<<<<<<< HEAD
    capex_asu : float [$]
        Capital cost for air separation unit
    capex_synloop : float [$]
        Capital cost for NH3 synthesis loop
    capex_boiler : float [$]
        Capital cost for boilers
    capex_cooling_tower : float [$]
        Capital cost for cooling towers
    capex_direct : float [$]
        Direct capital costs
    capex_depreciable_nonequipment : float [$]
        Depreciable non-equipment capital costs",
    land_cost : float [$]
        Cost of land
    labor_cost : float [$]
        Annual labor cost")
    general_administration_cost : float [$]
        Annual general and administrative cost
    property_tax_insurance : float [$]
        Annual property tax and insurance cost",
    maintenance_cost : float [$]
        Annual maintenance cost
=======
    Notes
    -----
    This model assumes all OpEx is due to annualized catalyst replacement/rebuild.
>>>>>>> 0f5b05db
    """

    def initialize(self):
        self.options.declare("plant_config", types=dict)
        self.options.declare("tech_config", types=dict)
<<<<<<< HEAD
=======
        self.options.declare("driver_config", types=dict)
>>>>>>> 0f5b05db

    def setup(self):
        self.config = AmmoniaSynLoopCostConfig.from_dict(
            merge_shared_inputs(self.options["tech_config"]["model_inputs"], "cost")
        )

<<<<<<< HEAD
        self.add_input("total_ammonia_produced", val=0.0, units="kg/year")
        self.add_input("total_hydrogen_consumed", val=0.0, units="kg/year")
        self.add_input("total_electricity_consumed", val=0.0, units="kW*h/year")
        self.add_output("CapEx", val=0.0, units="USD")
        self.add_output("OpEx", val=0.0, units="USD/year")
        self.add_output(
            "capex_asu", val=0.0, units="USD", desc="Capital cost for air separation unit"
        )
        self.add_output(
            "capex_synloop", val=0.0, units="USD", desc="Capital cost for NH3 synthesis loop"
        )
        self.add_output("capex_boiler", val=0.0, units="USD", desc="Capital cost for boilers")
        self.add_output(
            "capex_cooling_tower", val=0.0, units="USD", desc="Capital cost for cooling towers"
        )
        self.add_output("capex_direct", val=0.0, units="USD", desc="Direct capital costs")
        self.add_output(
            "capex_depreciable_nonequipment",
            val=0.0,
            units="USD",
            desc="Depreciable non-equipment capital costs",
        )
        self.add_output("land_cost", val=0.0, units="USD", desc="Cost of land")

        self.add_output("labor_cost", val=0.0, units="USD/year", desc="Annual labor cost")
        self.add_output(
            "general_administration_cost",
            val=0.0,
            units="USD/year",
            desc="Annual general and administrative cost",
        )
        self.add_output(
            "property_tax_insurance",
            val=0.0,
            units="USD/year",
            desc="Annual property tax and insurance cost",
        )
        self.add_output(
            "maintenance_cost", val=0.0, units="USD/year", desc="Annual maintenance cost"
        )

    def compute(self, inputs, outputs):
        ##---Scaling Ratios---

        # Get config values
        capacity = self.config.production_capacity  # kg NH3 / hr
        base_cap = self.config.baseline_capacity  # kg NH3 / hr
        year = self.options["plant_config"]["plant"]["cost_year"]  # dollar year
        base_year = self.config.base_cost_year  # dollar year
        capex_exp = self.config.capex_scaling_exponent  # unitless
        labor_exp = self.config.labor_scaling_exponent  # unitless

        # Get ratios
        cap_ratio = capacity / base_cap
        cepci_ratio = inflate_cepci(1, base_year, year)
        cpi_ratio = inflate_cpi(1, base_year, year)
        capex_ratio = cap_ratio**capex_exp
        labor_ratio = cap_ratio**labor_exp

        ##---CAPEX---

        # Get config values
        asu_capex_base = self.config.asu_capex_base  # USD (base year)
        synloop_capex_base = self.config.synloop_capex_base  # USD (base year)
        heat_capex_base = self.config.heat_capex_base  # USD (base year)
        cool_capex_base = self.config.cool_capex_base  # USD (base year)
        other_eqpt_capex_base = self.config.other_eqpt_capex_base  # USD (base year)
        land_capex_base = self.config.land_capex_base  # USD (base year)
        deprec_noneq_capex_rate = self.config.deprec_noneq_capex_rate  # unitless

        # Apply scaling
        asu_capex = asu_capex_base * capex_ratio * cepci_ratio
        synloop_capex = synloop_capex_base * capex_ratio * cepci_ratio
        heat_capex = heat_capex_base * capex_ratio * cepci_ratio
        cool_capex = cool_capex_base * capex_ratio * cepci_ratio
        other_eqpt_capex = other_eqpt_capex_base * capex_ratio * cepci_ratio
        land_capex = land_capex_base * cap_ratio * cpi_ratio  # Using CPI not CEPCI for land

        # Calculate capex - all in USD
        eqpt_capex = asu_capex + synloop_capex + heat_capex + cool_capex + other_eqpt_capex
        deprec_noneq_capex = land_capex + eqpt_capex * deprec_noneq_capex_rate
        total_capex = eqpt_capex + deprec_noneq_capex

        ##---Fixed OPEX---

        # Get config values
        labor_rate_base = self.config.labor_rate_base  # USD / hr (base year)
        num_workers_base = self.config.num_workers_base  # Workers / plant (base capacity)
        hours_yr = self.config.hours_yr  # hours / year
        gen_admin = self.config.gen_admin  # fraction of labor
        prop_tax_ins = self.config.prop_tax_ins  # fraction of total capex
        maint_rep = self.config.maint_rep  # fraction of equipment capex

        # Apply scaling
        labor_rate = labor_rate_base * cpi_ratio
        num_workers = num_workers_base * labor_ratio

        # Calculate fixed opex - all in USD/year
        labor_opex = labor_rate * num_workers * hours_yr
        gen_admin_opex = labor_opex * gen_admin
        prop_tax_ins_opex = prop_tax_ins * total_capex
        maint_rep_opex = maint_rep * eqpt_capex
        fixed_opex = labor_opex = gen_admin_opex + prop_tax_ins_opex + maint_rep_opex

        ##---Variable OPEX---

        # Get config values
        o2_rate = self.config.oxygen_byproduct_rate  # kg O2 / kg NH3
        h2o_rate = self.config.water_consumption_rate  # kg O2 / kg NH3
        cat_rate = self.config.catalyst_consumption_rate  # kg O2 / kg NH3
        cat_int = self.config.catalyst_replacement_interval  # kg O2 / kg NH3
        rebuild_cost_base = self.config.rebuild_cost_base  # USD
        h2o_cost_base = self.config.cooling_water_cost_base  # USD / kg H2O
        cat_cost_base = self.config.catalyst_cost_base  # USD / kg cat
        o2_price_base = self.config.oxygen_price_base  # USD / kg O2

        # Get total production/consumption
        nh3_prod = inputs["total_ammonia_produced"]  # kg NH3 /year

        # Apply scaling
        rebuild_cost = rebuild_cost_base * capex_ratio * cepci_ratio
        h2o_cost = h2o_cost_base * cpi_ratio
        cat_cost = cat_cost_base * cpi_ratio
        o2_price = o2_price_base * cpi_ratio

        # Calculate variable opex - all in USD/year
        rebuild_opex = rebuild_cost * cat_int
        cat_opex = cat_cost * cat_rate * nh3_prod
        h2o_opex = h2o_cost * h2o_rate * nh3_prod
        o2_opex = -1 * o2_price * o2_rate * nh3_prod
        variable_opex = rebuild_opex + cat_opex + h2o_opex + o2_opex

        ##---Final Outputs---
        outputs["CapEx"] = total_capex
        outputs["OpEx"] = fixed_opex + variable_opex

        outputs["capex_asu"] = asu_capex
        outputs["capex_synloop"] = synloop_capex
        outputs["capex_boiler"] = heat_capex
        outputs["capex_cooling_tower"] = cool_capex
        outputs["capex_direct"] = eqpt_capex
        outputs["capex_depreciable_nonequipment"] = total_capex - eqpt_capex
        outputs["land_cost"] = land_capex

        outputs["labor_cost"] = labor_opex
        outputs["general_administration_cost"] = gen_admin_opex
        outputs["property_tax_insurance"] = prop_tax_ins_opex
        outputs["maintenance_cost"] = maint_rep_opex
=======
        self.add_output("CapEx", val=0.0, units="USD")
        self.add_output("OpEx", val=0.0, units="USD/year")

    def compute(self, inputs, outputs):
        # Get config values
        outputs["CapEx"] = self.config.capex
        outputs["OpEx"] = self.config.rebuild_cost
>>>>>>> 0f5b05db
<|MERGE_RESOLUTION|>--- conflicted
+++ resolved
@@ -247,7 +247,6 @@
 class AmmoniaSynLoopCostConfig(BaseConfig):
     """
     Configuration inputs for the ammonia synthesis loop cost model.
-<<<<<<< HEAD
     *Starred inputs are from tech_config/ammonia/model_inputs/shared_parameters
     The other inputs are from tech_config/ammonia/model_inputs/cost_parameters
 
@@ -316,22 +315,15 @@
     cooling_water_cost_base: float = field()
     catalyst_cost_base: float = field()
     oxygen_price_base: float = field()
-=======
-
-    Attributes:
-        capex (float): Capital expenditure for the synthesis loop [$].
-        rebuild_cost (float): Annualized catalyst replacement or rebuild cost [$ per year].
-    """
-
-    capex: float = field()
-    rebuild_cost: float = field()
->>>>>>> 0f5b05db
 
 
 class AmmoniaSynLoopCostModel(om.ExplicitComponent):
     """
     OpenMDAO component modeling the cost of an ammonia synthesis loop.
 
+    This component outputs the capital expenditure (CapEx) and annual operating
+    expenditure (OpEx) associated with the synthesis loop, based on provided
+    configuration values.
     This component outputs the capital expenditure (CapEx) and annual operating
     expenditure (OpEx) associated with the synthesis loop, based on provided
     configuration values.
@@ -340,8 +332,11 @@
     ----------
     config : AmmoniaSynLoopCostConfig
         Configuration object containing CapEx and annual rebuild cost.
-
-<<<<<<< HEAD
+    Attributes
+    ----------
+    config : AmmoniaSynLoopCostConfig
+        Configuration object containing CapEx and annual rebuild cost.
+
     Inputs
     -------
     total_ammonia_produced : float [kg/year]
@@ -350,15 +345,12 @@
         Total hydrogen consumed over the modeled period.
     total_electricity_consumed : float [kg/year]
         Total electricity consumed over the modeled period.
-=======
->>>>>>> 0f5b05db
     Outputs
     -------
     CapEx : float [$]
         Capital expenditure for the synthesis loop.
     OpEx : float [$ per year]
         Annual operating expenditure (catalyst replacement/rebuild).
-<<<<<<< HEAD
     capex_asu : float [$]
         Capital cost for air separation unit
     capex_synloop : float [$]
@@ -381,27 +373,17 @@
         Annual property tax and insurance cost",
     maintenance_cost : float [$]
         Annual maintenance cost
-=======
-    Notes
-    -----
-    This model assumes all OpEx is due to annualized catalyst replacement/rebuild.
->>>>>>> 0f5b05db
     """
 
     def initialize(self):
         self.options.declare("plant_config", types=dict)
         self.options.declare("tech_config", types=dict)
-<<<<<<< HEAD
-=======
-        self.options.declare("driver_config", types=dict)
->>>>>>> 0f5b05db
 
     def setup(self):
         self.config = AmmoniaSynLoopCostConfig.from_dict(
             merge_shared_inputs(self.options["tech_config"]["model_inputs"], "cost")
         )
 
-<<<<<<< HEAD
         self.add_input("total_ammonia_produced", val=0.0, units="kg/year")
         self.add_input("total_hydrogen_consumed", val=0.0, units="kg/year")
         self.add_input("total_electricity_consumed", val=0.0, units="kW*h/year")
@@ -549,13 +531,4 @@
         outputs["labor_cost"] = labor_opex
         outputs["general_administration_cost"] = gen_admin_opex
         outputs["property_tax_insurance"] = prop_tax_ins_opex
-        outputs["maintenance_cost"] = maint_rep_opex
-=======
-        self.add_output("CapEx", val=0.0, units="USD")
-        self.add_output("OpEx", val=0.0, units="USD/year")
-
-    def compute(self, inputs, outputs):
-        # Get config values
-        outputs["CapEx"] = self.config.capex
-        outputs["OpEx"] = self.config.rebuild_cost
->>>>>>> 0f5b05db
+        outputs["maintenance_cost"] = maint_rep_opex