import numpy as np
import openmdao.api as om
from attrs import field, define

from h2integrate.core.utilities import BaseConfig, CostModelBaseConfig, merge_shared_inputs
from h2integrate.core.validators import gt_zero, range_val
from h2integrate.tools.constants import H_MW, N_MW
from h2integrate.core.model_baseclasses import CostModelBaseClass
from h2integrate.tools.inflation.inflate import inflate_cpi, inflate_cepci


def size_hydrogen(tech_config):
    """
    A method for connected upstream coverters to size themselves to feed ammonia production
    """
    # Needs to be rewritten
    nh3_cap = tech_config["model_inputs"]["shared_parameters"][
        "production_capacity"
    ]  # kg NH3 per hour
    ratio_feed = tech_config["model_inputs"]["performance_parameters"][
        "feed_gas_mass_ratio"
    ]  # kg/kg NH3
    x_h2_feed = tech_config["model_inputs"]["performance_parameters"]["feed_gas_x_h2"]  # mol frac
    x_n2_feed = tech_config["model_inputs"]["performance_parameters"]["feed_gas_x_n2"]  # mol frac
    feed_mw = x_h2_feed * H_MW * 2 + x_n2_feed * N_MW * 2  # g / mol
    w_h2_feed = x_h2_feed * H_MW / feed_mw  # kg H2 / kg feed gas
    h2_rate = w_h2_feed * ratio_feed  # kg H2 / kg NH3
    h2_cap = nh3_cap * h2_rate  # kg H2 per houe

    return h2_cap


@define
class AmmoniaSynLoopPerformanceConfig(BaseConfig):
    """
    Configuration inputs for the ammonia synthesis loop performance model.
    *Starred inputs are from tech_config/ammonia/model_inputs/shared_parameters
    The other inputs are from tech_config/ammonia/model_inputs/performance_parameters

    Attributes:
        iterative_mode (bool): A temporary boolean used to switch between the two methods of
            executing "resize_for_max_product" mode on the electrolyzer. When true, an additional
            connected variable will be made connecting the ammonia plant's maximum hydrogen
            capacity to the upstream electrolyzer, creating a group with no explicit solution.
            OM will attempt to solve this but will crash - just here for demonstration purposes.
        *production_capacity (float): The total production capacity of the ammonia synthesis loop
            (in kg ammonia per hour)
        *catalyst_consumption_rate (float): The mass ratio of catalyst consumed by the reactor over
            its lifetime to ammonia produced (in kg catalyst / kg ammonia)
        *catalyst_replacement_interval (float): The interval in years when the catalyst is replaced
        capacity_factor (float): The ratio of ammonia produced over a year to maximum production
            capacity (as a decimal)
        energy_demand (float): The total energy demand of the ammonia synthesis loop
            (in kWh electricity per kg ammonia).
        heat_output (float): The total heat output of the ammonia synthesis loop
            (in kWh thermal per kg ammonia)
        feed_gas_t (float): The synloop makeup feed gas temperature (in Kelvin)
        feed_gas_p (float): The synloop makeup feed gas pressure (in bar)
        feed_gas_x_n2 (float): The synloop makeup feed gas molar fraction of nitrogen (as a decimal)
        feed_gas_x_h2 (float): The synloop makeup feed gas molar fraction of hydrogen (as a decimal)
        feed_gas_mass_ratio (float): The synloop makeup feed gas mass ratio to ammonia produced (as
            a decimal)
        purge_gas_t (float): The synloop purge gas temperature (in Kelvin)
        purge_gas_p (float): The synloop purge gas pressure (in bar)
        purge_gas_x_n2 (float): The synloop purge gas molar fraction of nitrogen (as a decimal)
        purge_gas_x_h2 (float): The synloop purge gas molar fraction of hydrogen (as a decimal)
        purge_gas_x_ar (float): The synloop purge gas molar fraction of argon (as a decimal)
        purge_gas_x_nh3 (float): The synloop purge gas molar fraction of hydrogen (as a decimal)
        purge_gas_mass_ratio (float): The synloop purge gas mass ratio to ammonia produced (as a
            decimal)
    """

    iterative_mode: bool = field()
    production_capacity: float = field(validator=gt_zero)
    catalyst_consumption_rate: float = field(validator=gt_zero)
    catalyst_replacement_interval: float = field(validator=gt_zero)
    capacity_factor: float = field(validator=range_val(0, 1))
    energy_demand: float = field(validator=gt_zero)
    heat_output: float = field(validator=gt_zero)
    feed_gas_t: float = field(validator=gt_zero)
    feed_gas_p: float = field(validator=gt_zero)
    feed_gas_x_n2: float = field(validator=range_val(0, 1))
    feed_gas_x_h2: float = field(validator=range_val(0, 1))
    feed_gas_mass_ratio: float = field(validator=gt_zero)
    purge_gas_t: float = field(validator=gt_zero)
    purge_gas_p: float = field(validator=gt_zero)
    purge_gas_x_n2: float = field(validator=range_val(0, 1))
    purge_gas_x_h2: float = field(validator=range_val(0, 1))
    purge_gas_x_ar: float = field(validator=range_val(0, 1))
    purge_gas_x_nh3: float = field(validator=range_val(0, 1))
    purge_gas_mass_ratio: float = field(validator=gt_zero)


class AmmoniaSynLoopPerformanceModel(om.ExplicitComponent):
    """
    OpenMDAO component modeling the performance of an ammonia synthesis loop.

    This component calculates the hourly ammonia production based on the available
    hydrogen, nitrogen, and electricity inputs, considering the stoichiometric and
    energetic requirements of the synthesis process. It also computes the unused
    hydrogen, nitrogen, and electricity (as heat), as well as the total ammonia
    produced over the modeled period.

    Attributes
    ----------
    config : AmmoniaSynLoopPerformanceConfig
        Configuration object containing model parameters such as energy demand,
        nitrogen conversion rate, and hydrogen conversion rate.

    Inputs
    ------
    hydrogen_in : array [kg/h]
        Hourly hydrogen feed to the synthesis loop.
    nitrogen_in : array [kg/h]
        Hourly nitrogen feed to the synthesis loop.
    electricity_in : array [MW]
        Hourly electricity supplied to the synthesis loop.

    Outputs
    -------
    ammonia_out : array [kg/h]
        Hourly ammonia produced by the synthesis loop.
    nitrogen_out : array [kg/h]
        Hourly unused nitrogen after synthesis loop.
    hydrogen_out : array [kg/h]
        Hourly unused hydrogen after synthesis loop.
    electricity_out : array [MW]
        Hourly unused electricity after synthesis loop.
    heat_out : array [MW]
        Hourly heat generated by synthesis loop.
    catalyst_mass: float [kg]
        Total catalyst mass needed in synthesis loop.
    total_ammonia_produced : float [kg/year]
        Total ammonia produced over the modeled period.
    total_hydrogen_consumed : float [kg/year]
        Total hydrogen consumed over the modeled period.
    total_nitrogen_consumed : float [kg/year]
        Total nitrogen consumed over the modeled period.
    total_electricity_consumed : float [kWh/year]
        Total electricity consumed over the modeled period.
    limiting_output: array of ints [-]
        0: nitrogen-limited, 1: hydrogen-limited, 2: electricity-limited 3: capacity-limited

    Notes
    -----
    The ammonia production is limited by the most constraining input (hydrogen,
    nitrogen, or electricity) at each timestep. The component assumes perfect
    conversion efficiency up to the limiting reagent or energy input.
    """

    def initialize(self):
        self.options.declare("plant_config", types=dict)
        self.options.declare("tech_config", types=dict)
        self.options.declare("driver_config", types=dict)
        self.options.declare("whole_tech_config", types=dict)

    def setup(self):
        n_timesteps = self.options["plant_config"]["plant"]["simulation"]["n_timesteps"]
        self.config = AmmoniaSynLoopPerformanceConfig.from_dict(
            merge_shared_inputs(self.options["tech_config"]["model_inputs"], "performance")
        )

        self.add_input("hydrogen_in", val=0.0, shape=n_timesteps, units="kg/h")
        self.add_input("nitrogen_in", val=0.0, shape=n_timesteps, units="kg/h")
        self.add_input("electricity_in", val=0.0, shape=n_timesteps, units="MW")

        self.add_output("ammonia_out", val=0.0, shape=n_timesteps, units="kg/h")
        self.add_output("nitrogen_out", val=0.0, shape=n_timesteps, units="kg/h")
        self.add_output("hydrogen_out", val=0.0, shape=n_timesteps, units="kg/h")
        self.add_output("electricity_out", val=0.0, shape=n_timesteps, units="MW")
        self.add_output("heat_out", val=0.0, shape=n_timesteps, units="kW*h/kg")
        self.add_output("catalyst_mass", val=0.0, units="kg")
        self.add_output("total_ammonia_produced", val=0.0, units="kg/year")
        self.add_output("total_hydrogen_consumed", val=0.0, units="kg/year")
        self.add_output("total_nitrogen_consumed", val=0.0, units="kg/year")
        self.add_output("total_electricity_consumed", val=0.0, units="kW*h/year")
<<<<<<< HEAD
        self.add_output(
            "limiting_input", val=0, shape_by_conn=True, copy_shape="hydrogen_in", units=None
        )
        self.add_output("max_hydrogen_capacity", val=1.0, units="kg/h")
=======
        self.add_output("limiting_input", val=0, shape=n_timesteps, units=None)
>>>>>>> e922c522

    def compute(self, inputs, outputs):
        # Get config values
        nh3_cap = self.config.production_capacity  # kg NH3 per hour
        cat_consume = self.config.catalyst_consumption_rate  # kg Cat per kg NH3
        cat_replace = self.config.catalyst_replacement_interval  # years
        energy_demand = self.config.energy_demand  # kWh electric per kg NH3
        heat_output = self.config.heat_output  # kWh thermal per kg NH3
        x_h2_feed = self.config.feed_gas_x_h2  # mol frac
        x_n2_feed = self.config.feed_gas_x_n2  # mol frac
        ratio_feed = self.config.feed_gas_mass_ratio  # kg/kg NH3
        x_h2_purge = self.config.purge_gas_x_h2  # mol frac
        x_n2_purge = self.config.purge_gas_x_n2  # mol frac
        ratio_purge = self.config.purge_gas_mass_ratio  # kg/kg NH3

        # Inputs (arrays of length n_timesteps)
        h2_in = inputs["hydrogen_in"]
        n2_in = inputs["nitrogen_in"]
        if np.max(n2_in) == 0:  # Temporary until ASU is added
            n2_in = h2_in / H_MW * 3 * N_MW  # TODO: Replace with connected input
        elec_in = inputs["electricity_in"]  # Temporary until HOPP is connected
        if np.max(elec_in) == 0:
            elec_in = (
                np.ones(
                    len(h2_in),
                )
                * nh3_cap
                * energy_demand
            )  # TODO: replace with connected input

        # Calculate max NH3 production for each input
        feed_mw = x_h2_feed * H_MW * 2 + x_n2_feed * N_MW * 2  # g / mol

        w_h2_feed = x_h2_feed * H_MW / feed_mw  # kg H2 / kg feed gas
        h2_rate = w_h2_feed * ratio_feed  # kg H2 / kg NH3
        nh3_from_h2 = h2_in / h2_rate  # kg nh3 / hr

        w_n2_feed = x_n2_feed * N_MW / feed_mw  # kg N2 / kg feed gas
        n2_rate = w_n2_feed * ratio_feed  # kg N2 / kg NH3
        nh3_from_n2 = n2_in / n2_rate  # kg nh3 / hr

        nh3_from_elec = elec_in / energy_demand * 1000  # kg nh3 / hr, converting MW elec_in to kW

        # Limiting NH3 production per hour by each input
        nh3_prod = np.minimum.reduce([nh3_from_n2, nh3_from_h2, nh3_from_elec])
        limiters = np.argmin([nh3_from_n2, nh3_from_h2, nh3_from_elec], axis=0)

        # Limiting NH3 production per hour by capacity
        nh3_prod = np.minimum.reduce([nh3_prod, np.full(len(nh3_prod), nh3_cap)])
        cap_lim = 1 - np.argmax([nh3_prod, list(np.full(len(nh3_prod), nh3_cap))], axis=0)

        # Determine what the limiting factor is for each hour
        limiters = np.maximum.reduce([cap_lim * 3, limiters])
        outputs["limiting_input"] = limiters

        # Calculate unused inputs
        used_h2 = nh3_prod * h2_rate
        used_n2 = nh3_prod * n2_rate
        used_elec = nh3_prod * energy_demand

        # Calculate output in purge gas
        purge_mw = x_h2_purge * H_MW * 2 + x_n2_purge * N_MW * 2  # g / mol

        w_h2_purge = x_h2_purge * H_MW / purge_mw  # kg H2 / kg purge gas
        h2_purge = w_h2_purge * ratio_purge * nh3_prod  # kg H2 / hr

        w_n2_purge = x_n2_purge * H_MW / purge_mw  # kg N2 / kg purge gas
        n2_purge = w_n2_purge * ratio_purge * nh3_prod  # kg N2 / hr

        # Calculate catalyst mass
        cat_rate = cat_consume * nh3_prod  # kg Cat / hr
        cat_mass = np.sum(cat_rate) * cat_replace  # kg

        outputs["ammonia_out"] = nh3_prod
        outputs["hydrogen_out"] = h2_in - used_h2 + h2_purge
        outputs["nitrogen_out"] = n2_in - used_n2 + n2_purge
        outputs["electricity_out"] = elec_in - used_elec
        outputs["heat_out"] = nh3_prod * heat_output
        outputs["catalyst_mass"] = cat_mass
        outputs["total_ammonia_produced"] = max(nh3_prod.sum(), 1e-6)
        outputs["total_hydrogen_consumed"] = h2_in.sum()
        outputs["total_nitrogen_consumed"] = n2_in.sum()
        outputs["total_electricity_consumed"] = elec_in.sum()

        if self.config.iterative_mode:
            h2_cap = nh3_cap * h2_rate  # kg H2 per houe
            outputs["max_hydrogen_capacity"] = h2_cap


@define
class AmmoniaSynLoopCostConfig(CostModelBaseConfig):
    """
    Configuration inputs for the ammonia synthesis loop cost model.
    *Starred inputs are from tech_config/ammonia/model_inputs/shared_parameters
    The other inputs are from tech_config/ammonia/model_inputs/cost_parameters

    Attributes:
        ---Scaling---
        *production_capacity (float): The total production capacity of the ammonia synthesis loop
            (in kg ammonia per hour)
        baseline_capacity (float): The capacity of the baseline ammonia plant for cost simulations
            (in kg ammonia per hour)
        base_cost_year (int): Year in which base USD costs are derived - to be adjusted using
            CEPCI for capex and CPI for opex.
        capex_scaling_exponent (float): Power applied to ratio of capacities when calculating capex
            from a baseline value at a different capacity.
        labor_scaling_exponent (float): Power applied to ratio of capacities when calculating labor
            cost from a baseline value at a different capacity.

        ---CAPEX---
        asu_capex_base (float): Baseline capital expenditure for the air separation unit [$].
        synloop_capex_base (float): Baseline capital expenditure for the synthesis loop [$].
        heat_capex_base (float) : Baseline capital expenditure for the boiler and steam turbine [$].
        cool_capex_base (float) : Baseline capital expenditure for the cooling tower [$].
        other_eqpt_capex_base (float): Other baseline direct capital expenditures [$].
        land_capex_base (float): Baseline capital expenditure for land to construct the plant [$].
        deprec_noneq_capex_rate (float): Fract of equipment capex for depreciable nonequipment [$].

        ---OPEX---
        labor_rate_base (float) : Baseline all-in labor rate [$/hr].
        num_workers_base (float) : Baseline number of workers for the entire ammonia plant [-].
        hours_yr (float) : Work hours per year per worker [hr/year].
        gen_admin (float) : General and administrative expenses as a fraction of labor [-].
        prop_tax_ins (float) : Property tax and insurance as a fraction of total capex [-].
        maint_rep (float) : Maintenance and repair cost as a fraction of equipment capex [-].
        oxygen_byproduct_rate (float): Rate at which oxygen byproduct is generated [kg O2/kg NH3]
        water_consumption_rate (float): Ratio of cooling water consumed by the reactor [gal/kg NH3]
        *catalyst_consumption_rate (float): The mass ratio of catalyst consumed by the reactor over
            its lifetime to ammonia produced
        *catalyst_replacement_interval (float): The interval in years when the catalyst is replaced
        rebuild_cost_base (float): Cost to rebuild baseline reactor for catalyst replacement [USD].

        ---Feedstock Costs---
        cooling_water_cost_base (float): Cost of cooling water [$/gal H2O]
        catalyst_cost_base (float): Cost of iron-based catalyst [$/kg cat]
        oxygen_price_base (float): Sales price of oxygen co-product [$/kg O2]
    """

    production_capacity: float = field()
    baseline_capacity: float = field()
    base_cost_year: int = field(converter=int)
    capex_scaling_exponent: float = field()
    labor_scaling_exponent: float = field()
    asu_capex_base: float = field()
    synloop_capex_base: float = field()
    heat_capex_base: float = field()
    cool_capex_base: float = field()
    other_eqpt_capex_base: float = field()
    land_capex_base: float = field()
    deprec_noneq_capex_rate: float = field()
    labor_rate_base: float = field()
    num_workers_base: float = field()
    hours_yr: float = field()
    gen_admin: float = field()
    prop_tax_ins: float = field()
    maint_rep: float = field()
    oxygen_byproduct_rate: float = field()
    water_consumption_rate: float = field()
    catalyst_consumption_rate: float = field()
    catalyst_replacement_interval: float = field()
    rebuild_cost_base: float = field()
    cooling_water_cost_base: float = field()
    catalyst_cost_base: float = field()
    oxygen_price_base: float = field()


class AmmoniaSynLoopCostModel(CostModelBaseClass):
    """
    OpenMDAO component modeling the cost of an ammonia synthesis loop.

    This component outputs the capital expenditure (CapEx) and annual operating
    expenditure (OpEx) associated with the synthesis loop, based on provided
    configuration values.

    Attributes
    ----------
    config : AmmoniaSynLoopCostConfig
        Configuration object containing CapEx and annual rebuild cost.

    Inputs
    -------
    total_ammonia_produced : float [kg/year]
        Total ammonia produced over the modeled period.
    total_hydrogen_consumed : float [kg/year]
        Total hydrogen consumed over the modeled period.
    total_nitrogen_consumed : float [kg/year]
        Total nitrogen consumed over the modeled period.
    total_electricity_consumed : float [kg/year]
        Total electricity consumed over the modeled period.

    Outputs
    -------
    CapEx : float [$]
        Capital expenditure for the synthesis loop.
    OpEx : float [$ per year]
        Annual operating expenditure (catalyst replacement/rebuild).
    capex_asu : float [$]
        Capital cost for air separation unit
    capex_synloop : float [$]
        Capital cost for NH3 synthesis loop
    capex_boiler : float [$]
        Capital cost for boilers
    capex_cooling_tower : float [$]
        Capital cost for cooling towers
    capex_direct : float [$]
        Direct capital costs
    capex_depreciable_nonequipment : float [$]
        Depreciable non-equipment capital costs",
    land_cost : float [$]
        Cost of land
    labor_cost : float [$]
        Annual labor cost")
    general_administration_cost : float [$]
        Annual general and administrative cost
    property_tax_insurance : float [$]
        Annual property tax and insurance cost",
    maintenance_cost : float [$]
        Annual maintenance cost
    """

<<<<<<< HEAD
    def initialize(self):
        self.options.declare("plant_config", types=dict)
        self.options.declare("tech_config", types=dict)
        self.options.declare("driver_config", types=dict)
        self.options.declare("whole_tech_config", types=dict)

=======
>>>>>>> e922c522
    def setup(self):
        target_cost_year = self.options["plant_config"]["finance_parameters"][
            "cost_adjustment_parameters"
        ]["target_dollar_year"]
        self.options["tech_config"]["model_inputs"]["cost_parameters"].update(
            {"cost_year": target_cost_year}
        )

        self.config = AmmoniaSynLoopCostConfig.from_dict(
            merge_shared_inputs(self.options["tech_config"]["model_inputs"], "cost")
        )
        super().setup()

        self.add_input("total_ammonia_produced", val=0.0, units="kg/year")
        self.add_input("total_hydrogen_consumed", val=0.0, units="kg/year")
        self.add_input("total_nitrogen_consumed", val=0.0, units="kg/year")
        self.add_input("total_electricity_consumed", val=0.0, units="kW*h/year")

        self.add_output(
            "capex_asu", val=0.0, units="USD", desc="Capital cost for air separation unit"
        )
        self.add_output(
            "capex_synloop", val=0.0, units="USD", desc="Capital cost for NH3 synthesis loop"
        )
        self.add_output("capex_boiler", val=0.0, units="USD", desc="Capital cost for boilers")
        self.add_output(
            "capex_cooling_tower", val=0.0, units="USD", desc="Capital cost for cooling towers"
        )
        self.add_output("capex_direct", val=0.0, units="USD", desc="Direct capital costs")
        self.add_output(
            "capex_depreciable_nonequipment",
            val=0.0,
            units="USD",
            desc="Depreciable non-equipment capital costs",
        )
        self.add_output("land_cost", val=0.0, units="USD", desc="Cost of land")

        self.add_output("labor_cost", val=0.0, units="USD/year", desc="Annual labor cost")
        self.add_output(
            "general_administration_cost",
            val=0.0,
            units="USD/year",
            desc="Annual general and administrative cost",
        )
        self.add_output(
            "property_tax_insurance",
            val=0.0,
            units="USD/year",
            desc="Annual property tax and insurance cost",
        )
        self.add_output(
            "maintenance_cost", val=0.0, units="USD/year", desc="Annual maintenance cost"
        )

    def compute(self, inputs, outputs, discrete_inputs, discrete_outputs):
        ##---Scaling Ratios---

        # Get config values
        capacity = self.config.production_capacity  # kg NH3 / hr
        base_cap = self.config.baseline_capacity  # kg NH3 / hr
        year = self.options["plant_config"]["finance_parameters"]["cost_adjustment_parameters"][
            "target_dollar_year"
        ]  # dollar year
        base_year = self.config.base_cost_year  # dollar year
        capex_exp = self.config.capex_scaling_exponent  # unitless
        labor_exp = self.config.labor_scaling_exponent  # unitless

        # Get ratios
        cap_ratio = capacity / base_cap
        cepci_ratio = inflate_cepci(1, base_year, year)
        cpi_ratio = inflate_cpi(1, base_year, year)
        capex_ratio = cap_ratio**capex_exp
        labor_ratio = cap_ratio**labor_exp

        ##---CAPEX---

        # Get config values
        asu_capex_base = self.config.asu_capex_base  # USD (base year)
        synloop_capex_base = self.config.synloop_capex_base  # USD (base year)
        heat_capex_base = self.config.heat_capex_base  # USD (base year)
        cool_capex_base = self.config.cool_capex_base  # USD (base year)
        other_eqpt_capex_base = self.config.other_eqpt_capex_base  # USD (base year)
        land_capex_base = self.config.land_capex_base  # USD (base year)
        deprec_noneq_capex_rate = self.config.deprec_noneq_capex_rate  # unitless

        # Apply scaling
        asu_capex = asu_capex_base * capex_ratio * cepci_ratio
        synloop_capex = synloop_capex_base * capex_ratio * cepci_ratio
        heat_capex = heat_capex_base * capex_ratio * cepci_ratio
        cool_capex = cool_capex_base * capex_ratio * cepci_ratio
        other_eqpt_capex = other_eqpt_capex_base * capex_ratio * cepci_ratio
        land_capex = land_capex_base * cap_ratio * cpi_ratio  # Using CPI not CEPCI for land

        # Calculate capex - all in USD
        eqpt_capex = asu_capex + synloop_capex + heat_capex + cool_capex + other_eqpt_capex
        deprec_noneq_capex = land_capex + eqpt_capex * deprec_noneq_capex_rate
        total_capex = eqpt_capex + deprec_noneq_capex

        ##---Fixed OPEX---

        # Get config values
        labor_rate_base = self.config.labor_rate_base  # USD / hr (base year)
        num_workers_base = self.config.num_workers_base  # Workers / plant (base capacity)
        hours_yr = self.config.hours_yr  # hours / year
        gen_admin = self.config.gen_admin  # fraction of labor
        prop_tax_ins = self.config.prop_tax_ins  # fraction of total capex
        maint_rep = self.config.maint_rep  # fraction of equipment capex

        # Apply scaling
        labor_rate = labor_rate_base * cpi_ratio
        num_workers = num_workers_base * labor_ratio

        # Calculate fixed opex - all in USD/year
        labor_opex = labor_rate * num_workers * hours_yr
        gen_admin_opex = labor_opex * gen_admin
        prop_tax_ins_opex = prop_tax_ins * total_capex
        maint_rep_opex = maint_rep * eqpt_capex
        fixed_opex = labor_opex = gen_admin_opex + prop_tax_ins_opex + maint_rep_opex

        ##---Variable OPEX---

        # Get config values
        o2_rate = self.config.oxygen_byproduct_rate  # kg O2 / kg NH3
        h2o_rate = self.config.water_consumption_rate  # kg O2 / kg NH3
        cat_rate = self.config.catalyst_consumption_rate  # kg O2 / kg NH3
        cat_int = self.config.catalyst_replacement_interval  # kg O2 / kg NH3
        rebuild_cost_base = self.config.rebuild_cost_base  # USD
        h2o_cost_base = self.config.cooling_water_cost_base  # USD / kg H2O
        cat_cost_base = self.config.catalyst_cost_base  # USD / kg cat
        o2_price_base = self.config.oxygen_price_base  # USD / kg O2

        # Get total production/consumption
        nh3_prod = inputs["total_ammonia_produced"]  # kg NH3 /year

        # Apply scaling
        rebuild_cost = rebuild_cost_base * capex_ratio * cepci_ratio
        h2o_cost = h2o_cost_base * cpi_ratio
        cat_cost = cat_cost_base * cpi_ratio
        o2_price = o2_price_base * cpi_ratio

        # Calculate variable opex - all in USD/year
        rebuild_opex = rebuild_cost * cat_int
        cat_opex = cat_cost * cat_rate * nh3_prod
        h2o_opex = h2o_cost * h2o_rate * nh3_prod
        o2_sales = o2_price * o2_rate * nh3_prod
        variable_opex = rebuild_opex + cat_opex + h2o_opex - o2_sales

        ##---Final Outputs---
        outputs["CapEx"] = total_capex
        outputs["OpEx"] = fixed_opex + variable_opex

        outputs["capex_asu"] = asu_capex
        outputs["capex_synloop"] = synloop_capex
        outputs["capex_boiler"] = heat_capex
        outputs["capex_cooling_tower"] = cool_capex
        outputs["capex_direct"] = eqpt_capex
        outputs["capex_depreciable_nonequipment"] = total_capex - eqpt_capex
        outputs["land_cost"] = land_capex

        outputs["labor_cost"] = labor_opex
        outputs["general_administration_cost"] = gen_admin_opex
        outputs["property_tax_insurance"] = prop_tax_ins_opex
        outputs["maintenance_cost"] = maint_rep_opex<|MERGE_RESOLUTION|>--- conflicted
+++ resolved
@@ -174,14 +174,10 @@
         self.add_output("total_hydrogen_consumed", val=0.0, units="kg/year")
         self.add_output("total_nitrogen_consumed", val=0.0, units="kg/year")
         self.add_output("total_electricity_consumed", val=0.0, units="kW*h/year")
-<<<<<<< HEAD
         self.add_output(
             "limiting_input", val=0, shape_by_conn=True, copy_shape="hydrogen_in", units=None
         )
         self.add_output("max_hydrogen_capacity", val=1.0, units="kg/h")
-=======
-        self.add_output("limiting_input", val=0, shape=n_timesteps, units=None)
->>>>>>> e922c522
 
     def compute(self, inputs, outputs):
         # Get config values
@@ -402,15 +398,12 @@
         Annual maintenance cost
     """
 
-<<<<<<< HEAD
     def initialize(self):
         self.options.declare("plant_config", types=dict)
         self.options.declare("tech_config", types=dict)
         self.options.declare("driver_config", types=dict)
         self.options.declare("whole_tech_config", types=dict)
 
-=======
->>>>>>> e922c522
     def setup(self):
         target_cost_year = self.options["plant_config"]["finance_parameters"][
             "cost_adjustment_parameters"
