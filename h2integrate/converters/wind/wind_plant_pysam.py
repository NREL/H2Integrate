--- conflicted
+++ resolved
@@ -140,28 +140,6 @@
         return design_dict
 
 
-<<<<<<< HEAD
-@define
-class PYSAMWindPlantPerformanceModelSiteConfig(BaseConfig):
-    """Configuration class for the location of the wind plant
-        PYSAMWindPlantPerformanceComponentSite.
-
-    Attributes:
-        latitude (float): Latitude of wind plant location.
-        longitude (float): Longitude of wind plant location.
-        year (float): Year for resource.
-        wind_resource_filepath (str): Path to wind resource file. Defaults to "".
-    """
-
-    latitude: float = field()
-    longitude: float = field()
-    year: float = field()
-    elevation: float = field(default=0.0)
-    wind_resource_filepath: str = field(default="")
-
-
-=======
->>>>>>> 5bba01d3
 class PYSAMWindPlantPerformanceModel(WindPerformanceBaseClass):
     """
     An OpenMDAO component that wraps a WindPlant model.
@@ -188,12 +166,6 @@
             merge_shared_inputs(self.options["tech_config"]["model_inputs"], "performance")
         )
 
-<<<<<<< HEAD
-        # initialize site config for resource data
-        self.site_config = PYSAMWindPlantPerformanceModelSiteConfig.from_dict(
-            self.options["plant_config"]["site"], strict=False
-        )
-
         self.add_input(
             "num_turbines",
             val=self.config.num_turbines,
@@ -243,10 +215,6 @@
                 else:
                     design_dict.update({group: group_parameters})
         self.system_model.assign(design_dict)
-=======
-        self.config_name = "WindPowerSingleOwner"
-        self.system_model = Windpower.default(self.config_name)
->>>>>>> 5bba01d3
 
         self.data_to_field_number = {
             "temperature": 1,
@@ -379,13 +347,6 @@
         }
         return data
 
-    def compute(self, inputs, outputs, discrete_inputs, discrete_outputs):
-        data = self.format_resource_data(
-            self.config.hub_height, discrete_inputs["wind_resource_data"]
-        )
-        self.system_model.value("wind_resource_data", data)
-
-<<<<<<< HEAD
     def recalculate_power_curve(self, rotor_diameter, turbine_rating_kw):
         elevation = 0
         wind_default_max_cp = 0.45
@@ -414,10 +375,14 @@
 
     def compute(self, inputs, outputs, discrete_inputs, discrete_outputs):
         rotor_diameter = inputs["rotor_diameter"][0]
-        inputs["hub_height"][0]
         turbine_rating_kw = inputs["wind_turbine_rating"][0]
         n_turbs = inputs["num_turbines"][0]
 
+        data = self.format_resource_data(
+            inputs["hub_height"][0], discrete_inputs["wind_resource_data"]
+        )
+        self.system_model.value("wind_resource_data", data)
+
         self.recalculate_power_curve(rotor_diameter, turbine_rating_kw)
 
         x_pos, y_pos = make_basic_grid_turbine_layout(
@@ -427,8 +392,6 @@
         self.system_model.value("wind_farm_xCoordinates", tuple(x_pos))
         self.system_model.value("wind_farm_yCoordinates", tuple(y_pos))
 
-=======
->>>>>>> 5bba01d3
         self.system_model.execute(0)
 
         outputs["electricity_out"] = self.system_model.Outputs.gen
