--- conflicted
+++ resolved
@@ -327,33 +327,6 @@
         soc_min = self.system_model.value("minimum_SOC") / 100.0
 
         for t in range(len(storage_dispatch_commands)):
-<<<<<<< HEAD
-            # Set to 0.0 for each loop start
-            self.unmet_demand = 0.0
-            self.excess_resource = 0.0
-            self.requested_electricity = storage_dispatch_commands[t]
-
-            # Grab the available charge/discharge capacity of the battery
-            self.system_model.value("P_chargeable")
-
-            # If discharging... electricity_in is the commanded electricity from dispatch,
-            # accounting for demand, positive is charge and negative is discharge
-
-            # If charging...
-            # if storage_dispatch_commands[t] < 0.0:
-            #     # If the input electricity magnitude is greater than battery chargeable capacity
-            #     if storage_dispatch_commands[t] < P_chargeable:
-            #         # Eliminates trickle power (~10-15 kW) when battery is fully charged
-            #         if P_chargeable > 0.0:
-            #             # import pdb; pdb.set_trace()
-            #             P_chargeable = 0.0
-
-            #         # Change the sign to indicate that a positive amount of power is being
-            #         # passed through the battery model
-            #         self.excess_resource = -1 * (storage_dispatch_commands[t] - P_chargeable)
-            #         # Limit the charging power to the available capacity of the battery
-            #         storage_dispatch_commands[t] = P_chargeable
-=======
             # get storage SOC at time t
             soc = self.system_model.value("SOC") / 100.0
 
@@ -375,7 +348,6 @@
 
             if dispatch_command_t > max_dischargeable:
                 dispatch_command_t = max_dischargeable
->>>>>>> 1339426b
 
             # Set the input variable to the desired value
             self.system_model.value(control_variable, dispatch_command_t)
