--- conflicted
+++ resolved
@@ -17,10 +17,7 @@
                 "nitrogen",
                 "natural_gas",
                 "crude_ore",
-<<<<<<< HEAD
-=======
                 "wellhead_gas",
->>>>>>> 07fe061a
                 "iron_ore",
                 "reformer_catalyst",
                 "water",
