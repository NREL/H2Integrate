from pathlib import Path

import pandas as pd
import openmdao.api as om
from attrs import field, define

from h2integrate.core.utilities import BaseConfig


@define
class RiverResourceConfig(BaseConfig):
    filename: str | Path = field()


class RiverResource(om.ExplicitComponent):
    """
    A resource component for processing river discharge data from a CSV file.

    This component reads a CSV file containing river discharge data, processes it,
    and outputs hourly discharge values for a full year (8760 hours). The input
    file is expected to have specific formatting, including metadata and discharge
    data columns with some error handling for missing or malformed data.

    CSV files are assumed to have the structure outputted from the USGS Water
    Information System: https://waterdata.usgs.gov/nwis/uv

    Methods:
        initialize():
            Declares the options for the component, including the required "filename" option.
        setup():
            Defines the outputs for the component, in this case just the "discharge" array.
        compute(inputs, outputs):
            Reads, processes, and resamples the discharge data from the input file.
            Outputs the hourly discharge values.

    Raises:
        FileNotFoundError: If the specified file does not exist.
        ValueError: If the file does not contain sufficient data or the required
            discharge column is not found.
    """

    def initialize(self):
<<<<<<< HEAD
        self.options.declare("resource_config", types=dict)
=======
        self.options.declare("plant_config", types=dict)
        self.options.declare("resource_config", types=dict)
        self.options.declare("driver_config", types=dict)
        # self.options.declare("filename", types=str)
>>>>>>> fa20cf6b

    def setup(self):
        # Define inputs and outputs
        self.config = RiverResourceConfig.from_dict(self.options["resource_config"])
        self.add_output("discharge", shape=8760, val=0.0, units="ft**3/s")

    def compute(self, inputs, outputs):
        # Read the CSV file
<<<<<<< HEAD
        filename = self.options["resource_config"]["filename"]
=======
        filename = self.config.filename
>>>>>>> fa20cf6b

        # Check if the file exists
        if not Path(filename).is_file():
            raise FileNotFoundError(f"The file '{filename}' does not exist.")

        df = pd.read_csv(
            filename,
            sep="\t",
            comment="#",  # Ignore comment lines starting with #
            skiprows=13,  # Skip top metadata until actual headers
        )

        # Check if the DataFrame is empty or has insufficient data
        if df.empty or len(df) < 8760:
            raise ValueError("Insufficient data for resampling.")

        # Extract the column name for discharge
        with Path.open(filename) as file:
            for line in file:
                if "Discharge, cubic feet per second" in line:
                    # Extract the numeric identifier before "Discharge"
                    parts = line.split()
                    column_identifier = f"{parts[1]}_{parts[2]}"
                    break
            else:
                raise ValueError("Discharge column not found in the file.")

        # Rename the columns to more meaningful names
        df = df.rename(
            columns={
                column_identifier: "discharge_cfs",
            }
        )

        # Drop the first row if it contains unwanted metadata
        df = df.iloc[1:].reset_index(drop=True)

        df = df[["datetime", "discharge_cfs"]]

        # Convert 'discharge_cfs' to numeric, coercing errors to NaN
        df["discharge_cfs"] = pd.to_numeric(df["discharge_cfs"], errors="coerce")

        # Convert datetime column to datetime format
        df["datetime"] = pd.to_datetime(df["datetime"])

        # Set datetime as index (required for resampling)
        df = df.set_index("datetime")

        # Resample to hourly data using mean
        df_hourly = df.resample("1h").mean()

        # Reset index if to use datetime as a column again
        df_hourly = df_hourly.reset_index()

        # Forward fill NaN values with the last valid observation
        df_hourly = df_hourly.ffill(limit=1)

        # Check if the output length matches 8760
        if len(df_hourly) != 8760:
            raise ValueError(
                f"Resampled data does not have the expected length of 8760 hours."
                f"Actual length: {len(df_hourly)}"
            )

        outputs["discharge"] = df_hourly["discharge_cfs"].values<|MERGE_RESOLUTION|>--- conflicted
+++ resolved
@@ -40,14 +40,10 @@
     """
 
     def initialize(self):
-<<<<<<< HEAD
-        self.options.declare("resource_config", types=dict)
-=======
         self.options.declare("plant_config", types=dict)
         self.options.declare("resource_config", types=dict)
         self.options.declare("driver_config", types=dict)
         # self.options.declare("filename", types=str)
->>>>>>> fa20cf6b
 
     def setup(self):
         # Define inputs and outputs
@@ -56,11 +52,7 @@
 
     def compute(self, inputs, outputs):
         # Read the CSV file
-<<<<<<< HEAD
-        filename = self.options["resource_config"]["filename"]
-=======
         filename = self.config.filename
->>>>>>> fa20cf6b
 
         # Check if the file exists
         if not Path(filename).is_file():
