--- conflicted
+++ resolved
@@ -124,43 +124,41 @@
 
             # initialize outputs
             unmet_demand = np.zeros(self.n_timesteps)
-            storage_resource_out = np.zeros(self.n_timesteps)
-            total_resource_out = np.zeros(self.n_timesteps)
+            storage_commodity_out = np.zeros(self.n_timesteps)
+            total_commodity_out = np.zeros(self.n_timesteps)
             excess_resource = np.zeros(self.n_timesteps)
             soc = np.zeros(self.n_timesteps)
 
             ti = list(range(0, self.n_timesteps, self.config.n_control_window))
 
+            control_strategy = self.options["tech_config"]["control_strategy"]["model"]
+
             for t in ti:
                 self.update_time_series_parameters()
 
-                resource_in = inputs[self.config.resource_name + "_in"][
+                commodity_in = inputs[self.config.commodity_name + "_in"][
                     t : t + self.config.n_control_window
                 ]
                 demand_in = inputs["demand_in"][t : t + self.config.n_control_window]
 
-                if "heuristic" in self.options["tech_config"]["control_strategy"]["model"]:
+                if "heuristic" in control_strategy:
                     self.set_fixed_dispatch(
-<<<<<<< HEAD
-                        resource_in,
-=======
-                        inputs[self.config.commodity_name + "_in"][
-                            t : t + self.config.n_control_window
-                        ],
->>>>>>> b217b158
+                        commodity_in,
                         self.config.max_charge_rate,
                         self.config.max_discharge_rate,
                         demand_in,
                     )
 
                 else:
+                    raise (
+                        NotImplementedError(
+                            f"Control strategy '{control_strategy}' was given, \
+                            but has not been implemented yet."
+                        )
+                    )
                     # TODO: implement optimized solutions; this is where pyomo_model would be used
-                    # self.solve_dispatch_model(start_time, n_days)
-                    pass
-
-                # self.enforce_SOC_limits_pre_sim()
-
-                storage_resource_out_control_window, soc_control_window = performance_model(
+
+                storage_commodity_out_control_window, soc_control_window = performance_model(
                     self.storage_dispatch_commands,
                     **performance_model_kwargs,
                     sim_start_index=t,
@@ -169,15 +167,15 @@
                 # store output values for every timestep
                 tj = list(range(t, t + self.config.n_control_window))
                 for j in tj:
-                    storage_resource_out[j] = storage_resource_out_control_window[j - t]
+                    storage_commodity_out[j] = storage_commodity_out_control_window[j - t]
                     soc[j] = soc_control_window[j - t]
-                    total_resource_out[j] = np.minimum(
-                        demand_in[j - t], storage_resource_out[j] + resource_in[j - t]
+                    total_commodity_out[j] = np.minimum(
+                        demand_in[j - t], storage_commodity_out[j] + commodity_in[j - t]
                     )
-                    unmet_demand[j] = np.maximum(0, demand_in[j - t] - total_resource_out[j])
-                    excess_resource[j] = np.maximum(0, resource_in[j - t] - total_resource_out[j])
-
-            return total_resource_out, storage_resource_out, unmet_demand, excess_resource, soc
+                    unmet_demand[j] = np.maximum(0, demand_in[j - t] - total_commodity_out[j])
+                    excess_resource[j] = np.maximum(0, commodity_in[j - t] - total_commodity_out[j])
+
+            return total_commodity_out, storage_commodity_out, unmet_demand, excess_resource, soc
 
         return pyomo_dispatch_solver
 
