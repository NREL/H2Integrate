--- conflicted
+++ resolved
@@ -123,13 +123,10 @@
             self.add_input("total_ammonia_produced", val=0.0, units="kg/year")
             self.add_output("LCOA", val=0.0, units="USD/kg")
 
-<<<<<<< HEAD
-=======
         if self.options["commodity_type"] == "nitrogen":
             self.add_input("total_nitrogen_produced", val=0.0, units="kg/year")
             self.add_output("LCON", val=0.0, units="USD/kg")
 
->>>>>>> 5fbc759f
         if self.options["commodity_type"] == "co2":
             self.add_input("co2_capture_kgpy", val=0.0, units="kg/year")
             self.add_output("LCOC", val=0.0, units="USD/kg")
@@ -271,20 +268,6 @@
             params.setdefault(
                 "cash onhand", self.plant_config["finance_parameters"]["cash_onhand_months"]
             )
-        elif self.options["commodity_type"] == "co2":
-            pf.set_params(
-                "commodity",
-                {
-                    "name": "CO2",
-                    "unit": "kg",
-                    "initial price": 100,
-                    "escalation": gen_inflation,
-                },
-            )
-            pf.set_params(
-                "capacity",
-                float(inputs["co2_capture_kgpy"]) / 365.0,
-            )
 
         params.setdefault(
             "installation months",
