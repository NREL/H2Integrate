--- conflicted
+++ resolved
@@ -124,7 +124,7 @@
             self.add_output("LCOA", val=0.0, units="USD/kg")
 
         if self.options["commodity_type"] == "nitrogen":
-            self.add_input("annual_nitrogen_production", val=0.0, units="kg/year")
+            self.add_input("total_nitrogen_produced", val=0.0, units="kg/year")
             self.add_output("LCON", val=0.0, units="USD/kg")
 
         if self.options["commodity_type"] == "co2":
@@ -154,7 +154,7 @@
         )
 
     def compute(self, inputs, outputs):
-        mass_commodities = ["hydrogen", "ammonia", "co2"]
+        mass_commodities = ["hydrogen", "ammonia", "co2", "nitrogen"]
 
         if "pf_params" in self.plant_config["finance_parameters"]:
             gen_inflation = self.plant_config["finance_parameters"]["pf_params"]["params"][
@@ -179,35 +179,7 @@
         if self.options["commodity_type"] != "co2":
             params.setdefault(
                 "capacity",
-<<<<<<< HEAD
                 float(inputs[f"total_{self.options['commodity_type']}_produced"][0]) / 365.0,
-=======
-                float(inputs["total_hydrogen_produced"]) / 365.0,
-            )  # kg/day
-        elif self.options["commodity_type"] == "nitrogen":
-            pf.set_params(
-                "commodity",
-                {
-                    "name": "Nitrogen",
-                    "unit": "kg",
-                    "initial price": 100,
-                    "escalation": gen_inflation,
-                },
-            )
-            pf.set_params(
-                "capacity",
-                float(inputs["annual_nitrogen_production"]) / 365.0,
-            )  # kg/day
-        elif self.options["commodity_type"] == "ammonia":
-            pf.set_params(
-                "commodity",
-                {
-                    "name": "Ammonia",
-                    "unit": "kg",
-                    "initial price": 100,
-                    "escalation": gen_inflation,
-                },
->>>>>>> b28361e4
             )
         else:
             params.setdefault(
