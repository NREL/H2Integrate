--- conflicted
+++ resolved
@@ -194,14 +194,6 @@
                 tech_group = self.plant.add_subsystem(tech_name, om.Group())
                 self.tech_names.append(tech_name)
 
-<<<<<<< HEAD
-                # Special handling for short-term components that share performance and cost models
-                if tech_name in combined_performance_and_cost_model_technologies:
-                    comp = self.supported_models[tech_name](
-                        driver_config=self.driver_config,
-                        plant_config=self.plant_config,
-                        tech_config=individual_tech_config,
-=======
                 # Check if performance, cost, and financial models are the same
                 # and in combined_performance_and_cost_models
                 perf_model = individual_tech_config.get("performance_model", {}).get("model")
@@ -213,8 +205,9 @@
                     and perf_model in combined_performance_and_cost_models
                 ):
                     comp = self.supported_models[perf_model](
-                        plant_config=self.plant_config, tech_config=individual_tech_config
->>>>>>> 278b1097
+                        driver_config=self.driver_config,
+                        plant_config=self.plant_config,
+                        tech_config=individual_tech_config,
                     )
                     tech_group.add_subsystem(tech_name, comp, promotes=["*"])
                     self.performance_models.append(comp)
