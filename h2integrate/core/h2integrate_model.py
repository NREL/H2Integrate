--- conflicted
+++ resolved
@@ -946,23 +946,11 @@
         if "recorder" in self.driver_config:
             myopt.set_recorders(self.prob)
 
-<<<<<<< HEAD
-        # Add a recorder if specified in the driver config
-        if "recorder" in self.driver_config:
-            recorder_config = self.driver_config["recorder"]
-            recorder = om.SqliteRecorder(recorder_config["file"])
-            self.model.add_recorder(recorder)
-
     def setup(self):
         """
         Extremely light wrapper to setup the OpenMDAO problem and track setup status.
         """
         self.setup_has_been_called = True
-=======
-    def run(self):
-        # do model setup based on the driver config
-        # might add a recorder, driver, set solver tolerances, etc
->>>>>>> 2b0dd945
         self.prob.setup()
 
     def run(self):
