import importlib.util
from pathlib import Path

import yaml
import numpy as np
import networkx as nx
import openmdao.api as om

from h2integrate.core.utilities import create_xdsm_from_config
from h2integrate.finances.finances import AdjustedCapexOpexComp
from h2integrate.core.resource_summer import ElectricitySumComp
from h2integrate.core.supported_models import supported_models, electricity_producing_techs
from h2integrate.core.inputs.validation import load_tech_yaml, load_plant_yaml, load_driver_yaml
from h2integrate.core.pose_optimization import PoseOptimization


try:
    import pyxdsm
except ImportError:
    pyxdsm = None


class H2IntegrateModel:
    def __init__(self, config_file):
        # read in config file; it's a yaml dict that looks like this:
        self.load_config(config_file)

        # load in supported models
        self.supported_models = supported_models.copy()

        # load custom models
        self.collect_custom_models()

        # Check if create_om_reports is specified in driver config
        create_om_reports = self.driver_config.get("general", {}).get("create_om_reports", True)
        self.prob = om.Problem(reports=create_om_reports)
        self.model = self.prob.model

        # track if setup has been called via boolean
        self.setup_has_been_called = False

        # create site-level model
        # this is an OpenMDAO group that contains all the site information
        self.create_site_model()

        # create plant-level model
        # this is an OpenMDAO group that contains all the technologies
        # it will need plant_config but not driver or tech config
        self.create_plant_model()

        # create technology models
        # these are OpenMDAO groups that contain all the components for each technology
        # they will need tech_config but not driver or plant config
        self.create_technology_models()

        self.create_finance_model()

        # connect technologies
        # technologies are connected within the `technology_interconnections` section of the
        # plant config
        self.connect_technologies()

        # create driver model
        # might be an analysis or optimization
        self.create_driver_model()

    def load_config(self, config_file):
        config_path = Path(config_file)
        with config_path.open() as file:
            config = yaml.safe_load(file)

        self.name = config.get("name")
        self.system_summary = config.get("system_summary")

        # Load each config file as yaml and save as dict on this object
        self.driver_config = load_driver_yaml(config_path.parent / config.get("driver_config"))
        self.tech_config_path = config_path.parent / config.get("technology_config")
        self.technology_config = load_tech_yaml(self.tech_config_path)
        self.plant_config = load_plant_yaml(config_path.parent / config.get("plant_config"))
        self.plant_config_path = config_path.parent / config.get("plant_config")

    def create_custom_models(self, model_config, config_parent_path, model_types, prefix=""):
        """This method loads custom models from the specified directory and adds them to the
        supported models dictionary.

        Args:
            model_config (dict): dictionary containing models, such as
                `technology_config["technologies"]`
            config_parent_path (Path): parent path of the input file that `model_config` comes from.
                Should either be `plant_config_path.parent` or `tech_config_path.parent`
            model_types (list[str]): list of keynames to search for in `model_config.values()`.
                Should be ["performance_model", "cost_model", "financial_model"] if `model_config`
                is technology_config["technologies"].
            prefix (str, optional): Prefix of "model_class_name", "model_location" and "model".
                Defaults to "". Should be "finance_" if looking for custom general finance models.
        """

        for name, config in model_config.items():
            for model_type in model_types:
                if model_type in config:
                    model_name = config[model_type].get(f"{prefix}model")
                    if (model_name not in self.supported_models) and (model_name is not None):
                        model_class_name = config[model_type].get(f"{prefix}model_class_name")
                        model_location = config[model_type].get(f"{prefix}model_location")

                        if not model_class_name or not model_location:
                            raise ValueError(
                                f"Custom {model_type} for {name} must specify "
                                f"'{prefix}model_class_name' and '{prefix}model_location'."
                            )

                        # Resolve the full path of the model location
                        model_path = config_parent_path / model_location

                        if not model_path.exists():
                            raise FileNotFoundError(
                                f"Custom model location {model_path} does not exist."
                            )

                        # Dynamically import the custom model class
                        spec = importlib.util.spec_from_file_location(model_class_name, model_path)
                        module = importlib.util.module_from_spec(spec)
                        spec.loader.exec_module(module)
                        custom_model_class = getattr(module, model_class_name)

                        # Add the custom model to the supported models dictionary
                        self.supported_models[model_name] = custom_model_class

                    else:
                        if (
                            config[model_type].get(f"{prefix}model_class_name") is not None
                            or config[model_type].get(f"{prefix}model_location") is not None
                        ):
                            msg = (
                                f"Custom {prefix}model_class_name or {prefix}model_location "
                                f"specified for '{model_name}', "
                                f"but '{model_name}' is a built-in H2Integrate "
                                "model. Using built-in model instead is not allowed. "
                                f"If you want to use a custom model, please rename it "
                                "in your configuration."
                            )
                            raise ValueError(msg)

    def collect_custom_models(self):
        """Collect custom models from the technology configuration and
        general finance models found in the plant configuration.
        """
        # check for custom technology models
        self.create_custom_models(
            self.technology_config["technologies"],
            self.tech_config_path.parent,
            ["performance_model", "cost_model", "finance_model"],
        )

        # check for custom finance models
        if "finance_parameters" in self.plant_config:
            finance_groups = self.plant_config["finance_parameters"]["finance_groups"]

            # check for single custom finance models
            if "model_inputs" in finance_groups:
                self.create_custom_models(
                    self.plant_config,
                    self.plant_config_path.parent,
                    ["finance_groups"],
                    prefix="finance_",
                )

            # check for named finance models
            if any("model_inputs" in v for k, v in finance_groups.items()):
                finance_model_names = [k for k, v in finance_groups.items() if "model_inputs" in v]
                finance_groups_config = {"finance_groups": finance_groups}
                self.create_custom_models(
                    finance_groups_config,
                    self.plant_config_path.parent,
                    finance_model_names,
                    prefix="finance_",
                )

    def create_site_model(self):
        site_group = om.Group()

        # Create a site-level component
        site_config = self.plant_config.get("site", {})
        site_component = om.IndepVarComp()
        site_component.add_output("latitude", val=site_config.get("latitude", 0.0))
        site_component.add_output("longitude", val=site_config.get("longitude", 0.0))
        site_component.add_output("elevation_m", val=site_config.get("elevation_m", 0.0))

        # Add boundaries if they exist
        site_config = self.plant_config.get("site", {})
        boundaries = site_config.get("boundaries", [])
        for i, boundary in enumerate(boundaries):
            site_component.add_output(f"boundary_{i}_x", val=np.array(boundary.get("x", [])))
            site_component.add_output(f"boundary_{i}_y", val=np.array(boundary.get("y", [])))

        site_group.add_subsystem("site_component", site_component, promotes=["*"])

        # Add the site resource components
        if "resources" in site_config:
            for resource_name, resource_config in site_config["resources"].items():
                resource_model = resource_config.get("resource_model")
                resource_inputs = resource_config.get("resource_parameters")
                resource_class = self.supported_models.get(resource_model)
                if resource_class:
                    resource_component = resource_class(
                        plant_config=self.plant_config,
                        resource_config=resource_inputs,
                        driver_config=self.driver_config,
                    )
                    site_group.add_subsystem(resource_name, resource_component)

        self.model.add_subsystem("site", site_group, promotes=["*"])

    def create_plant_model(self):
        """
        Create the plant-level model.

        This method creates an OpenMDAO group that contains all the technologies.
        It uses the plant configuration but not the driver or technology configuration.

        Information at this level might be used by any technology and info stored here is
        the same for each technology. This includes site information, project parameters,
        control strategy, and finance parameters.
        """
        plant_group = om.Group()

        # Create the plant model group and add components
        self.plant = self.model.add_subsystem("plant", plant_group, promotes=["*"])

    def create_technology_models(self):
        # Loop through each technology and instantiate an OpenMDAO object (assume it exists)
        # for each technology

        self.tech_names = []
        self.performance_models = []
        self.control_strategies = []
        self.dispatch_rule_sets = []
        self.cost_models = []
        self.finance_models = []

        combined_performance_and_cost_models = ["hopp", "h2_storage", "wombat"]

        # Create a technology group for each technology
        for tech_name, individual_tech_config in self.technology_config["technologies"].items():
            perf_model = individual_tech_config.get("performance_model", {}).get("model")

            if "control_parameters" in individual_tech_config["model_inputs"]:
                if "tech_name" in individual_tech_config["model_inputs"]["control_parameters"]:
                    provided_tech_name = individual_tech_config["model_inputs"][
                        "control_parameters"
                    ]["tech_name"]
                    if tech_name != provided_tech_name:
                        raise ValueError(
                            f"tech_name in control_parameters ({provided_tech_name}) must match "
                            f"the top-level name of the tech group ({tech_name})"
                        )

            if perf_model is not None and "feedstock" in perf_model:
                comp = self.supported_models[perf_model](
                    driver_config=self.driver_config,
                    plant_config=self.plant_config,
                    tech_config=individual_tech_config,
                )
                self.plant.add_subsystem(f"{tech_name}_source", comp)
            else:
                tech_group = self.plant.add_subsystem(tech_name, om.Group())
                self.tech_names.append(tech_name)

                # Check if performance, cost, and finance models are the same
                # and in combined_performance_and_cost_models
                perf_model = individual_tech_config.get("performance_model", {}).get("model")
                cost_model = individual_tech_config.get("cost_model", {}).get("model")
                individual_tech_config.get("finance_model", {}).get("model")
                if (
                    perf_model
                    and perf_model == cost_model
                    and perf_model in combined_performance_and_cost_models
                ):
                    # Catch dispatch rules for systems that have the same performance & cost models
                    if "dispatch_rule_set" in individual_tech_config:
                        control_object = self._process_model(
                            "dispatch_rule_set", individual_tech_config, tech_group
                        )
                        self.control_strategies.append(control_object)

                    # Catch control models for systems that have the same performance & cost models
                    if "control_strategy" in individual_tech_config:
                        control_object = self._process_model(
                            "control_strategy", individual_tech_config, tech_group
                        )
                        self.control_strategies.append(control_object)

                    comp = self.supported_models[perf_model](
                        driver_config=self.driver_config,
                        plant_config=self.plant_config,
                        tech_config=individual_tech_config,
                    )
                    tech_group.add_subsystem(tech_name, comp, promotes=["*"])
                    self.performance_models.append(comp)
                    self.cost_models.append(comp)
                    self.finance_models.append(comp)

<<<<<<< HEAD
                    # Catch control models for systems that have the same performance & cost models
                    if "control_strategy" in individual_tech_config:
                        control_object = self._process_model(
                            "control_strategy",
                            individual_tech_config,
                            tech_group,
                            self.technology_config,
                        )
                        self.control_strategies.append(control_object)
=======
>>>>>>> e922c522
                    continue

                # Process the models
                # TODO: integrate financial_model into the loop below
                model_types = [
                    "dispatch_rule_set",
                    "control_strategy",
                    "performance_model",
                    "cost_model",
                ]

                for model_type in model_types:
                    if model_type in individual_tech_config:
                        model_object = self._process_model(
                            model_type, individual_tech_config, tech_group, self.technology_config
                        )
                        if "control_strategy" in model_type:
                            plural_model_type_name = "control_strategies"
                        else:
                            plural_model_type_name = model_type + "s"
                        getattr(self, plural_model_type_name).append(model_object)
                    elif model_type == "performance_model":
                        raise KeyError("Model definition requires 'performance_model'.")

                # Process the finance models
                if "finance_model" in individual_tech_config:
                    if "model" in individual_tech_config["finance_model"]:
                        finance_name = individual_tech_config["finance_model"]["model"]

                        if finance_name != individual_tech_config.get("cost_model", {}).get(
                            "model", ""
                        ):
                            finance_object = self.supported_models[finance_name]
                            tech_group.add_subsystem(
                                f"{tech_name}_finance",
                                finance_object(
                                    driver_config=self.driver_config,
                                    plant_config=self.plant_config,
                                    tech_config=individual_tech_config,
                                ),
                                promotes=["*"],
                            )
                            self.finance_models.append(finance_object)

        for tech_name, individual_tech_config in self.technology_config["technologies"].items():
            cost_model = individual_tech_config.get("cost_model", {}).get("model")
            if cost_model is not None and "feedstock" in cost_model:
                comp = self.supported_models[cost_model](
                    driver_config=self.driver_config,
                    plant_config=self.plant_config,
                    tech_config=individual_tech_config,
                )
                self.plant.add_subsystem(tech_name, comp)

    def _process_model(self, model_type, individual_tech_config, tech_group, whole_tech_config={}):
        # Generalized function to process model definitions
        model_name = individual_tech_config[model_type]["model"]
        model_object = self.supported_models[model_name]
        tech_group.add_subsystem(
            model_name,
            model_object(
                driver_config=self.driver_config,
                plant_config=self.plant_config,
                tech_config=individual_tech_config,
                whole_tech_config=whole_tech_config,
            ),
            promotes=["*"],
        )
        return model_object

    def create_finance_model(self):
        """
        Create and configure the finance model(s) for the plant.

        This method initializes finance subsystems for the plant based on the
        configuration provided in ``self.plant_config["finance_parameters"]``. It
        supports both default (single-model) setups and multiple/distinct (subgroup-specific)
        finance models.

        Within this framework, a finance subgroup serves as a flexible grouping mechanism for
        calculating finance metrics across different subsets of technologies.
        These groupings can draw on varying finance inputs or models within the same simulation.
        To support a wide range of use cases, such as evaluating metrics for only part of a larger
        system, finance subgroups may reference multiple finance_groups and may overlap
        partially or fully with the technologies included in other finance subgroups.

        Behavior:
            * If ``finance_parameters`` is not defined in the plant configuration,
            no finance model is created.
            * If no subgroups are defined, all technologies are grouped together
            under a default finance group. ``commodity`` and ``finance_model`` are
            required in this case.
            * If subgroups are provided, each subgroup defines its own set of
            technologies, associated commodity, and finance model(s).
            Each subgroup is nested under a unique name of your choice under
            ["finance_parameters"]["subgroups"] in the plant configuration.
            * Subsystems such as ``ElectricitySumComp``, ``AdjustedCapexOpexComp``,
            ``GenericProductionSummerPerformanceModel``, and the selected finance
            models are added to each subgroup's finance group.
            * If `commodity_stream` is provided for a subgroup, the output of the
            technology specified as the `commodity_stream` must be the same as the
            specified commodity for that subgroup.
            * Supports both global finance models and technology-specific finance
            models. Technology-specific finance models are defined in the technology
            configuration.

        Raises:
            ValueError:
                If ["finance_parameters"]["finance_group"] is incomplete (e.g., missing
                ``commodity`` or ``finance_model``) when no subgroups are defined.
            ValueError:
                If a subgroup has an invalid technology.
            ValueError:
                If a specified finance model is not found in
                ``self.supported_models``.

        Side Effects:
            * Updates ``self.plant_config["finance_parameters"]["finance_group"] if only a single
            finance model is provided (wraps it in a default finance subgroup).
            * Constructs and attaches OpenMDAO finance subsystem groups to the
            plant model under names ``finance_subgroup_<subgroup_name>``.
            * Stores processed subgroup configurations in
            ``self.finance_subgroups``.

        Example:
            Suppose ``plant_config["finance_parameters"]["finance_group"]`` defines a single finance
            model without subgroups:

            >>> self.plant_config["finance_parameters"]["finance_group"] = {
            ...     "commodity": "hydrogen",
            ...     "finance_model": "ProFastComp",
            ...     "model_inputs": {"discount_rate": 0.08},
            ... }
            >>> self.create_finance_model()
            # Creates a default subgroup containing all technologies and
            # attaches a ProFAST finance model component to the plant.

        """
        # if there aren't any finance parameters don't setup a finance model
        if "finance_parameters" not in self.plant_config:
            return

        subgroups = self.plant_config["finance_parameters"].get("finance_subgroups", None)

        if "finance_groups" not in self.plant_config["finance_parameters"]:
            raise ValueError("plant_config['finance_parameters'] must define 'finance_groups'.")

        finance_subgroups = {}

        default_finance_group_name = "default"
        # only one finance model is being used with subgroups
        if (
            "finance_model" in self.plant_config["finance_parameters"]["finance_groups"]
            and "model_inputs" in self.plant_config["finance_parameters"]["finance_groups"]
        ):
            if (
                default_finance_group_name
                in self.plant_config["finance_parameters"]["finance_groups"]
            ):
                # throw an error if the user has an unused finance group named "default".
                msg = (
                    "Invalid key `default` in "
                    "plant_config['finance_parameters']['finance_groups']. "
                    "Please rename the `default` key to something else or remove it. "
                    "The name `default` will be used to reference the finance model group."
                )
                raise ValueError(msg)
            default_model_name = self.plant_config["finance_parameters"]["finance_groups"].pop(
                "finance_model"
            )
            default_model_inputs = self.plant_config["finance_parameters"]["finance_groups"].pop(
                "model_inputs"
            )
            default_model_dict = {
                default_finance_group_name: {
                    "finance_model": default_model_name,
                    "model_inputs": default_model_inputs,
                }
            }
            self.plant_config["finance_parameters"]["finance_groups"].update(default_model_dict)

        if subgroups is None:
            # --- Default behavior ---
            commodity = self.plant_config["finance_parameters"]["finance_groups"].get("commodity")
            finance_model_name = (
                self.plant_config["finance_parameters"]["finance_groups"]
                .get(default_finance_group_name, {})
                .get("finance_model")
            )

            if not commodity or not finance_model_name:
                raise ValueError(
                    "plant_config['finance_parameters']['finance_groups'] "
                    "must define 'commodity' and 'finance_model' "
                    "if no finance_subgroups are provided."
                )

            # Collect all technologies into one subgroup
            all_techs = list(self.technology_config["technologies"].keys())
            subgroup = {
                "commodity": commodity,
                "finance_groups": [default_finance_group_name],
                "technologies": all_techs,
            }
            subgroups = {default_finance_group_name: subgroup}

        # --- Normal subgroup handling ---
        for subgroup_name, subgroup_params in subgroups.items():
            commodity = subgroup_params.get("commodity", None)
            commodity_desc = subgroup_params.get("commodity_desc", "")
            finance_group_names = subgroup_params.get(
                "finance_groups", [default_finance_group_name]
            )
            tech_names = subgroup_params.get("technologies")
            commodity_stream = subgroup_params.get("commodity_stream", None)

            if isinstance(finance_group_names, str):
                finance_group_names = [finance_group_names]

            # check commodity type
            if commodity is None:
                raise ValueError(
                    f"Required parameter ``commodity`` not provided in subgroup {subgroup_name}."
                )

            tech_configs = {}
            for tech in tech_names:
                if tech in self.technology_config["technologies"]:
                    tech_configs[tech] = self.technology_config["technologies"][tech]
                else:
                    raise KeyError(
                        f"Technology '{tech}' not found in the technology configuration, "
                        f"but is listed in subgroup '{subgroup_name}', "
                        "Available "
                        f"technologies: {list(self.technology_config['technologies'].keys())}"
                    )
            if commodity_stream is not None:
                if "combiner" not in commodity_stream and commodity_stream not in tech_names:
                    raise UserWarning(
                        f"The technology specific for the commodity_stream '{commodity_stream}' "
                        f"is not included in subgroup '{subgroup_name}' technologies list."
                        f" Subgroup '{subgroup_name}' includes technologies: {tech_names}."
                    )

            finance_subgroups.update(
                {
                    subgroup_name: {
                        "tech_configs": tech_configs,
                        "commodity": commodity,
                        "commodity_stream": commodity_stream,
                    }
                }
            )
            finance_subgroup = om.Group()

            # if commodity stream is specified, then create use the "summer" model
            # to sum the commodity production profile from the commodity stream
            if commodity_stream is not None:
                # get the generic summer model
                commodity_summer_model = self.supported_models.get("summer")
                if "combiner" in commodity_stream or "splitter" in commodity_stream:
                    # combiners and splitters have the same tech config as the production summer,
                    # so just use their config if the commodity stream is a combiner or splitter
                    commodity_summer_config = self.technology_config["technologies"][
                        commodity_stream
                    ]
                else:
                    # create the input dictionary for the production summer based
                    # on the commodity type
                    commodity_summer_config = {
                        "model_inputs": {
                            "performance_parameters": {
                                "commodity": commodity,
                                "commodity_units": "kW" if commodity == "electricity" else "kg/h",
                            }
                        }
                    }
                # create the commodity production summer model
                commodity_summer = commodity_summer_model(
                    driver_config=self.driver_config,
                    plant_config=self.plant_config,
                    tech_config=commodity_summer_config,
                )
                # add the production summer as a subsystem
                finance_subgroup.add_subsystem(f"{commodity}_sum", commodity_summer)

            if commodity_stream is None and commodity == "electricity":
                finance_subgroup.add_subsystem(
                    "electricity_sum", ElectricitySumComp(tech_configs=tech_configs)
                )

            # Add adjusted capex/opex
            adjusted_capex_opex_comp = AdjustedCapexOpexComp(
                driver_config=self.driver_config,
                tech_configs=tech_configs,
                plant_config=self.plant_config,
            )

            finance_subgroup.add_subsystem(
                "adjusted_capex_opex_comp", adjusted_capex_opex_comp, promotes=["*"]
            )

            for finance_group_name in finance_group_names:
                # check if using tech-specific finance model
                if any(
                    tech_name == finance_group_name
                    for tech_name, tech_params in tech_configs.items()
                ):
                    tech_finance_group_name = (
                        tech_configs.get(finance_group_name).get("finance_model", {}).get("model")
                    )

                    # this is created in create_technologies()
                    if tech_finance_group_name is not None:
                        # tech specific finance models are created in create_technologies()
                        # and do not need to be included in the general finance models
                        continue

                # if not using a tech-specific finance group, get the finance model and inputs for
                # the finance model group specified by finance_group_name
                finance_group_config = self.plant_config["finance_parameters"][
                    "finance_groups"
                ].get(finance_group_name)
                model_name = finance_group_config.get("finance_model")  # finance model
                fin_model_inputs = finance_group_config.get(
                    "model_inputs"
                )  # inputs to finance model

                # get finance model component definition
                fin_model = self.supported_models.get(model_name)

                if fin_model is None:
                    raise ValueError(f"finance model '{model_name}' not found.")

                # filter the plant_config so the finance_parameters only includes data for
                # this finance model group

                # first, grab information from the plant config, except the finance parameters
                filtered_plant_config = {
                    k: v for k, v in self.plant_config.items() if k != "finance_parameters"
                }

                # then, reformat the finance_parameters to only include inputs for the
                # finance group specified by finance_group_name
                filtered_plant_config.update(
                    {
                        "finance_parameters": {
                            "finance_model": model_name,  # unused by the finance model
                            "model_inputs": fin_model_inputs,  # inputs for finance model
                        }
                    }
                )

                commodity_desc = subgroup_params.get("commodity_desc", "")
                commodity_output_desc = subgroup_params.get("commodity_desc", "")

                # check if multiple finance models are specified for the subgroup
                if len(finance_group_names) > 1:
                    # check that the finance model groups do not include tech-specific finances
                    non_tech_finances = [
                        k
                        for k in finance_group_names
                        if k in self.plant_config["finance_parameters"]["finance_groups"]
                    ]

                    # if multiple non-tech specific finance model groups are specified for the
                    # subgroup, the outputs of the finance model must have unique names to
                    # avoid errors.
                    if len(non_tech_finances) > 1:
                        # finance models name their outputs based on the description and commodity
                        # update the description to include the finance model name to ensure
                        # uniquely named outputs
                        commodity_output_desc = commodity_output_desc + f"_{finance_group_name}"

                # create the finance component
                fin_comp = fin_model(
                    driver_config=self.driver_config,
                    tech_config=tech_configs,
                    plant_config=filtered_plant_config,
                    commodity_type=commodity,
                    description=commodity_output_desc,
                )

                # name the finance component based on the commodity and description
                finance_subsystem_name = (
                    f"{commodity}_finance_{finance_group_name}"
                    if commodity_desc == ""
                    else f"{commodity}_{commodity_desc}_finance_{finance_group_name}"
                )

                # add the finance component to the finance group
                finance_subgroup.add_subsystem(finance_subsystem_name, fin_comp, promotes=["*"])

            # add the finance group to the subgroup
            self.plant.add_subsystem(f"finance_subgroup_{subgroup_name}", finance_subgroup)

        self.finance_subgroups = finance_subgroups

    def connect_technologies(self):
        technology_interconnections = self.plant_config.get("technology_interconnections", [])

        combiner_counts = {}
        splitter_counts = {}

        # loop through each linkage and instantiate an OpenMDAO object (assume it exists) for
        # the connection type (e.g. cable, pipeline, etc)
        for connection in technology_interconnections:
            if len(connection) == 4:
                source_tech, dest_tech, transport_item, transport_type = connection

                # make the connection_name based on source, dest, item, type
                connection_name = f"{source_tech}_to_{dest_tech}_{transport_type}"

                # Get the performance model of the source_tech
                source_tech_config = self.technology_config["technologies"].get(source_tech, {})
                perf_model_name = source_tech_config.get("performance_model", {}).get("model")
                cost_model_name = source_tech_config.get("cost_model", {}).get("model")

                # If the source is a feedstock, make sure to connect the amount of
                # feedstock consumed from the technology back to the feedstock cost model
                if cost_model_name is not None and "feedstock" in cost_model_name:
                    self.plant.connect(
                        f"{dest_tech}.{transport_item}_consumed",
                        f"{source_tech}.{transport_item}_consumed",
                    )

                if perf_model_name is not None and "feedstock" in perf_model_name:
                    source_tech = f"{source_tech}_source"

                # Create the transport object
                connection_component = self.supported_models[transport_type](
                    transport_item=transport_item
                )

                # Add the connection component to the model
                self.plant.add_subsystem(connection_name, connection_component)

                # Check if the source technology is a splitter
                if "splitter" in source_tech:
                    # Connect the source technology to the connection component
                    # with specific output names
                    if source_tech not in splitter_counts:
                        splitter_counts[source_tech] = 1
                    else:
                        splitter_counts[source_tech] += 1

                    # Connect the splitter output to the connection component
                    self.plant.connect(
                        f"{source_tech}.{transport_item}_out{splitter_counts[source_tech]}",
                        f"{connection_name}.{transport_item}_in",
                    )

                elif "storage" in source_tech:
                    # Connect the source technology to the connection component
                    self.plant.connect(
                        f"{source_tech}.{transport_item}_out",
                        f"{connection_name}.{transport_item}_in",
                    )
                else:
                    # Connect the source technology to the connection component
                    self.plant.connect(
                        f"{source_tech}.{transport_item}_out",
                        f"{connection_name}.{transport_item}_in",
                    )

                # Check if the transport type is a combiner
                if "combiner" in dest_tech:
                    # Connect the source technology to the connection component
                    # with specific input names
                    if dest_tech not in combiner_counts:
                        combiner_counts[dest_tech] = 1
                    else:
                        combiner_counts[dest_tech] += 1

                    # Connect the connection component to the destination technology
                    self.plant.connect(
                        f"{connection_name}.{transport_item}_out",
                        f"{dest_tech}.{transport_item}_in{combiner_counts[dest_tech]}",
                    )

                elif "storage" in dest_tech:
                    # Connect the connection component to the destination technology
                    self.plant.connect(
                        f"{connection_name}.{transport_item}_out",
                        f"{dest_tech}.{transport_item}_in",
                    )

                else:
                    # Connect the connection component to the destination technology
                    self.plant.connect(
                        f"{connection_name}.{transport_item}_out",
                        f"{dest_tech}.{transport_item}_in",
                    )

            elif len(connection) == 3:
                # connect directly from source to dest
                source_tech, dest_tech, connected_parameter = connection
                if isinstance(connected_parameter, (tuple, list)):
                    source_parameter, dest_parameter = connected_parameter
                    self.plant.connect(
                        f"{source_tech}.{source_parameter}", f"{dest_tech}.{dest_parameter}"
                    )
                else:
                    self.plant.connect(
                        f"{source_tech}.{connected_parameter}", f"{dest_tech}.{connected_parameter}"
                    )

            else:
                err_msg = f"Invalid connection: {connection}"
                raise ValueError(err_msg)

        resource_to_tech_connections = self.plant_config.get("resource_to_tech_connections", [])

        resource_models = self.plant_config.get("site", {}).get("resources", {})
        resource_source_connections = [c[0] for c in resource_to_tech_connections]
        # Check if there is a missing resource to tech connection or missing resource model
        if len(resource_models) != len(resource_source_connections):
            if len(resource_models) > len(resource_source_connections):
                # more resource models than resources connected to technologies
                non_connected_resource = [
                    k for k in resource_models if k not in resource_source_connections
                ]
                # check if theres a resource model that isn't connected to a technology
                if len(non_connected_resource) > 0:
                    msg = (
                        "Some resources are not connected to a technology. Resource models "
                        f"{non_connected_resource} are not included in "
                        "`resource_to_tech_connections`. Please connect these resources "
                        "to their technologies under `resource_to_tech_connections` in "
                        "the plant config file."
                    )
                    raise ValueError(msg)
            if len(resource_source_connections) > len(resource_models):
                # more resources connected than resource models
                missing_resource = [
                    k for k in resource_source_connections if k not in resource_models
                ]
                # check if theres a resource model that isn't connected to a technology
                if len(missing_resource) > 0:
                    msg = (
                        "Missing resource(s) are not defined but are connected to a technology. "
                        f"Missing resource(s) are {missing_resource}. "
                        "Please check ``resource_to_tech_connections`` in the plant config file "
                        "or add the missing resources"
                        " to plant_config['site']['resources']."
                    )
                    raise ValueError(msg)

        for connection in resource_to_tech_connections:
            if len(connection) != 3:
                err_msg = f"Invalid resource to tech connection: {connection}"
                raise ValueError(err_msg)

            resource_name, tech_name, variable = connection

            # Connect the resource output to the technology input
            self.model.connect(f"{resource_name}.{variable}", f"{tech_name}.{variable}")

        # connect outputs of the technology models to the cost and finance models of the
        # same name if the cost and finance models are not None
        if "finance_parameters" in self.plant_config:
            # Connect the outputs of the technology models to the appropriate finance groups
            for group_id, group_configs in self.finance_subgroups.items():
                tech_configs = group_configs.get("tech_configs")
                primary_commodity_type = group_configs.get("commodity")
                commodity_stream = group_configs.get("commodity_stream")
                # Skip steel finances; it provides its own finances
                if any(c in tech_configs for c in ("steel", "geoh2")):
                    continue

                if commodity_stream is not None:
                    # connect commodity stream output to summer input
                    self.plant.connect(
                        f"{commodity_stream}.{primary_commodity_type}_out",
                        f"finance_subgroup_{group_id}.{primary_commodity_type}_sum.{primary_commodity_type}_in",
                    )
                    # NOTE: this wont be compatible with co2 in the finance models
                    # because its expected to have a different name
                    # connect summer output to finance model
                    self.plant.connect(
                        f"finance_subgroup_{group_id}.{primary_commodity_type}_sum.total_{primary_commodity_type}_produced",
                        f"finance_subgroup_{group_id}.total_{primary_commodity_type}_produced",
                    )

                # if commodity stream was not specified, follow existing logic
                else:
                    plant_producing_electricity = False

                    # Loop through technologies and connect electricity outputs to the ExecComp
                    # Only connect if the technology is included in at least one commodity's stackup
                    # and in this finance group
                    for tech_name in tech_configs.keys():
                        if (
                            tech_name in electricity_producing_techs
                            and primary_commodity_type == "electricity"
                        ):
                            self.plant.connect(
                                f"{tech_name}.electricity_out",
                                f"finance_subgroup_{group_id}.electricity_sum.electricity_{tech_name}",
                            )
                            plant_producing_electricity = True

                    if plant_producing_electricity and primary_commodity_type == "electricity":
                        # Connect total electricity produced to the finance group
                        self.plant.connect(
                            f"finance_subgroup_{group_id}.electricity_sum.total_electricity_produced",
                            f"finance_subgroup_{group_id}.total_electricity_produced",
                        )

                # Only connect technologies that are included in the finance stackup
                for tech_name in tech_configs.keys():
                    # For now, assume splitters and combiners do not add any costs
                    if "splitter" in tech_name or "combiner" in tech_name:
                        continue

                    self.plant.connect(
                        f"{tech_name}.CapEx",
                        f"finance_subgroup_{group_id}.capex_{tech_name}",
                    )
                    self.plant.connect(
                        f"{tech_name}.OpEx", f"finance_subgroup_{group_id}.opex_{tech_name}"
                    )
                    self.plant.connect(
                        f"{tech_name}.VarOpEx", f"finance_subgroup_{group_id}.varopex_{tech_name}"
                    )
                    self.plant.connect(
                        f"{tech_name}.cost_year",
                        f"finance_subgroup_{group_id}.cost_year_{tech_name}",
                    )

                    if "electrolyzer" in tech_name:
                        self.plant.connect(
                            f"{tech_name}.time_until_replacement",
                            f"finance_subgroup_{group_id}.{tech_name}_time_until_replacement",
                        )

                    if commodity_stream is None:
                        if "electrolyzer" in tech_name:
                            if primary_commodity_type == "hydrogen":
                                self.plant.connect(
                                    f"{tech_name}.total_hydrogen_produced",
                                    f"finance_subgroup_{group_id}.total_hydrogen_produced",
                                )

                        if "ammonia" in tech_name and primary_commodity_type == "ammonia":
                            self.plant.connect(
                                f"{tech_name}.total_ammonia_produced",
                                f"finance_subgroup_{group_id}.total_ammonia_produced",
                            )

                        if (
                            "doc" in tech_name or "oae" in tech_name
                        ) and primary_commodity_type == "co2":
                            self.plant.connect(
                                f"{tech_name}.co2_capture_mtpy",
                                f"finance_subgroup_{group_id}.co2_capture_kgpy",
                            )

                    if "methanol" in tech_name and primary_commodity_type == "methanol":
                        self.plant.connect(
                            f"{tech_name}.total_methanol_produced",
                            f"finance_subgroup_{group_id}.total_methanol_produced",
                        )

                    if "air_separator" in tech_name and primary_commodity_type == "nitrogen":
                        self.plant.connect(
                            f"{tech_name}.total_nitrogen_produced",
                            f"finance_subgroup_{group_id}.total_nitrogen_produced",
                        )

        self.plant.options["auto_order"] = True

<<<<<<< HEAD
        # Check if there are any loops in the technology interconnections
        # If loops are present, add solvers to resolve the coupling
        # Create a directed graph from the technology interconnections
        G = nx.DiGraph()
        for connection in technology_interconnections:
            source = connection[0]
            destination = connection[1]
            G.add_edge(source, destination)

        # Check if there are any cycles (loops) in the graph
        if list(nx.simple_cycles(G)):
            # If cycles are found, set solvers for the plant to resolve the coupling
            self.plant.nonlinear_solver = om.NonlinearBlockGS()
            self.plant.linear_solver = om.DirectSolver()
=======
        # Check if there are any connections FROM a finance group to ammonia
        # This handles the case where LCOH is computed in the finance group and passed to ammonia
        for connection in technology_interconnections:
            if connection[0].startswith("finance_subgroup_") and connection[1] == "ammonia":
                # If the connection is from a finance group, set solvers for the
                # plant to resolve the coupling
                self.plant.nonlinear_solver = om.NonlinearBlockGS()
                self.plant.linear_solver = om.DirectSolver()
                break
>>>>>>> e922c522

        # initialize dispatch rules connection list
        tech_to_dispatch_connections = self.plant_config.get("tech_to_dispatch_connections", [])

        for connection in tech_to_dispatch_connections:
            if len(connection) != 2:
                err_msg = f"Invalid tech to dispatching_tech_name connection: {connection}"
                raise ValueError(err_msg)

            tech_name, dispatching_tech_name = connection

            if tech_name == dispatching_tech_name:
                continue
            else:
                # Connect the dispatch rules output to the dispatching_tech_name input
                self.model.connect(
                    f"{tech_name}.dispatch_block_rule_function",
                    f"{dispatching_tech_name}.dispatch_block_rule_function_{tech_name}",
                )

        if (pyxdsm is not None) and (len(technology_interconnections) > 0):
            try:
                create_xdsm_from_config(self.plant_config)
            except FileNotFoundError as e:
                print(f"Unable to create system XDSM diagram. Error: {e}")

    def create_driver_model(self):
        """
        Add the driver to the OpenMDAO model and add recorder.
        """

        myopt = PoseOptimization(self.driver_config)
        if "driver" in self.driver_config:
            myopt.set_driver(self.prob)
            myopt.set_objective(self.prob)
            myopt.set_design_variables(self.prob)
            myopt.set_constraints(self.prob)
        # Add a recorder if specified in the driver config
        if "recorder" in self.driver_config:
            myopt.set_recorders(self.prob)

    def setup(self):
        """
        Extremely light wrapper to setup the OpenMDAO problem and track setup status.
        """
        self.setup_has_been_called = True
        self.prob.setup()

    def run(self):
        # do model setup based on the driver config
        # might add a recorder, driver, set solver tolerances, etc
        if not self.setup_has_been_called:
            self.prob.setup()
            self.setup_has_been_called = True

        self.prob.run_driver()

    def post_process(self):
        """
        Post-process the results of the OpenMDAO model.

        Right now, this just means printing the inputs and outputs to all systems in the model.
        We currently exclude any variables with "resource_data" in the name, since those
        are large dictionary variables that are not correctly formatted when printing.
        """
        self.prob.model.list_inputs(units=True, print_mean=True, excludes=["*resource_data"])
        self.prob.model.list_outputs(units=True, print_mean=True, excludes=["*resource_data"])<|MERGE_RESOLUTION|>--- conflicted
+++ resolved
@@ -300,18 +300,6 @@
                     self.cost_models.append(comp)
                     self.finance_models.append(comp)
 
-<<<<<<< HEAD
-                    # Catch control models for systems that have the same performance & cost models
-                    if "control_strategy" in individual_tech_config:
-                        control_object = self._process_model(
-                            "control_strategy",
-                            individual_tech_config,
-                            tech_group,
-                            self.technology_config,
-                        )
-                        self.control_strategies.append(control_object)
-=======
->>>>>>> e922c522
                     continue
 
                 # Process the models
@@ -984,7 +972,6 @@
 
         self.plant.options["auto_order"] = True
 
-<<<<<<< HEAD
         # Check if there are any loops in the technology interconnections
         # If loops are present, add solvers to resolve the coupling
         # Create a directed graph from the technology interconnections
@@ -999,17 +986,6 @@
             # If cycles are found, set solvers for the plant to resolve the coupling
             self.plant.nonlinear_solver = om.NonlinearBlockGS()
             self.plant.linear_solver = om.DirectSolver()
-=======
-        # Check if there are any connections FROM a finance group to ammonia
-        # This handles the case where LCOH is computed in the finance group and passed to ammonia
-        for connection in technology_interconnections:
-            if connection[0].startswith("finance_subgroup_") and connection[1] == "ammonia":
-                # If the connection is from a finance group, set solvers for the
-                # plant to resolve the coupling
-                self.plant.nonlinear_solver = om.NonlinearBlockGS()
-                self.plant.linear_solver = om.DirectSolver()
-                break
->>>>>>> e922c522
 
         # initialize dispatch rules connection list
         tech_to_dispatch_connections = self.plant_config.get("tech_to_dispatch_connections", [])
