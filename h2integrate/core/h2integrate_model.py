import importlib.util
from pathlib import Path

import yaml
import numpy as np
import openmdao.api as om

from h2integrate.core.finances import ProFastComp, AdjustedCapexOpexComp
from h2integrate.core.utilities import create_xdsm_from_config
from h2integrate.core.feedstocks import FeedstockComponent
from h2integrate.core.resource_summer import ElectricitySumComp
from h2integrate.core.supported_models import supported_models, electricity_producing_techs
from h2integrate.core.inputs.validation import load_tech_yaml, load_plant_yaml, load_driver_yaml
from h2integrate.core.pose_optimization import PoseOptimization


try:
    import pyxdsm
except ImportError:
    pyxdsm = None


class H2IntegrateModel:
    def __init__(self, config_file):
        # read in config file; it's a yaml dict that looks like this:
        self.load_config(config_file)

        # load in supported models
        self.supported_models = supported_models.copy()

        # load custom models
        self.collect_custom_models()

        self.prob = om.Problem()
        self.model = self.prob.model

        # create site-level model
        # this is an OpenMDAO group that contains all the site information
        self.create_site_model()

        # create plant-level model
        # this is an OpenMDAO group that contains all the technologies
        # it will need plant_config but not driver or tech config
        self.create_plant_model()

        # create technology models
        # these are OpenMDAO groups that contain all the components for each technology
        # they will need tech_config but not driver or plant config
        self.create_technology_models()

        self.create_financial_model()

        # connect technologies
        # technologies are connected within the `technology_interconnections` section of the
        # plant config
        self.connect_technologies()

        # create driver model
        # might be an analysis or optimization
        self.create_driver_model()

    def load_config(self, config_file):
        config_path = Path(config_file)
        with config_path.open() as file:
            config = yaml.safe_load(file)

        self.name = config.get("name")
        self.system_summary = config.get("system_summary")

        # Load each config file as yaml and save as dict on this object
        self.driver_config = load_driver_yaml(config_path.parent / config.get("driver_config"))
        self.tech_config_path = config_path.parent / config.get("technology_config")
        self.technology_config = load_tech_yaml(self.tech_config_path)
        self.plant_config = load_plant_yaml(config_path.parent / config.get("plant_config"))

    def collect_custom_models(self):
        """
        Collect custom models from the technology configuration.

        This method loads custom models from the specified directory and adds them to the
        supported models dictionary.
        """

        for tech_name, tech_config in self.technology_config["technologies"].items():
            for model_type in ["performance_model", "cost_model", "financial_model"]:
                if model_type in tech_config:
                    model_name = tech_config[model_type].get("model")
                    if (model_name not in self.supported_models) and (model_name is not None):
                        model_class_name = tech_config[model_type].get("model_class_name")
                        model_location = tech_config[model_type].get("model_location")

                        if not model_class_name or not model_location:
                            raise ValueError(
                                f"Custom {model_type} for {tech_name} must specify "
                                "'model_class_name' and 'model_location'."
                            )

                        # Resolve the full path of the model location
                        model_path = self.tech_config_path.parent / model_location

                        if not model_path.exists():
                            raise FileNotFoundError(
                                f"Custom model location {model_path} does not exist."
                            )

                        # Dynamically import the custom model class
                        spec = importlib.util.spec_from_file_location(model_class_name, model_path)
                        module = importlib.util.module_from_spec(spec)
                        spec.loader.exec_module(module)
                        custom_model_class = getattr(module, model_class_name)

                        # Add the custom model to the supported models dictionary
                        self.supported_models[model_name] = custom_model_class

                    else:
                        if (
                            tech_config[model_type].get("model_class_name") is not None
                            or tech_config[model_type].get("model_location") is not None
                        ):
                            msg = (
                                f"Custom model_class_name or model_location "
                                f"specified for '{model_name}', "
                                f"but '{model_name}' is a built-in H2Integrate "
                                "model. Using built-in model instead is not allowed. "
                                f"If you want to use a custom model, please rename it "
                                "in your configuration."
                            )
                            raise ValueError(msg)

    def create_site_model(self):
        site_group = om.Group()

        # Create a site-level component
        site_config = self.plant_config.get("site", {})
        site_component = om.IndepVarComp()
        site_component.add_output("latitude", val=site_config.get("latitude", 0.0))
        site_component.add_output("longitude", val=site_config.get("longitude", 0.0))
        site_component.add_output("elevation_m", val=site_config.get("elevation_m", 0.0))
        site_component.add_output("time_zone", val=site_config.get("time_zone", 0))

        # Add boundaries if they exist
        site_config = self.plant_config.get("site", {})
        boundaries = site_config.get("boundaries", [])
        for i, boundary in enumerate(boundaries):
            site_component.add_output(f"boundary_{i}_x", val=np.array(boundary.get("x", [])))
            site_component.add_output(f"boundary_{i}_y", val=np.array(boundary.get("y", [])))

        site_group.add_subsystem("site_component", site_component, promotes=["*"])

        # Add the site resource component
        if "resources" in site_config:
            for resource_name, resource_config in site_config["resources"].items():
                resource_class = self.supported_models.get(resource_name)
                if resource_class:
                    resource_component = resource_class(
                        filename=resource_config.get("filename"),
                    )
                    site_group.add_subsystem(resource_name, resource_component)

        self.model.add_subsystem("site", site_group, promotes=["*"])

    def create_plant_model(self):
        """
        Create the plant-level model.

        This method creates an OpenMDAO group that contains all the technologies.
        It uses the plant configuration but not the driver or technology configuration.

        Information at this level might be used by any technology and info stored here is
        the same for each technology. This includes site information, project parameters,
        control strategy, and finance parameters.
        """
        plant_group = om.Group()

        # Create the plant model group and add components
        self.plant = self.model.add_subsystem("plant", plant_group, promotes=["*"])

    def create_technology_models(self):
        # Loop through each technology and instantiate an OpenMDAO object (assume it exists)
        # for each technology

        self.tech_names = []
        self.performance_models = []
        self.control_strategies = []
        self.cost_models = []
        self.financial_models = []

        combined_performance_and_cost_models = ["hopp", "h2_storage", "wombat"]

        # Create a technology group for each technology
        for tech_name, individual_tech_config in self.technology_config["technologies"].items():
            if "feedstocks" in tech_name:
                feedstock_component = FeedstockComponent(feedstocks_config=individual_tech_config)
                self.plant.add_subsystem(tech_name, feedstock_component)
            else:
                tech_group = self.plant.add_subsystem(tech_name, om.Group())
                self.tech_names.append(tech_name)

                # Check if performance, cost, and financial models are the same
                # and in combined_performance_and_cost_models
                perf_model = individual_tech_config.get("performance_model", {}).get("model")
                cost_model = individual_tech_config.get("cost_model", {}).get("model")
                individual_tech_config.get("financial_model", {}).get("model")
                if (
                    perf_model
                    and perf_model == cost_model
                    and perf_model in combined_performance_and_cost_models
                ):
                    comp = self.supported_models[perf_model](
                        driver_config=self.driver_config,
                        plant_config=self.plant_config,
                        tech_config=individual_tech_config,
                    )
                    tech_group.add_subsystem(tech_name, comp, promotes=["*"])
                    self.performance_models.append(comp)
                    self.cost_models.append(comp)
                    self.financial_models.append(comp)

                    # Catch control models for systems that have the same performance & cost models
                    if "control_strategy" in individual_tech_config:
                        control_object = self._process_model(
                            "control_strategy", individual_tech_config, tech_group
                        )
                        self.control_strategies.append(control_object)
                    continue

                # Process the models
                # TODO: integrate financial_model into the loop below
<<<<<<< HEAD
                model_types = [
                    "performance_model",
                    "control_strategy",
                    "cost_model",
                    "dispatch_rules",
                ]
=======
                model_types = ["performance_model", "control_strategy", "cost_model"]
>>>>>>> bd0af67b
                for model_type in model_types:
                    if model_type in individual_tech_config:
                        model_object = self._process_model(
                            model_type, individual_tech_config, tech_group
                        )
                        getattr(self, model_type + "s").append(model_object)
                    elif model_type == "performance_model":
                        raise KeyError("Model definition requires 'performance_model'.")

                # Process the financial models
                if "financial_model" in individual_tech_config:
                    if "model" in individual_tech_config["financial_model"]:
                        financial_name = individual_tech_config["financial_model"]["model"]

                        financial_object = self.supported_models[financial_name]
                        tech_group.add_subsystem(
                            f"{tech_name}_financial",
                            financial_object(
                                driver_config=self.driver_config,
                                plant_config=self.plant_config,
                                tech_config=individual_tech_config,
                            ),
                            promotes=["*"],
                        )
                        self.financial_models.append(financial_object)

    def _process_model(self, model_type, individual_tech_config, tech_group):
        # Generalized function to process model definitions
        model_name = individual_tech_config[model_type]["model"]
        model_object = self.supported_models[model_name]
        tech_group.add_subsystem(
            model_name,
            model_object(
                driver_config=self.driver_config,
                plant_config=self.plant_config,
                tech_config=individual_tech_config,
            ),
            promotes=["*"],
        )
        return model_object

    def create_financial_model(self):
        """
        Creates and configures the financial model for the plant.

        Creates financial groups based on the technology configurations
        and adds the appropriate financial components to each group.
        """

        if "finance_parameters" not in self.plant_config:
            return

        # Create a dictionary to hold financial groups
        financial_groups = {}

        # Loop through each technology and add it to the appropriate financial group
        for tech_name, individual_tech_config in self.technology_config["technologies"].items():
            financial_group_id = individual_tech_config.get("financial_model", {}).get("group")
            if financial_group_id is not None:
                if financial_group_id not in financial_groups:
                    financial_groups[financial_group_id] = {}
                financial_groups[financial_group_id][tech_name] = individual_tech_config

        # Find technologies not assigned to any financial group and add them to group "default"
        all_grouped_techs = set()
        for group in financial_groups.values():
            all_grouped_techs.update(group.keys())

        for tech_name, tech_config in self.technology_config["technologies"].items():
            if tech_name not in all_grouped_techs:
                if "default" not in financial_groups:
                    financial_groups["default"] = {}
                financial_groups["default"][tech_name] = tech_config

        # Add each financial group to the plant
        for group_id, tech_configs in financial_groups.items():
            commodity_types = []
            if "steel" in tech_configs:
                commodity_types.append("steel")
            if "electrolyzer" in tech_configs:
                commodity_types.append("hydrogen")
            if "methanol" in tech_configs:
                commodity_types.append("methanol")
            if "ammonia" in tech_configs:
                commodity_types.append("ammonia")
            if "air_separator" in tech_configs:
                commodity_types.append("nitrogen")
            if "geoh2" in tech_configs:
                commodity_types.append("hydrogen")
            if "doc" in tech_configs:
                commodity_types.append("co2")
            for tech in electricity_producing_techs:
                if tech in tech_configs:
                    commodity_types.append("electricity")
                    continue

            # Steel, methanol provides their own financials
            if any(c in commodity_types for c in ("steel", "methanol")):
                continue

            # GeoH2 provides own financials
            if "geoh2" in tech_configs:
                continue

            if commodity_types == []:
                continue

            financial_group = om.Group()

            # Determine all technologies that should be included across all
            # commodity types for this group
            all_included_techs = set()
            for commodity_type in commodity_types:
                if commodity_type not in ["steel", "methanol"]:  # These handle their own financials
                    included_techs = self.get_included_technologies(
                        tech_configs, commodity_type, self.plant_config
                    )
                    all_included_techs.update(included_techs)

            # Filter tech_configs to only include technologies that are in at least one stackup
            filtered_tech_configs_for_capex = {
                tech: config for tech, config in tech_configs.items() if tech in all_included_techs
            }

            # Add the ExecComp to the plant model
            financial_group.add_subsystem(
                "electricity_sum", ElectricitySumComp(tech_configs=filtered_tech_configs_for_capex)
            )

            # Add adjusted capex component
            adjusted_capex_opex_comp = AdjustedCapexOpexComp(
                driver_config=self.driver_config,
                tech_config=filtered_tech_configs_for_capex,
                plant_config=self.plant_config,
            )
            financial_group.add_subsystem(
                "adjusted_capex_opex_comp", adjusted_capex_opex_comp, promotes=["*"]
            )

            # Add profast components
            for idx, commodity_type in enumerate(commodity_types):
                # Get included technologies for this commodity type
                included_techs = self.get_included_technologies(
                    tech_configs, commodity_type, self.plant_config
                )

                # Filter tech_configs to only include the technologies in the stackup
                filtered_tech_configs = {
                    tech: config for tech, config in tech_configs.items() if tech in included_techs
                }

                profast_comp = ProFastComp(
                    driver_config=self.driver_config,
                    tech_config=filtered_tech_configs,
                    plant_config=self.plant_config,
                    commodity_type=commodity_type,
                )
                financial_group.add_subsystem(f"profast_comp_{idx}", profast_comp, promotes=["*"])

            self.plant.add_subsystem(f"financials_group_{group_id}", financial_group)

        self.financial_groups = financial_groups

    def get_included_technologies(self, tech_config, commodity_type, plant_config):
        """
        Determine which technologies should be included in the financial metrics.

        Args:
            tech_config: Dictionary of technology configurations
            commodity_type: Type of commodity (e.g., 'hydrogen', 'electricity', 'ammonia')
            plant_config: Plant configuration dictionary

        Returns:
            List of technology names to include in the financial stackup
        """
        # Check if the user defined specific technologies to include in the metrics.
        # If provided, only include those technologies in the stackup.
        # If not provided, include all technologies in the financial group in the stackup.
        metrics_map = {
            "hydrogen": "LCOH",
            "electricity": "LCOE",
            "ammonia": "LCOA",
            "nitrogen": "LCON",
        }
        metric_key = metrics_map.get(commodity_type)
        included_techs = (
            plant_config["finance_parameters"]
            .get("technologies_included_in_metrics", {})
            .get(metric_key, None)
        )

        # Check if the included technologies are valid
        if included_techs is not None:
            missing_techs = [tech for tech in included_techs if tech not in tech_config]
            if missing_techs:
                raise ValueError(
                    f"Included technology(ies) {missing_techs} not found in tech_config. "
                    f"Available techs: {list(tech_config.keys())}"
                )

        # If no specific technologies are included, default to all technologies in tech_config
        if included_techs is None:
            included_techs = list(tech_config.keys())

        return included_techs

    def connect_technologies(self):
        technology_interconnections = self.plant_config.get("technology_interconnections", [])

        combiner_counts = {}

        # loop through each linkage and instantiate an OpenMDAO object (assume it exists) for
        # the connection type (e.g. cable, pipeline, etc)
        for connection in technology_interconnections:
            if len(connection) == 4:
                source_tech, dest_tech, transport_item, transport_type = connection

                # make the connection_name based on source, dest, item, type
                connection_name = f"{source_tech}_to_{dest_tech}_{transport_type}"

                # Create the transport object
                connection_component = self.supported_models[transport_type]()

                # Add the connection component to the model
                self.plant.add_subsystem(connection_name, connection_component)

                if "storage" in source_tech:
                    # Connect the source technology to the connection component
                    self.plant.connect(
                        f"{source_tech}.{transport_item}_out",
                        f"{connection_name}.{transport_item}_in",
                    )
                else:
                    # Connect the source technology to the connection component
                    self.plant.connect(
                        f"{source_tech}.{transport_item}_out",
                        f"{connection_name}.{transport_item}_in",
                    )

                # Check if the transport type is a combiner
                if "combiner" in dest_tech:
                    # Connect the source technology to the connection component
                    # with specific input names
                    if dest_tech not in combiner_counts:
                        combiner_counts[dest_tech] = 1
                    else:
                        combiner_counts[dest_tech] += 1

                    # Connect the connection component to the destination technology
                    self.plant.connect(
                        f"{connection_name}.{transport_item}_out",
                        f"{dest_tech}.electricity_in{combiner_counts[dest_tech]}",
                    )

                elif "storage" in dest_tech:
                    # Connect the connection component to the destination technology
                    self.plant.connect(
                        f"{connection_name}.{transport_item}_out",
                        f"{dest_tech}.{transport_item}_in",
                    )

                else:
                    # Connect the connection component to the destination technology
                    self.plant.connect(
                        f"{connection_name}.{transport_item}_out",
                        f"{dest_tech}.{transport_item}_in",
                    )

            elif len(connection) == 3:
                # connect directly from source to dest
                source_tech, dest_tech, connected_parameter = connection

                self.plant.connect(
                    f"{source_tech}.{connected_parameter}", f"{dest_tech}.{connected_parameter}"
                )

            else:
                err_msg = f"Invalid connection: {connection}"
                raise ValueError(err_msg)

        resource_to_tech_connections = self.plant_config.get("resource_to_tech_connections", [])

        for connection in resource_to_tech_connections:
            if len(connection) != 3:
                err_msg = f"Invalid resource to tech connection: {connection}"
                raise ValueError(err_msg)

            resource_name, tech_name, variable = connection

            # Connect the resource output to the technology input
            self.model.connect(f"{resource_name}.{variable}", f"{tech_name}.{variable}")

        # TODO: connect outputs of the technology models to the cost and financial models of the
        # same name if the cost and financial models are not None
        if "finance_parameters" in self.plant_config:
            # Connect the outputs of the technology models to the appropriate financial groups
            for group_id, tech_configs in self.financial_groups.items():
                # Skip steel financials; it provides its own financials
                if any(c in tech_configs for c in ("steel", "methanol", "geoh2")):
                    continue

                plant_producing_electricity = False

                # Determine which commodity types this financial group handles
                commodity_types = []
                if "steel" in tech_configs:
                    commodity_types.append("steel")
                if "electrolyzer" in tech_configs:
                    commodity_types.append("hydrogen")
                if "methanol" in tech_configs:
                    commodity_types.append("methanol")
                if "ammonia" in tech_configs:
                    commodity_types.append("ammonia")
                if "geoh2" in tech_configs:
                    commodity_types.append("hydrogen")
                if "doc" in tech_configs:
                    commodity_types.append("co2")
                if "air_separator" in tech_configs:
                    commodity_types.append("nitrogen")
                for tech in electricity_producing_techs:
                    if tech in tech_configs:
                        commodity_types.append("electricity")
                        break

                # Get all included technologies for all commodity types in this group
                all_included_techs = set()
                for commodity_type in commodity_types:
                    if commodity_type not in [
                        "steel",
                        "methanol",
                    ]:  # These handle their own financials
                        included_techs = self.get_included_technologies(
                            tech_configs, commodity_type, self.plant_config
                        )
                        all_included_techs.update(included_techs)

                # Loop through technologies and connect electricity outputs to the ExecComp
                # Only connect if the technology is included in at least one commodity's stackup
                # and in this financial group
                for tech_name in tech_configs.keys():
                    if tech_name in electricity_producing_techs and tech_name in all_included_techs:
                        self.plant.connect(
                            f"{tech_name}.electricity_out",
                            f"financials_group_{group_id}.electricity_sum.electricity_{tech_name}",
                        )
                        plant_producing_electricity = True

                if plant_producing_electricity:
                    # Connect total electricity produced to the financial group
                    self.plant.connect(
                        f"financials_group_{group_id}.electricity_sum.total_electricity_produced",
                        f"financials_group_{group_id}.total_electricity_produced",
                    )

                # Only connect technologies that are included in the financial stackup
                for tech_name in tech_configs.keys():
                    if tech_name in all_included_techs:
                        self.plant.connect(
                            f"{tech_name}.CapEx", f"financials_group_{group_id}.capex_{tech_name}"
                        )
                        self.plant.connect(
                            f"{tech_name}.OpEx", f"financials_group_{group_id}.opex_{tech_name}"
                        )

                        if "electrolyzer" in tech_name:
                            self.plant.connect(
                                f"{tech_name}.total_hydrogen_produced",
                                f"financials_group_{group_id}.total_hydrogen_produced",
                            )
                            self.plant.connect(
                                f"{tech_name}.time_until_replacement",
                                f"financials_group_{group_id}.time_until_replacement",
                            )

                        if "ammonia" in tech_name:
                            self.plant.connect(
                                f"{tech_name}.total_ammonia_produced",
                                f"financials_group_{group_id}.total_ammonia_produced",
                            )

                        if "doc" in tech_name:
                            self.plant.connect(
                                f"{tech_name}.co2_capture_mtpy",
                                f"financials_group_{group_id}.co2_capture_kgpy",
                            )
                        if "air_separator" in tech_name:
                            self.plant.connect(
                                f"{tech_name}.total_nitrogen_produced",
                                f"financials_group_{group_id}.total_nitrogen_produced",
                            )

        self.plant.options["auto_order"] = True

        # Check if there are any connections FROM a financial group to ammonia
        # This handles the case where LCOH is computed in the financial group and passed to ammonia
        for connection in technology_interconnections:
            if connection[0].startswith("financials_group_") and connection[1] == "ammonia":
                # If the connection is from a financial group, set solvers for the
                # plant to resolve the coupling
                self.plant.nonlinear_solver = om.NonlinearBlockGS()
                self.plant.linear_solver = om.DirectSolver()
                break

        if (pyxdsm is not None) and (len(technology_interconnections) > 0):
            create_xdsm_from_config(self.plant_config)

    def create_driver_model(self):
        """
        Add the driver to the OpenMDAO model.
        """
        if "driver" in self.driver_config:
            myopt = PoseOptimization(self.driver_config)
            myopt.set_driver(self.prob)
            myopt.set_objective(self.prob)
            myopt.set_design_variables(self.prob)
            myopt.set_constraints(self.prob)

    def run(self):
        # do model setup based on the driver config
        # might add a recorder, driver, set solver tolerances, etc

        # Add a recorder if specified in the driver config
        if "recorder" in self.driver_config:
            recorder_config = self.driver_config["recorder"]
            recorder = om.SqliteRecorder(recorder_config["file"])
            self.model.add_recorder(recorder)

        self.prob.setup()

        self.prob.run_driver()

    def post_process(self):
        self.prob.model.list_inputs(units=True)
        self.prob.model.list_outputs(units=True)<|MERGE_RESOLUTION|>--- conflicted
+++ resolved
@@ -226,16 +226,14 @@
 
                 # Process the models
                 # TODO: integrate financial_model into the loop below
-<<<<<<< HEAD
+
                 model_types = [
                     "performance_model",
                     "control_strategy",
                     "cost_model",
                     "dispatch_rules",
                 ]
-=======
-                model_types = ["performance_model", "control_strategy", "cost_model"]
->>>>>>> bd0af67b
+
                 for model_type in model_types:
                     if model_type in individual_tech_config:
                         model_object = self._process_model(
