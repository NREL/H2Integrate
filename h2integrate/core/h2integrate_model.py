--- conflicted
+++ resolved
@@ -603,21 +603,11 @@
 
                 # Only connect technologies that are included in the financial stackup
                 for tech_name in tech_configs.keys():
-<<<<<<< HEAD
+                    # For now, assume splitters and combiners do not add any costs
                     if "splitter" in tech_name or "combiner" in tech_name:
                         continue
 
-                    self.plant.connect(
-                        f"{tech_name}.CapEx", f"financials_group_{group_id}.capex_{tech_name}"
-                    )
-                    self.plant.connect(
-                        f"{tech_name}.OpEx", f"financials_group_{group_id}.opex_{tech_name}"
-                    )
-
-                    if "electrolyzer" in tech_name:
-=======
                     if tech_name in all_included_techs:
->>>>>>> 9f843642
                         self.plant.connect(
                             f"{tech_name}.CapEx", f"financials_group_{group_id}.capex_{tech_name}"
                         )
