--- conflicted
+++ resolved
@@ -324,6 +324,7 @@
                 if tech in tech_configs:
                     commodity_types.append("electricity")
                     break
+                    break
 
             # Steel, methanol provides their own financials
             if any(c in commodity_types for c in ("steel")):
@@ -424,19 +425,8 @@
         # Check if the user defined specific technologies to include in the metrics.
         # If provided, only include those technologies in the stackup.
         # If not provided, include all technologies in the financial group in the stackup.
-<<<<<<< HEAD
-        metrics_map = {
-            "hydrogen": "LCOH",
-            "electricity": "LCOE",
-            "ammonia": "LCOA",
-            "nitrogen": "LCON",
-            "methanol": "LCOM",
-        }
-        metric_key = metrics_map.get(commodity_type)
-=======
         metric_key = f"LCO{commodity_type[0].upper()}"
 
->>>>>>> c7995cd8
         included_techs = (
             plant_config["finance_parameters"]
             .get("technologies_included_in_metrics", {})
