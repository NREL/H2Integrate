--- conflicted
+++ resolved
@@ -224,36 +224,6 @@
                         self.control_models.append(control_object)
                     continue
 
-<<<<<<< HEAD
-                # Process the technology models
-                performance_name = individual_tech_config["performance_model"]["model"]
-                performance_object = self.supported_models[performance_name]
-                tech_group.add_subsystem(
-                    performance_name,
-                    performance_object(
-                        driver_config=self.driver_config,
-                        plant_config=self.plant_config,
-                        tech_config=individual_tech_config,
-                    ),
-                    promotes=["*"],
-                )
-                self.performance_models.append(performance_object)
-
-                # Process the cost models
-                if "cost_model" in individual_tech_config:
-                    cost_name = individual_tech_config["cost_model"]["model"]
-                    cost_object = self.supported_models[cost_name]
-                    tech_group.add_subsystem(
-                        cost_name,
-                        cost_object(
-                            driver_config=self.driver_config,
-                            plant_config=self.plant_config,
-                            tech_config=individual_tech_config,
-                        ),
-                        promotes=["*"],
-                    )
-                    self.cost_models.append(cost_object)
-=======
                 # Process the models
                 # TODO: integrate financial_model into the loop below
                 model_types = ["performance_model", "control_model", "cost_model"]
@@ -265,7 +235,6 @@
                         getattr(self, model_type + "s").append(model_object)
                     elif model_type == "performance_model":
                         raise KeyError("Model definition requires 'performance_model'.")
->>>>>>> 5fbc759f
 
                 # Process the financial models
                 if "financial_model" in individual_tech_config:
