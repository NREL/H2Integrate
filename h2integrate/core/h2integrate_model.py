--- conflicted
+++ resolved
@@ -865,11 +865,7 @@
                 primary_commodity_type = group_configs.get("commodity")
                 commodity_stream = group_configs.get("commodity_stream")
                 # Skip steel finances; it provides its own finances
-<<<<<<< HEAD
                 if any(c in tech_configs for c in ("steel", "methanol", "geoh2", "iron")):
-=======
-                if any(c in tech_configs for c in ("steel", "geoh2")):
->>>>>>> 9a7859a7
                     continue
 
                 if commodity_stream is not None:
