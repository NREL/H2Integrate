--- conflicted
+++ resolved
@@ -598,7 +598,6 @@
                                 f"financials_group_{group_id}.time_until_replacement",
                             )
 
-<<<<<<< HEAD
                         if "ammonia" in tech_name:
                             self.plant.connect(
                                 f"{tech_name}.total_ammonia_produced",
@@ -610,19 +609,11 @@
                                 f"{tech_name}.co2_capture_mtpy",
                                 f"financials_group_{group_id}.co2_capture_kgpy",
                             )
-=======
-                    if "nitrogen" in tech_name:
-                        self.plant.connect(
-                            f"{tech_name}.annual_nitrogen_production",
-                            f"financials_group_{group_id}.annual_nitrogen_production",
-                        )
-
-                    if "doc" in tech_name:
-                        self.plant.connect(
-                            f"{tech_name}.co2_capture_mtpy",
-                            f"financials_group_{group_id}.co2_capture_kgpy",
-                        )
->>>>>>> b28361e4
+                        if "nitrogen" in tech_name:
+                            self.plant.connect(
+                                f"{tech_name}.total_nitrogen_produced",
+                                f"financials_group_{group_id}.total_nitrogen_produced",
+                            )
 
         self.plant.options["auto_order"] = True
 
