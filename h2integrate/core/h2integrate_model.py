import importlib.util
from pathlib import Path

import yaml
import numpy as np
import openmdao.api as om

from h2integrate.core.utilities import create_xdsm_from_config
from h2integrate.finances.finances import AdjustedCapexOpexComp
from h2integrate.core.resource_summer import ElectricitySumComp
from h2integrate.core.supported_models import supported_models, electricity_producing_techs
from h2integrate.core.inputs.validation import load_tech_yaml, load_plant_yaml, load_driver_yaml
from h2integrate.core.pose_optimization import PoseOptimization


try:
    import pyxdsm
except ImportError:
    pyxdsm = None


class H2IntegrateModel:
    def __init__(self, config_file):
        # read in config file; it's a yaml dict that looks like this:
        self.load_config(config_file)

        # load in supported models
        self.supported_models = supported_models.copy()

        # load custom models
        self.collect_custom_models()

        self.prob = om.Problem()
        self.model = self.prob.model

        # create site-level model
        # this is an OpenMDAO group that contains all the site information
        self.create_site_model()

        # create plant-level model
        # this is an OpenMDAO group that contains all the technologies
        # it will need plant_config but not driver or tech config
        self.create_plant_model()

        # create technology models
        # these are OpenMDAO groups that contain all the components for each technology
        # they will need tech_config but not driver or plant config
        self.create_technology_models()

        self.create_finance_model()

        # connect technologies
        # technologies are connected within the `technology_interconnections` section of the
        # plant config
        self.connect_technologies()

        # create driver model
        # might be an analysis or optimization
        self.create_driver_model()

    def load_config(self, config_file):
        config_path = Path(config_file)
        with config_path.open() as file:
            config = yaml.safe_load(file)

        self.name = config.get("name")
        self.system_summary = config.get("system_summary")

        # Load each config file as yaml and save as dict on this object
        self.driver_config = load_driver_yaml(config_path.parent / config.get("driver_config"))
        self.tech_config_path = config_path.parent / config.get("technology_config")
        self.technology_config = load_tech_yaml(self.tech_config_path)
        self.plant_config = load_plant_yaml(config_path.parent / config.get("plant_config"))

    def collect_custom_models(self):
        """
        Collect custom models from the technology configuration.

        This method loads custom models from the specified directory and adds them to the
        supported models dictionary.
        """

        for tech_name, tech_config in self.technology_config["technologies"].items():
            for model_type in ["performance_model", "cost_model", "finance_model"]:
                if model_type in tech_config:
                    model_name = tech_config[model_type].get("model")
                    if (model_name not in self.supported_models) and (model_name is not None):
                        model_class_name = tech_config[model_type].get("model_class_name")
                        model_location = tech_config[model_type].get("model_location")

                        if not model_class_name or not model_location:
                            raise ValueError(
                                f"Custom {model_type} for {tech_name} must specify "
                                "'model_class_name' and 'model_location'."
                            )

                        # Resolve the full path of the model location
                        model_path = self.tech_config_path.parent / model_location

                        if not model_path.exists():
                            raise FileNotFoundError(
                                f"Custom model location {model_path} does not exist."
                            )

                        # Dynamically import the custom model class
                        spec = importlib.util.spec_from_file_location(model_class_name, model_path)
                        module = importlib.util.module_from_spec(spec)
                        spec.loader.exec_module(module)
                        custom_model_class = getattr(module, model_class_name)

                        # Add the custom model to the supported models dictionary
                        self.supported_models[model_name] = custom_model_class

                    else:
                        if (
                            tech_config[model_type].get("model_class_name") is not None
                            or tech_config[model_type].get("model_location") is not None
                        ):
                            msg = (
                                f"Custom model_class_name or model_location "
                                f"specified for '{model_name}', "
                                f"but '{model_name}' is a built-in H2Integrate "
                                "model. Using built-in model instead is not allowed. "
                                f"If you want to use a custom model, please rename it "
                                "in your configuration."
                            )
                            raise ValueError(msg)

    def create_site_model(self):
        site_group = om.Group()

        # Create a site-level component
        site_config = self.plant_config.get("site", {})
        site_component = om.IndepVarComp()
        site_component.add_output("latitude", val=site_config.get("latitude", 0.0))
        site_component.add_output("longitude", val=site_config.get("longitude", 0.0))
        site_component.add_output("elevation_m", val=site_config.get("elevation_m", 0.0))

        # Add boundaries if they exist
        site_config = self.plant_config.get("site", {})
        boundaries = site_config.get("boundaries", [])
        for i, boundary in enumerate(boundaries):
            site_component.add_output(f"boundary_{i}_x", val=np.array(boundary.get("x", [])))
            site_component.add_output(f"boundary_{i}_y", val=np.array(boundary.get("y", [])))

        site_group.add_subsystem("site_component", site_component, promotes=["*"])

        # Add the site resource components
        if "resources" in site_config:
            for resource_name, resource_config in site_config["resources"].items():
                resource_model = resource_config.get("resource_model")
                resource_inputs = resource_config.get("resource_parameters")
                resource_class = self.supported_models.get(resource_model)
                if resource_class:
                    resource_component = resource_class(
<<<<<<< HEAD
                        resource_config=resource_config,
=======
                        plant_config=self.plant_config,
                        resource_config=resource_inputs,
                        driver_config=self.driver_config,
>>>>>>> fa20cf6b
                    )
                    site_group.add_subsystem(resource_name, resource_component)

        self.model.add_subsystem("site", site_group, promotes=["*"])

    def create_plant_model(self):
        """
        Create the plant-level model.

        This method creates an OpenMDAO group that contains all the technologies.
        It uses the plant configuration but not the driver or technology configuration.

        Information at this level might be used by any technology and info stored here is
        the same for each technology. This includes site information, project parameters,
        control strategy, and finance parameters.
        """
        plant_group = om.Group()

        # Create the plant model group and add components
        self.plant = self.model.add_subsystem("plant", plant_group, promotes=["*"])

    def create_technology_models(self):
        # Loop through each technology and instantiate an OpenMDAO object (assume it exists)
        # for each technology

        self.tech_names = []
        self.performance_models = []
        self.control_strategies = []
        self.cost_models = []
        self.finance_models = []

        combined_performance_and_cost_models = ["hopp", "h2_storage", "wombat", "wind_plant_ard"]

        # Create a technology group for each technology
        for tech_name, individual_tech_config in self.technology_config["technologies"].items():
            perf_model = individual_tech_config.get("performance_model", {}).get("model")

            if perf_model is not None and "feedstock" in perf_model:
                comp = self.supported_models[perf_model](
                    driver_config=self.driver_config,
                    plant_config=self.plant_config,
                    tech_config=individual_tech_config,
                )
                self.plant.add_subsystem(f"{tech_name}_source", comp)
            else:
                tech_group = self.plant.add_subsystem(tech_name, om.Group())
                self.tech_names.append(tech_name)

                # Check if performance, cost, and finance models are the same
                # and in combined_performance_and_cost_models
                perf_model = individual_tech_config.get("performance_model", {}).get("model")
                cost_model = individual_tech_config.get("cost_model", {}).get("model")
                individual_tech_config.get("finance_model", {}).get("model")
                if (
                    perf_model
                    and perf_model == cost_model
                    and perf_model in combined_performance_and_cost_models
                ):
                    comp = self.supported_models[perf_model](
                        driver_config=self.driver_config,
                        plant_config=self.plant_config,
                        tech_config=individual_tech_config,
                    )
                    tech_group.add_subsystem(tech_name, comp, promotes=["*"])
                    self.performance_models.append(comp)
                    self.cost_models.append(comp)
                    self.finance_models.append(comp)

                    # Catch control models for systems that have the same performance & cost models
                    if "control_strategy" in individual_tech_config:
                        control_object = self._process_model(
                            "control_strategy", individual_tech_config, tech_group
                        )
                        self.control_strategies.append(control_object)
                    continue

                # Process the models
                # TODO: integrate finance_model into the loop below
                model_types = ["performance_model", "control_strategy", "cost_model"]
                for model_type in model_types:
                    if model_type in individual_tech_config:
                        model_object = self._process_model(
                            model_type, individual_tech_config, tech_group
                        )
                        if "control_strategy" in model_type:
                            plural_model_type_name = "control_strategies"
                        else:
                            plural_model_type_name = model_type + "s"
                        getattr(self, plural_model_type_name).append(model_object)
                    elif model_type == "performance_model":
                        raise KeyError("Model definition requires 'performance_model'.")

                # Process the finance models
                if "finance_model" in individual_tech_config:
                    if "model" in individual_tech_config["finance_model"]:
                        finance_name = individual_tech_config["finance_model"]["model"]

                        if finance_name != individual_tech_config.get("cost_model", {}).get(
                            "model", ""
                        ):
                            finance_object = self.supported_models[finance_name]
                            tech_group.add_subsystem(
                                f"{tech_name}_finance",
                                finance_object(
                                    driver_config=self.driver_config,
                                    plant_config=self.plant_config,
                                    tech_config=individual_tech_config,
                                ),
                                promotes=["*"],
                            )
                            self.finance_models.append(finance_object)

        for tech_name, individual_tech_config in self.technology_config["technologies"].items():
            cost_model = individual_tech_config.get("cost_model", {}).get("model")
            if cost_model is not None and "feedstock" in cost_model:
                comp = self.supported_models[cost_model](
                    driver_config=self.driver_config,
                    plant_config=self.plant_config,
                    tech_config=individual_tech_config,
                )
                self.plant.add_subsystem(tech_name, comp)

    def _process_model(self, model_type, individual_tech_config, tech_group):
        # Generalized function to process model definitions
        model_name = individual_tech_config[model_type]["model"]
        model_object = self.supported_models[model_name]
        tech_group.add_subsystem(
            model_name,
            model_object(
                driver_config=self.driver_config,
                plant_config=self.plant_config,
                tech_config=individual_tech_config,
            ),
            promotes=["*"],
        )
        return model_object

    def create_finance_model(self):
        """
        Create and configure the finance model(s) for the plant.

        This method initializes finance subsystems for the plant based on the
        configuration provided in ``self.plant_config["finance_parameters"]``. It
        supports both default (single-model) setups and multiple/distinct (subgroup-specific)
        finance models.

        Within this framework, a finance subgroup serves as a flexible grouping mechanism for
        calculating finance metrics across different subsets of technologies.
        These groupings can draw on varying finance inputs or models within the same simulation.
        To support a wide range of use cases, such as evaluating metrics for only part of a larger
        system, finance subgroups may reference multiple finance_groups and may overlap
        partially or fully with the technologies included in other finance subgroups.

        Behavior:
            * If ``finance_parameters`` is not defined in the plant configuration,
            no finance model is created.
            * If no subgroups are defined, all technologies are grouped together
            under a default finance group. ``commodity`` and ``finance_model`` are
            required in this case.
            * If subgroups are provided, each subgroup defines its own set of
            technologies, associated commodity, and finance model(s).
            Each subgroup is nested under a unique name of your choice under
            ["finance_parameters"]["subgroups"] in the plant configuration.
            * Subsystems such as ``ElectricitySumComp``, ``AdjustedCapexOpexComp``,
            and the selected finance models are added to each subgroup's
            finance group.
            * Supports both global finance models and technology-specific finance
            models. Technology-specific finance models are defined in the technology
            configuration.

        Raises:
            ValueError:
                If ["finance_parameters"]["finance_group"] is incomplete (e.g., missing
                ``commodity`` or ``finance_model``) when no subgroups are defined.
            ValueError:
                If a subgroup has an invalid technology.
            ValueError:
                If a specified finance model is not found in
                ``self.supported_models``.

        Side Effects:
            * Updates ``self.plant_config["finance_parameters"]["finance_group"] if only a single
            finance model is provided (wraps it in a default finance subgroup).
            * Constructs and attaches OpenMDAO finance subsystem groups to the
            plant model under names ``finance_subgroup_<subgroup_name>``.
            * Stores processed subgroup configurations in
            ``self.finance_subgroups``.

        Example:
            Suppose ``plant_config["finance_parameters"]["finance_group"]`` defines a single finance
            model without subgroups:

            >>> self.plant_config["finance_parameters"]["finance_group"] = {
            ...     "commodity": "hydrogen",
            ...     "finance_model": "ProFastComp",
            ...     "model_inputs": {"discount_rate": 0.08},
            ... }
            >>> self.create_finance_model()
            # Creates a default subgroup containing all technologies and
            # attaches a ProFAST finance model component to the plant.

        """
        # if there aren't any finance parameters don't setup a finance model
        if "finance_parameters" not in self.plant_config:
            return

        subgroups = self.plant_config["finance_parameters"].get("finance_subgroups", None)

        if "finance_groups" not in self.plant_config["finance_parameters"]:
            raise ValueError("plant_config['finance_parameters'] must define 'finance_groups'.")

        finance_subgroups = {}

        default_finance_group_name = "default"
        # only one finance model is being used with subgroups
        if (
            "finance_model" in self.plant_config["finance_parameters"]["finance_groups"]
            and "model_inputs" in self.plant_config["finance_parameters"]["finance_groups"]
        ):
            if (
                default_finance_group_name
                in self.plant_config["finance_parameters"]["finance_groups"]
            ):
                # throw an error if the user has an unused finance group named "default".
                msg = (
                    "Invalid key `default` in "
                    "plant_config['finance_parameters']['finance_groups']. "
                    "Please rename the `default` key to something else or remove it. "
                    "The name `default` will be used to reference the finance model group."
                )
                raise ValueError(msg)
            default_model_name = self.plant_config["finance_parameters"]["finance_groups"].pop(
                "finance_model"
            )
            default_model_inputs = self.plant_config["finance_parameters"]["finance_groups"].pop(
                "model_inputs"
            )
            default_model_dict = {
                default_finance_group_name: {
                    "finance_model": default_model_name,
                    "model_inputs": default_model_inputs,
                }
            }
            self.plant_config["finance_parameters"]["finance_groups"].update(default_model_dict)

        if subgroups is None:
            # --- Default behavior ---
            commodity = self.plant_config["finance_parameters"]["finance_groups"].get("commodity")
            finance_model_name = (
                self.plant_config["finance_parameters"]["finance_groups"]
                .get(default_finance_group_name, {})
                .get("finance_model")
            )

            if not commodity or not finance_model_name:
                raise ValueError(
                    "plant_config['finance_parameters']['finance_groups'] "
                    "must define 'commodity' and 'finance_model' "
                    "if no finance_subgroups are provided."
                )

            # Collect all technologies into one subgroup
            all_techs = list(self.technology_config["technologies"].keys())
            subgroup = {
                "commodity": commodity,
                "finance_groups": [default_finance_group_name],
                "technologies": all_techs,
            }
            subgroups = {default_finance_group_name: subgroup}

        # --- Normal subgroup handling ---
        for subgroup_name, subgroup_params in subgroups.items():
            commodity = subgroup_params.get("commodity", None)
            commodity_desc = subgroup_params.get("commodity_desc", "")
            finance_group_names = subgroup_params.get(
                "finance_groups", [default_finance_group_name]
            )
            tech_names = subgroup_params.get("technologies")

            if isinstance(finance_group_names, str):
                finance_group_names = [finance_group_names]

            # check commodity type
            if commodity is None:
                raise ValueError(
                    f"Required parameter ``commodity`` not provided in subgroup {subgroup_name}."
                )

            tech_configs = {}
            for tech in tech_names:
                if tech in self.technology_config["technologies"]:
                    tech_configs[tech] = self.technology_config["technologies"][tech]
                else:
                    raise KeyError(
                        f"Technology '{tech}' not found in the technology configuration, "
                        f"but is listed in subgroup '{subgroup_name}', "
                        "Available "
                        f"technologies: {list(self.technology_config['technologies'].keys())}"
                    )

            finance_subgroups.update(
                {
                    subgroup_name: {
                        "tech_configs": tech_configs,
                        "commodity": commodity,
                    }
                }
            )
            finance_subgroup = om.Group()

            if commodity == "electricity":
                finance_subgroup.add_subsystem(
                    "electricity_sum", ElectricitySumComp(tech_configs=tech_configs)
                )

            # Add adjusted capex/opex
            adjusted_capex_opex_comp = AdjustedCapexOpexComp(
                driver_config=self.driver_config,
                tech_configs=tech_configs,
                plant_config=self.plant_config,
            )

            finance_subgroup.add_subsystem(
                "adjusted_capex_opex_comp", adjusted_capex_opex_comp, promotes=["*"]
            )

            for finance_group_name in finance_group_names:
                # check if using tech-specific finance model
                if any(
                    tech_name == finance_group_name
                    for tech_name, tech_params in tech_configs.items()
                ):
                    tech_finance_group_name = (
                        tech_configs.get(finance_group_name).get("finance_model", {}).get("model")
                    )

                    # this is created in create_technologies()
                    if tech_finance_group_name is not None:
                        # tech specific finance models are created in create_technologies()
                        # and do not need to be included in the general finance models
                        continue

                # if not using a tech-specific finance group, get the finance model and inputs for
                # the finance model group specified by finance_group_name
                finance_group_config = self.plant_config["finance_parameters"][
                    "finance_groups"
                ].get(finance_group_name)
                model_name = finance_group_config.get("finance_model")  # finance model
                fin_model_inputs = finance_group_config.get(
                    "model_inputs"
                )  # inputs to finance model

                # get finance model component definition
                fin_model = self.supported_models.get(model_name)

                if fin_model is None:
                    raise ValueError(f"finance model '{model_name}' not found.")

                # filter the plant_config so the finance_parameters only includes data for
                # this finance model group

                # first, grab information from the plant config, except the finance parameters
                filtered_plant_config = {
                    k: v for k, v in self.plant_config.items() if k != "finance_parameters"
                }

                # then, reformat the finance_parameters to only include inputs for the
                # finance group specified by finance_group_name
                filtered_plant_config.update(
                    {
                        "finance_parameters": {
                            "finance_model": model_name,  # unused by the finance model
                            "model_inputs": fin_model_inputs,  # inputs for finance model
                        }
                    }
                )

                commodity_desc = subgroup_params.get("commodity_desc", "")
                commodity_output_desc = subgroup_params.get("commodity_desc", "")

                # check if multiple finance models are specified for the subgroup
                if len(finance_group_names) > 1:
                    # check that the finance model groups do not include tech-specific finances
                    non_tech_finances = [
                        k
                        for k in finance_group_names
                        if k in self.plant_config["finance_parameters"]["finance_groups"]
                    ]

                    # if multiple non-tech specific finance model groups are specified for the
                    # subgroup, the outputs of the finance model must have unique names to
                    # avoid errors.
                    if len(non_tech_finances) > 1:
                        # finance models name their outputs based on the description and commodity
                        # update the description to include the finance model name to ensure
                        # uniquely named outputs
                        commodity_output_desc = commodity_output_desc + f"_{finance_group_name}"

                # create the finance component
                fin_comp = fin_model(
                    driver_config=self.driver_config,
                    tech_config=tech_configs,
                    plant_config=filtered_plant_config,
                    commodity_type=commodity,
                    description=commodity_output_desc,
                )

                # name the finance component based on the commodity and description
                finance_subsystem_name = (
                    f"{commodity}_finance_{finance_group_name}"
                    if commodity_desc == ""
                    else f"{commodity}_{commodity_desc}_finance_{finance_group_name}"
                )

                # add the finance component to the finance group
                finance_subgroup.add_subsystem(finance_subsystem_name, fin_comp, promotes=["*"])

            # add the finance group to the subgroup
            self.plant.add_subsystem(f"finance_subgroup_{subgroup_name}", finance_subgroup)

        self.finance_subgroups = finance_subgroups

    def connect_technologies(self):
        technology_interconnections = self.plant_config.get("technology_interconnections", [])

        combiner_counts = {}
        splitter_counts = {}

        # loop through each linkage and instantiate an OpenMDAO object (assume it exists) for
        # the connection type (e.g. cable, pipeline, etc)
        for connection in technology_interconnections:
            if len(connection) == 4:
                source_tech, dest_tech, transport_item, transport_type = connection

                # make the connection_name based on source, dest, item, type
                connection_name = f"{source_tech}_to_{dest_tech}_{transport_type}"

                # Get the performance model of the source_tech
                source_tech_config = self.technology_config["technologies"].get(source_tech, {})
                perf_model_name = source_tech_config.get("performance_model", {}).get("model")
                cost_model_name = source_tech_config.get("cost_model", {}).get("model")

                # If the source is a feedstock, make sure to connect the amount of
                # feedstock consumed from the technology back to the feedstock cost model
                if cost_model_name is not None and "feedstock" in cost_model_name:
                    self.plant.connect(
                        f"{dest_tech}.{transport_item}_consumed",
                        f"{source_tech}.{transport_item}_consumed",
                    )

                if perf_model_name is not None and "feedstock" in perf_model_name:
                    source_tech = f"{source_tech}_source"

                # Create the transport object
                connection_component = self.supported_models[transport_type](
                    transport_item=transport_item
                )

                # Add the connection component to the model
                self.plant.add_subsystem(connection_name, connection_component)

                # Check if the source technology is a splitter
                if "splitter" in source_tech:
                    # Connect the source technology to the connection component
                    # with specific output names
                    if source_tech not in splitter_counts:
                        splitter_counts[source_tech] = 1
                    else:
                        splitter_counts[source_tech] += 1

                    # Connect the splitter output to the connection component
                    self.plant.connect(
                        f"{source_tech}.electricity_out{splitter_counts[source_tech]}",
                        f"{connection_name}.{transport_item}_in",
                    )

                elif "storage" in source_tech:
                    # Connect the source technology to the connection component
                    self.plant.connect(
                        f"{source_tech}.{transport_item}_out",
                        f"{connection_name}.{transport_item}_in",
                    )
                else:
                    # Connect the source technology to the connection component
                    self.plant.connect(
                        f"{source_tech}.{transport_item}_out",
                        f"{connection_name}.{transport_item}_in",
                    )

                # Check if the transport type is a combiner
                if "combiner" in dest_tech:
                    # Connect the source technology to the connection component
                    # with specific input names
                    if dest_tech not in combiner_counts:
                        combiner_counts[dest_tech] = 1
                    else:
                        combiner_counts[dest_tech] += 1

                    # Connect the connection component to the destination technology
                    self.plant.connect(
                        f"{connection_name}.{transport_item}_out",
                        f"{dest_tech}.electricity_in{combiner_counts[dest_tech]}",
                    )

                elif "storage" in dest_tech:
                    # Connect the connection component to the destination technology
                    self.plant.connect(
                        f"{connection_name}.{transport_item}_out",
                        f"{dest_tech}.{transport_item}_in",
                    )

                else:
                    # Connect the connection component to the destination technology
                    self.plant.connect(
                        f"{connection_name}.{transport_item}_out",
                        f"{dest_tech}.{transport_item}_in",
                    )

            elif len(connection) == 3:
                # connect directly from source to dest
                source_tech, dest_tech, connected_parameter = connection
                if isinstance(connected_parameter, (tuple, list)):
                    source_parameter, dest_parameter = connected_parameter
                    self.plant.connect(
                        f"{source_tech}.{source_parameter}", f"{dest_tech}.{dest_parameter}"
                    )
                else:
                    self.plant.connect(
                        f"{source_tech}.{connected_parameter}", f"{dest_tech}.{connected_parameter}"
                    )

            else:
                err_msg = f"Invalid connection: {connection}"
                raise ValueError(err_msg)

        resource_to_tech_connections = self.plant_config.get("resource_to_tech_connections", [])

        for connection in resource_to_tech_connections:
            if len(connection) != 3:
                err_msg = f"Invalid resource to tech connection: {connection}"
                raise ValueError(err_msg)

            resource_name, tech_name, variable = connection

            # Connect the resource output to the technology input
            self.model.connect(f"{resource_name}.{variable}", f"{tech_name}.{variable}")

        # TODO: connect outputs of the technology models to the cost and finance models of the
        # same name if the cost and finance models are not None
        if "finance_parameters" in self.plant_config:
            # Connect the outputs of the technology models to the appropriate finance groups
            for group_id, group_configs in self.finance_subgroups.items():
                tech_configs = group_configs.get("tech_configs")
                primary_commodity_type = group_configs.get("commodity")
                # Skip steel finances; it provides its own finances
                if any(c in tech_configs for c in ("steel", "methanol", "geoh2")):
                    continue

                plant_producing_electricity = False

                # Loop through technologies and connect electricity outputs to the ExecComp
                # Only connect if the technology is included in at least one commodity's stackup
                # and in this finance group
                for tech_name in tech_configs.keys():
                    if (
                        tech_name in electricity_producing_techs
                        # and tech_name in all_included_techs
                        and primary_commodity_type == "electricity"
                    ):
                        self.plant.connect(
                            f"{tech_name}.electricity_out",
                            f"finance_subgroup_{group_id}.electricity_sum.electricity_{tech_name}",
                        )
                        plant_producing_electricity = True

                if plant_producing_electricity and primary_commodity_type == "electricity":
                    # Connect total electricity produced to the finance group
                    self.plant.connect(
                        f"finance_subgroup_{group_id}.electricity_sum.total_electricity_produced",
                        f"finance_subgroup_{group_id}.total_electricity_produced",
                    )

                # Only connect technologies that are included in the finance stackup
                for tech_name in tech_configs.keys():
                    # For now, assume splitters and combiners do not add any costs
                    if "splitter" in tech_name or "combiner" in tech_name:
                        continue

                    self.plant.connect(
                        f"{tech_name}.CapEx",
                        f"finance_subgroup_{group_id}.capex_{tech_name}",
                    )
                    self.plant.connect(
                        f"{tech_name}.OpEx", f"finance_subgroup_{group_id}.opex_{tech_name}"
                    )
                    self.plant.connect(
                        f"{tech_name}.VarOpEx", f"finance_subgroup_{group_id}.varopex_{tech_name}"
                    )
                    self.plant.connect(
                        f"{tech_name}.cost_year",
                        f"finance_subgroup_{group_id}.cost_year_{tech_name}",
                    )

                    if "electrolyzer" in tech_name:
                        self.plant.connect(
                            f"{tech_name}.time_until_replacement",
                            f"finance_subgroup_{group_id}.{tech_name}_time_until_replacement",
                        )
                        if primary_commodity_type == "hydrogen":
                            self.plant.connect(
                                f"{tech_name}.total_hydrogen_produced",
                                f"finance_subgroup_{group_id}.total_hydrogen_produced",
                            )

                    if "ammonia" in tech_name and primary_commodity_type == "ammonia":
                        self.plant.connect(
                            f"{tech_name}.total_ammonia_produced",
                            f"finance_subgroup_{group_id}.total_ammonia_produced",
                        )

                    if (
                        "doc" in tech_name or "oae" in tech_name
                    ) and primary_commodity_type == "co2":
                        self.plant.connect(
                            f"{tech_name}.co2_capture_mtpy",
                            f"finance_subgroup_{group_id}.co2_capture_kgpy",
                        )

                    if "air_separator" in tech_name and primary_commodity_type == "nitrogen":
                        self.plant.connect(
                            f"{tech_name}.total_nitrogen_produced",
                            f"finance_subgroup_{group_id}.total_nitrogen_produced",
                        )

        self.plant.options["auto_order"] = True

        # Check if there are any connections FROM a finance group to ammonia
        # This handles the case where LCOH is computed in the finance group and passed to ammonia
        for connection in technology_interconnections:
            if connection[0].startswith("finance_subgroup_") and connection[1] == "ammonia":
                # If the connection is from a finance group, set solvers for the
                # plant to resolve the coupling
                self.plant.nonlinear_solver = om.NonlinearBlockGS()
                self.plant.linear_solver = om.DirectSolver()
                break

        if (pyxdsm is not None) and (len(technology_interconnections) > 0):
            create_xdsm_from_config(self.plant_config)

    def create_driver_model(self):
        """
        Add the driver to the OpenMDAO model.
        """
        if "driver" in self.driver_config:
            myopt = PoseOptimization(self.driver_config)
            myopt.set_driver(self.prob)
            myopt.set_objective(self.prob)
            myopt.set_design_variables(self.prob)
            myopt.set_constraints(self.prob)

    def run(self):
        # do model setup based on the driver config
        # might add a recorder, driver, set solver tolerances, etc

        # Add a recorder if specified in the driver config
        if "recorder" in self.driver_config:
            recorder_config = self.driver_config["recorder"]
            recorder = om.SqliteRecorder(recorder_config["file"])
            self.model.add_recorder(recorder)

        self.prob.setup()

        self.prob.run_driver()

    def post_process(self):
        """
        Post-process the results of the OpenMDAO model.

        Right now, this just means printing the inputs and outputs to all systems in the model.
        We currently exclude any variables with "resource_data" in the name, since those
        are large dictionary variables that are not correctly formatted when printing.
        """
        self.prob.model.list_inputs(units=True, print_mean=True, excludes=["*resource_data"])
        self.prob.model.list_outputs(units=True, print_mean=True, excludes=["*resource_data"])<|MERGE_RESOLUTION|>--- conflicted
+++ resolved
@@ -153,13 +153,9 @@
                 resource_class = self.supported_models.get(resource_model)
                 if resource_class:
                     resource_component = resource_class(
-<<<<<<< HEAD
-                        resource_config=resource_config,
-=======
                         plant_config=self.plant_config,
                         resource_config=resource_inputs,
                         driver_config=self.driver_config,
->>>>>>> fa20cf6b
                     )
                     site_group.add_subsystem(resource_name, resource_component)
 
