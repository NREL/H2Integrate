--- conflicted
+++ resolved
@@ -234,11 +234,7 @@
                         )
                         getattr(self, model_type + "s").append(model_object)
                     elif model_type == "performance_model":
-<<<<<<< HEAD
-                        raise Exception("Model definition requires 'performance_model'.")
-=======
                         raise KeyError("Model definition requires 'performance_model'.")
->>>>>>> 0f5b05db
 
                 # Process the financial models
                 if "financial_model" in individual_tech_config:
