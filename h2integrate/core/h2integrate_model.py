from pathlib import Path

import yaml
import numpy as np
import openmdao.api as om

from h2integrate.core.finances import ProFastComp, AdjustedCapexOpexComp
from h2integrate.core.utilities import create_xdsm_from_config
from h2integrate.core.feedstocks import FeedstockComponent
from h2integrate.core.resource_summer import ElectricitySumComp
from h2integrate.core.supported_models import supported_models, electricity_producing_techs
from h2integrate.core.inputs.validation import load_tech_yaml, load_plant_yaml, load_driver_yaml
from h2integrate.core.pose_optimization import PoseOptimization


try:
    import pyxdsm
except ImportError:
    pyxdsm = None


class H2IntegrateModel:
    def __init__(self, config_file):
        # read in config file; it's a yaml dict that looks like this:
        self.load_config(config_file)

        # create site-level model
        # this is an OpenMDAO group that contains all the site information
        self.create_site_model()

        # create plant-level model
        # this is an OpenMDAO group that contains all the technologies
        # it will need plant_config but not driver or tech config
        self.create_plant_model()

        # create technology models
        # these are OpenMDAO groups that contain all the components for each technology
        # they will need tech_config but not driver or plant config
        self.create_technology_models()

        self.create_financial_model()

        # connect technologies
        # technologies are connected within the `technology_interconnections` section of the
        # plant config
        self.connect_technologies()

        # create driver model
        # might be an analysis or optimization
        self.create_driver_model()

    def load_config(self, config_file):
        config_path = Path(config_file)
        with config_path.open() as file:
            config = yaml.safe_load(file)

        self.name = config.get("name")
        self.system_summary = config.get("system_summary")

        # Load each config file as yaml and save as dict on this object
        self.driver_config = load_driver_yaml(config_path.parent / config.get("driver_config"))
        self.technology_config = load_tech_yaml(
            config_path.parent / config.get("technology_config")
        )
        self.plant_config = load_plant_yaml(config_path.parent / config.get("plant_config"))

    def create_site_model(self):
        # Create a site-level component
        site_config = self.plant_config.get("site", {})
        site_component = om.IndepVarComp()
        site_component.add_output("latitude", val=site_config.get("latitude", 0.0))
        site_component.add_output("longitude", val=site_config.get("longitude", 0.0))
        site_component.add_output("elevation_m", val=site_config.get("elevation_m", 0.0))
        site_component.add_output("time_zone", val=site_config.get("time_zone", 0))

        # Add boundaries if they exist
        site_config = self.plant_config.get("site", {})
        boundaries = site_config.get("boundaries", [])
        for i, boundary in enumerate(boundaries):
            site_component.add_output(f"boundary_{i}_x", val=np.array(boundary.get("x", [])))
            site_component.add_output(f"boundary_{i}_y", val=np.array(boundary.get("y", [])))

        self.prob = om.Problem()
        self.model = self.prob.model
        self.model.add_subsystem("site", site_component, promotes=["*"])

    def create_plant_model(self):
        """
        Create the plant-level model.

        This method creates an OpenMDAO group that contains all the technologies.
        It uses the plant configuration but not the driver or technology configuration.

        Information at this level might be used by any technology and info stored here is
        the same for each technology. This includes site information, project parameters,
        control strategy, and finance parameters.
        """
        # Create a plant-level component
        plant_component = om.IndepVarComp()
        plant_component.add_output("plant_component_example_value", val=1.0)
        project_parameters = self.plant_config.get("project_parameters", {})
        for key, value in project_parameters.items():
            plant_component.add_output(key, val=value)

        # Add control strategy parameters
        control_strategy = self.plant_config.get("control_strategy", {})
        for key, value in control_strategy.items():
            plant_component.add_output(key, val=value)

        # Add finance parameters
        # Not using financial parameters through OpenMDAO right now; instead
        # using the config dicts directly.
        # finance_parameters = self.plant_config.get('finance_parameters', {})
        # for key, value in finance_parameters.items():
        #     plant_component.add_output(key, val=value)

        plant_group = om.Group()
        plant_group.add_subsystem("plant_info", plant_component, promotes=["*"])

        # Create the plant model group and add components
        self.plant = self.model.add_subsystem("plant", plant_group, promotes=["*"])

    def create_technology_models(self):
        # Loop through each technology and instantiate an OpenMDAO object (assume it exists)
        # for each technology

        self.tech_names = []
        self.performance_models = []
        self.cost_models = []
        self.financial_models = []

        combined_performance_and_cost_model_technologies = ["hopp", "h2_storage"]

        # Create a technology group for each technology
        for tech_name, individual_tech_config in self.technology_config["technologies"].items():
            if "feedstocks" in tech_name:
                feedstock_component = FeedstockComponent(feedstocks_config=individual_tech_config)
                self.plant.add_subsystem(tech_name, feedstock_component)
            else:
                tech_group = self.plant.add_subsystem(tech_name, om.Group())
                self.tech_names.append(tech_name)

                # Special HOPP handling for short-term
                if tech_name in combined_performance_and_cost_model_technologies:
                    hopp_comp = supported_models[tech_name](
                        plant_config=self.plant_config, tech_config=individual_tech_config
                    )
                    tech_group.add_subsystem(tech_name, hopp_comp, promotes=["*"])
                    self.performance_models.append(hopp_comp)
                    self.cost_models.append(hopp_comp)
                    self.financial_models.append(hopp_comp)
                    continue

                # Process the technology models
                performance_name = individual_tech_config["performance_model"]["model"]
                performance_object = supported_models[performance_name]
                tech_group.add_subsystem(
                    performance_name,
                    performance_object(
                        plant_config=self.plant_config, tech_config=individual_tech_config
                    ),
                    promotes=["*"],
                )
                self.performance_models.append(performance_object)

                # Process the cost models
                if "cost_model" in individual_tech_config:
                    cost_name = individual_tech_config["cost_model"]["model"]
                    cost_object = supported_models[cost_name]
                    tech_group.add_subsystem(
                        cost_name,
                        cost_object(
                            plant_config=self.plant_config, tech_config=individual_tech_config
                        ),
                        promotes=["*"],
                    )
                    self.cost_models.append(cost_object)

                # Process the financial models
                if "financial_model" in individual_tech_config:
                    if "model" in individual_tech_config["financial_model"]:
                        financial_name = individual_tech_config["financial_model"]["model"]

                        financial_object = supported_models[financial_name]
                        tech_group.add_subsystem(
                            f"{tech_name}_financial",
                            financial_object(
                                plant_config=self.plant_config, tech_config=individual_tech_config
                            ),
                            promotes=["*"],
                        )
                        self.financial_models.append(financial_object)

    def create_financial_model(self):
        """
        Creates and configures the financial model for the plant.

        Creates financial groups based on the technology configurations
        and adds the appropriate financial components to each group.
        """

        if "finance_parameters" not in self.plant_config:
            return

        # Create a dictionary to hold financial groups
        financial_groups = {}

        # Loop through each technology and add it to the appropriate financial group
        for tech_name, individual_tech_config in self.technology_config["technologies"].items():
            financial_group_id = individual_tech_config.get("financial_model", {}).get("group")
            if financial_group_id is not None:
                if financial_group_id not in financial_groups:
                    financial_groups[financial_group_id] = {}
                financial_groups[financial_group_id][tech_name] = individual_tech_config

        # If no financial groups are defined, add all technologies to a single group
        if not financial_groups:
            financial_groups["1"] = self.technology_config["technologies"]

        # Add each financial group to the plant
        for group_id, tech_configs in financial_groups.items():
            commodity_types = []
            if "steel" in tech_configs:
                commodity_types.append("steel")
            if "electrolyzer" in tech_configs:
                commodity_types.append("hydrogen")
            if "methanol" in tech_configs:
                commodity_types.append("methanol")
            if "ammonia" in tech_configs:
                commodity_types.append("ammonia")
<<<<<<< HEAD
            if "geoh2" in tech_configs:
                commodity_types.append("hydrogen")

            # Steel provides its own financials
            if "steel" in tech_configs or "geoh2" in tech_configs:
=======
            for tech in electricity_producing_techs:
                if tech in tech_configs:
                    commodity_types.append("electricity")
                    continue

            # Steel, methanol provides their own financials
            if any(c in commodity_types for c in ("steel", "methanol")):
                continue

            if commodity_types == []:
>>>>>>> 049d8090
                continue

            financial_group = om.Group()

            # Add the ExecComp to the plant model
            financial_group.add_subsystem(
                "electricity_sum", ElectricitySumComp(tech_configs=tech_configs)
            )

            # Add adjusted capex component
            adjusted_capex_opex_comp = AdjustedCapexOpexComp(
                tech_config=tech_configs, plant_config=self.plant_config
            )
            financial_group.add_subsystem(
                "adjusted_capex_opex_comp", adjusted_capex_opex_comp, promotes=["*"]
            )

            # Add profast components
            for idx, commodity_type in enumerate(commodity_types):
                profast_comp = ProFastComp(
                    tech_config=tech_configs,
                    plant_config=self.plant_config,
                    commodity_type=commodity_type,
                )
                financial_group.add_subsystem(f"profast_comp_{idx}", profast_comp, promotes=["*"])

            self.plant.add_subsystem(f"financials_group_{group_id}", financial_group)

        self.financial_groups = financial_groups

    def connect_technologies(self):
        technology_interconnections = self.plant_config.get("technology_interconnections", [])

        combiner_counts = {}

        # loop through each linkage and instantiate an OpenMDAO object (assume it exists) for
        # the connection type (e.g. cable, pipeline, etc)
        for connection in technology_interconnections:
            if len(connection) == 4:
                source_tech, dest_tech, transport_item, transport_type = connection

                # make the connection_name based on source, dest, item, type
                connection_name = f"{source_tech}_to_{dest_tech}_{transport_type}"

                # Create the transport object
                connection_component = supported_models[transport_type]()

                # Add the connection component to the model
                self.plant.add_subsystem(connection_name, connection_component)

                if "storage" in source_tech:
                    # Connect the source technology to the connection component
                    self.plant.connect(
                        f"{source_tech}.{transport_item}_output",
                        f"{connection_name}.{transport_item}_input",
                    )
                else:
                    # Connect the source technology to the connection component
                    self.plant.connect(
                        f"{source_tech}.{transport_item}",
                        f"{connection_name}.{transport_item}_input",
                    )

                # Check if the transport type is a combiner
                if "combiner" in dest_tech:
                    # Connect the source technology to the connection component
                    # with specific input names
                    if dest_tech not in combiner_counts:
                        combiner_counts[dest_tech] = 1
                    else:
                        combiner_counts[dest_tech] += 1

                    # Connect the connection component to the destination technology
                    self.plant.connect(
                        f"{connection_name}.{transport_item}_output",
                        f"{dest_tech}.electricity_input{combiner_counts[dest_tech]}",
                    )

                elif "storage" in dest_tech:
                    # Connect the connection component to the destination technology
                    self.plant.connect(
                        f"{connection_name}.{transport_item}_output",
                        f"{dest_tech}.{transport_item}_input",
                    )

                else:
                    # Connect the connection component to the destination technology
                    self.plant.connect(
                        f"{connection_name}.{transport_item}_output",
                        f"{dest_tech}.{transport_item}",
                    )

            elif len(connection) == 3:
                # connect directly from source to dest
                source_tech, dest_tech, connected_parameter = connection

                self.plant.connect(
                    f"{source_tech}.{connected_parameter}", f"{dest_tech}.{connected_parameter}"
                )

            else:
                err_msg = f"Invalid connection: {connection}"
                raise ValueError(err_msg)

        # TODO: connect outputs of the technology models to the cost and financial models of the
        # same name if the cost and financial models are not None
        if "finance_parameters" in self.plant_config:
            # Connect the outputs of the technology models to the appropriate financial groups
            for group_id, tech_configs in self.financial_groups.items():
                # Skip steel financials; it provides its own financials
<<<<<<< HEAD
                if "steel" in tech_configs or "geoh2" in tech_configs:
=======
                if any(c in tech_configs for c in ("steel", "methanol")):
>>>>>>> 049d8090
                    continue

                plant_producing_electricity = False

                # Loop through technologies and connect electricity outputs to the ExecComp
                for tech_name in self.tech_names:
                    if tech_name in electricity_producing_techs:
                        self.plant.connect(
                            f"{tech_name}.electricity",
                            f"financials_group_{group_id}.electricity_sum.electricity_{tech_name}",
                        )
                        plant_producing_electricity = True

                if plant_producing_electricity:
                    # Connect total electricity produced to the financial group
                    self.plant.connect(
                        f"financials_group_{group_id}.electricity_sum.total_electricity_produced",
                        f"financials_group_{group_id}.total_electricity_produced",
                    )

                for tech_name in tech_configs.keys():
                    self.plant.connect(
                        f"{tech_name}.CapEx", f"financials_group_{group_id}.capex_{tech_name}"
                    )
                    self.plant.connect(
                        f"{tech_name}.OpEx", f"financials_group_{group_id}.opex_{tech_name}"
                    )

                    if "electrolyzer" in tech_name:
                        self.plant.connect(
                            f"{tech_name}.total_hydrogen_produced",
                            f"financials_group_{group_id}.total_hydrogen_produced",
                        )
                        self.plant.connect(
                            f"{tech_name}.time_until_replacement",
                            f"financials_group_{group_id}.time_until_replacement",
                        )

                    if "ammonia" in tech_name:
                        self.plant.connect(
                            f"{tech_name}.total_ammonia_produced",
                            f"financials_group_{group_id}.total_ammonia_produced",
                        )

        self.plant.options["auto_order"] = True

        # Check if there are any connections FROM a financial group to ammonia
        # This handles the case where LCOH is computed in the financial group and passed to ammonia
        for connection in technology_interconnections:
            if connection[0].startswith("financials_group_") and connection[1] == "ammonia":
                # If the connection is from a financial group, set solvers for the
                # plant to resolve the coupling
                self.plant.nonlinear_solver = om.NonlinearBlockGS()
                self.plant.linear_solver = om.DirectSolver()
                break

        if pyxdsm is not None:
            create_xdsm_from_config(self.plant_config)

    def create_driver_model(self):
        """
        Add the driver to the OpenMDAO model.
        """
        if "driver" in self.driver_config:
            myopt = PoseOptimization(self.driver_config)
            myopt.set_driver(self.prob)
            myopt.set_objective(self.prob)
            myopt.set_design_variables(self.prob)
            myopt.set_constraints(self.prob)

    def run(self):
        # do model setup based on the driver config
        # might add a recorder, driver, set solver tolerances, etc

        # Add a recorder if specified in the driver config
        if "recorder" in self.driver_config:
            recorder_config = self.driver_config["recorder"]
            recorder = om.SqliteRecorder(recorder_config["file"])
            self.model.add_recorder(recorder)

        self.prob.setup()

        self.prob.run_driver()

    def post_process(self):
        self.prob.model.list_inputs(units=True)
        self.prob.model.list_outputs(units=True)<|MERGE_RESOLUTION|>--- conflicted
+++ resolved
@@ -228,24 +228,18 @@
                 commodity_types.append("methanol")
             if "ammonia" in tech_configs:
                 commodity_types.append("ammonia")
-<<<<<<< HEAD
             if "geoh2" in tech_configs:
                 commodity_types.append("hydrogen")
-
-            # Steel provides its own financials
-            if "steel" in tech_configs or "geoh2" in tech_configs:
-=======
             for tech in electricity_producing_techs:
                 if tech in tech_configs:
                     commodity_types.append("electricity")
                     continue
 
             # Steel, methanol provides their own financials
-            if any(c in commodity_types for c in ("steel", "methanol")):
+            if any(c in commodity_types for c in ("steel", "methanol", "geoh2")):
                 continue
 
             if commodity_types == []:
->>>>>>> 049d8090
                 continue
 
             financial_group = om.Group()
@@ -356,11 +350,7 @@
             # Connect the outputs of the technology models to the appropriate financial groups
             for group_id, tech_configs in self.financial_groups.items():
                 # Skip steel financials; it provides its own financials
-<<<<<<< HEAD
-                if "steel" in tech_configs or "geoh2" in tech_configs:
-=======
-                if any(c in tech_configs for c in ("steel", "methanol")):
->>>>>>> 049d8090
+                if any(c in tech_configs for c in ("steel", "methanol", "geoh2")):
                     continue
 
                 plant_producing_electricity = False
