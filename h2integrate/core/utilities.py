--- conflicted
+++ resolved
@@ -245,7 +245,6 @@
         raise ValueError(msg)
 
 
-<<<<<<< HEAD
 def make_time_profile(
     start_time: str,
     dt: float | int,
@@ -289,7 +288,7 @@
         time_profile[i] = t
         t += time_step
     return time_profile
-=======
+
 def dict_to_yaml_formatting(orig_dict):
     """Recursive method to convert arrays to lists and numerical entries to floats.
     This is primarily used before writing a dictionary to a YAML file to ensure
@@ -330,5 +329,4 @@
                         orig_dict[key] = new_val
                 else:
                     orig_dict[key] = float(val)
-    return orig_dict
->>>>>>> 9f843642
+    return orig_dict