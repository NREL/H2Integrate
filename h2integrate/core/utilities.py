--- conflicted
+++ resolved
@@ -1,15 +1,10 @@
-<<<<<<< HEAD
+import re
+import csv
 import copy
 import operator
 from typing import Any
 from pathlib import Path
 from functools import reduce
-=======
-import re
-import csv
-from typing import Any
-from pathlib import Path
->>>>>>> 50e7659e
 from collections import OrderedDict
 
 import yaml
@@ -307,7 +302,6 @@
     return orig_dict
 
 
-<<<<<<< HEAD
 def get_path(path: str | Path) -> Path:
     """
     Convert a string or Path object to an absolute Path object, prioritizing different locations.
@@ -562,7 +556,8 @@
     yaml.allow_unicode = False
     with Path(foutput).open("w", encoding="utf-8") as f:
         yaml.dump(instance, f)
-=======
+
+
 def make_unique_case_name(folder, proposed_fname, fext):
     """Generate a filename that does not already exist in a user-defined folder.
 
@@ -731,5 +726,4 @@
     new_file.write(txt)
     new_file.close()
 
-    return new_fpath
->>>>>>> 50e7659e
+    return new_fpath