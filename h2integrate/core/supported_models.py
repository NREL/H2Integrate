--- conflicted
+++ resolved
@@ -149,15 +149,12 @@
     "combiner_performance": CombinerPerformanceModel,
     "splitter_performance": SplitterPerformanceModel,
     # Storage
-<<<<<<< HEAD
     "pysam_battery": PySAMBatteryPerformanceModel,
-=======
->>>>>>> fe193c37
     "h2_storage": H2Storage,
     "hydrogen_tank_performance": HydrogenTankPerformanceModel,
     "hydrogen_tank_cost": HydrogenTankCostModel,
     "atb_battery_cost": ATBBatteryCostModel,
-<<<<<<< HEAD
+    "simple_generic_storage": SimpleGenericStorage,
     # Control
     "pass_through_controller": PassThroughOpenLoopController,
     "demand_open_loop_controller": DemandOpenLoopController,
@@ -168,12 +165,6 @@
     "pyomo_dispatch_electrolyzer": PyomoDispatchElectrolyzer,
     "pyomo_dispatch_h2_storage": PyomoDispatchH2Storage,
     "pyomo_dispatch_battery": PyomoDispatchBattery,
-=======
-    "simple_generic_storage": SimpleGenericStorage,
-    # Control
-    "pass_through_controller": PassThroughOpenLoopController,
-    "demand_open_loop_controller": DemandOpenLoopController,
->>>>>>> fe193c37
     # Feedstock
     "feedstock_performance": FeedstockPerformanceModel,
     "feedstock_cost": FeedstockCostModel,
