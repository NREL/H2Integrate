from h2integrate.resource.river import RiverResource
from h2integrate.transporters.pipe import PipePerformanceModel
from h2integrate.transporters.cable import CablePerformanceModel
from h2integrate.converters.steel.steel import SteelPerformanceModel, SteelCostAndFinancialModel
from h2integrate.core.profast_financial import ProFastComp
from h2integrate.converters.wind.wind_plant import WindPlantCostModel, WindPlantPerformanceModel
from h2integrate.transporters.power_combiner import CombinerPerformanceModel
from h2integrate.converters.hopp.hopp_wrapper import HOPPComponent
from h2integrate.converters.solar.solar_pysam import PYSAMSolarPlantPerformanceModel
from h2integrate.storage.hydrogen.eco_storage import H2Storage
from h2integrate.converters.nitrogen.simple_ASU import SimpleASUCostModel, SimpleASUPerformanceModel
from h2integrate.storage.hydrogen.tank_baseclass import (
    HydrogenTankCostModel,
    HydrogenTankPerformanceModel,
)
from h2integrate.controllers.openloop_controllers import (
    DemandOpenLoopController,
    PassThroughOpenLoopController,
)
from h2integrate.converters.hydrogen.wombat_model import WOMBATElectrolyzerModel
from h2integrate.converters.wind.wind_plant_pysam import PYSAMWindPlantPerformanceModel
from h2integrate.converters.ammonia.ammonia_synloop import (
    AmmoniaSynLoopCostModel,
    AmmoniaSynLoopPerformanceModel,
)
from h2integrate.converters.water.desal.desalination import (
    ReverseOsmosisCostModel,
    ReverseOsmosisPerformanceModel,
)
from h2integrate.converters.hydrogen.basic_cost_model import BasicElectrolyzerCostModel
from h2integrate.converters.hydrogen.pem_electrolyzer import (
    ElectrolyzerCostModel,
    ElectrolyzerPerformanceModel,
)
from h2integrate.converters.solar.atb_res_com_pv_cost import ATBResComPVCostModel
from h2integrate.converters.solar.atb_utility_pv_cost import ATBUtilityPVCostModel
from h2integrate.converters.methanol.smr_methanol_plant import (
    SMRMethanolPlantCostModel,
    SMRMethanolPlantFinanceModel,
    SMRMethanolPlantPerformanceModel,
)
from h2integrate.converters.ammonia.simple_ammonia_model import (
    SimpleAmmoniaCostModel,
    SimpleAmmoniaPerformanceModel,
)
from h2integrate.converters.methanol.co2h_methanol_plant import (
    CO2HMethanolPlantCostModel,
    CO2HMethanolPlantFinanceModel,
    CO2HMethanolPlantPerformanceModel,
)
from h2integrate.converters.hydrogen.singlitico_cost_model import SingliticoCostModel
from h2integrate.converters.co2.marine.direct_ocean_capture import DOCCostModel, DOCPerformanceModel
from h2integrate.converters.hydrogen.eco_tools_pem_electrolyzer import (
    ECOElectrolyzerPerformanceModel,
)
from h2integrate.converters.water_power.hydro_plant_run_of_river import (
    RunOfRiverHydroCostModel,
    RunOfRiverHydroPerformanceModel,
)
from h2integrate.converters.hydrogen.geologic.natural_geoh2_plant import (
    NaturalGeoH2CostModel,
    NaturalGeoH2FinanceModel,
    NaturalGeoH2PerformanceModel,
)
from h2integrate.converters.co2.marine.ocean_alkalinity_enhancement import (
    OAECostModel,
    OAEPerformanceModel,
    OAECostAndFinancialModel,
)
from h2integrate.converters.hydrogen.custom_electrolyzer_cost_model import (
    CustomElectrolyzerCostModel,
)
from h2integrate.converters.hydrogen.geologic.stimulated_geoh2_plant import (
    StimulatedGeoH2CostModel,
    StimulatedGeoH2FinanceModel,
    StimulatedGeoH2PerformanceModel,
)


supported_models = {
    # Resources
    "river_resource": RiverResource,
    # Converters
    "wind_plant_performance": WindPlantPerformanceModel,
    "wind_plant_cost": WindPlantCostModel,
    "pysam_wind_plant_performance": PYSAMWindPlantPerformanceModel,
    "pysam_solar_plant_performance": PYSAMSolarPlantPerformanceModel,
    "atb_utility_pv_cost": ATBUtilityPVCostModel,
    "atb_comm_res_pv_cost": ATBResComPVCostModel,
    "run_of_river_hydro_performance": RunOfRiverHydroPerformanceModel,
    "run_of_river_hydro_cost": RunOfRiverHydroCostModel,
    "pem_electrolyzer_performance": ElectrolyzerPerformanceModel,
    "pem_electrolyzer_cost": ElectrolyzerCostModel,
    "eco_pem_electrolyzer_performance": ECOElectrolyzerPerformanceModel,
    "singlitico_electrolyzer_cost": SingliticoCostModel,
    "basic_electrolyzer_cost": BasicElectrolyzerCostModel,
    "custom_electrolyzer_cost": CustomElectrolyzerCostModel,
    "wombat": WOMBATElectrolyzerModel,
    "simple_ASU_cost": SimpleASUCostModel,
    "simple_ASU_performance": SimpleASUPerformanceModel,
    "hopp": HOPPComponent,
    "reverse_osmosis_desalination_performance": ReverseOsmosisPerformanceModel,
    "reverse_osmosis_desalination_cost": ReverseOsmosisCostModel,
    "simple_ammonia_performance": SimpleAmmoniaPerformanceModel,
    "simple_ammonia_cost": SimpleAmmoniaCostModel,
    "synloop_ammonia_performance": AmmoniaSynLoopPerformanceModel,
    "synloop_ammonia_cost": AmmoniaSynLoopCostModel,
    "steel_performance": SteelPerformanceModel,
    "steel_cost": SteelCostAndFinancialModel,
    "smr_methanol_plant_performance": SMRMethanolPlantPerformanceModel,
    "smr_methanol_plant_cost": SMRMethanolPlantCostModel,
    "smr_methanol_plant_financial": SMRMethanolPlantFinanceModel,
    "co2h_methanol_plant_performance": CO2HMethanolPlantPerformanceModel,
    "co2h_methanol_plant_cost": CO2HMethanolPlantCostModel,
    "co2h_methanol_plant_financial": CO2HMethanolPlantFinanceModel,
    "direct_ocean_capture_performance": DOCPerformanceModel,
    "direct_ocean_capture_cost": DOCCostModel,
    "ocean_alkalinity_enhancement_performance": OAEPerformanceModel,
    "ocean_alkalinity_enhancement_cost": OAECostModel,
    "ocean_alkalinity_enhancement_cost_financial": OAECostAndFinancialModel,
    "natural_geoh2_performance": NaturalGeoH2PerformanceModel,
    "natural_geoh2_cost": NaturalGeoH2CostModel,
    "natural_geoh2": NaturalGeoH2FinanceModel,
    "stimulated_geoh2_performance": StimulatedGeoH2PerformanceModel,
    "stimulated_geoh2_cost": StimulatedGeoH2CostModel,
    "stimulated_geoh2": StimulatedGeoH2FinanceModel,
    # Transport
    "cable": CablePerformanceModel,
    "pipe": PipePerformanceModel,
    "combiner_performance": CombinerPerformanceModel,
    # Control
    "pass_through_controller": PassThroughOpenLoopController,
    "demand_open_loop_controller": DemandOpenLoopController,
    # Storage
    "hydrogen_tank_performance": HydrogenTankPerformanceModel,
    "hydrogen_tank_cost": HydrogenTankCostModel,
<<<<<<< HEAD
    "h2_storage": H2Storage,
=======
    # Finance
    "ProFastComp": ProFastComp,
>>>>>>> ca6e7a32
}

electricity_producing_techs = ["wind", "solar", "pv", "river", "hopp"]<|MERGE_RESOLUTION|>--- conflicted
+++ resolved
@@ -134,12 +134,9 @@
     # Storage
     "hydrogen_tank_performance": HydrogenTankPerformanceModel,
     "hydrogen_tank_cost": HydrogenTankCostModel,
-<<<<<<< HEAD
     "h2_storage": H2Storage,
-=======
     # Finance
     "ProFastComp": ProFastComp,
->>>>>>> ca6e7a32
 }
 
 electricity_producing_techs = ["wind", "solar", "pv", "river", "hopp"]