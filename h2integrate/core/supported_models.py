from h2integrate.resource.river import RiverResource
from h2integrate.transporters.pipe import PipePerformanceModel
from h2integrate.transporters.cable import CablePerformanceModel
from h2integrate.converters.steel.steel import SteelPerformanceModel, SteelCostAndFinancialModel
from h2integrate.converters.wind.wind_plant import WindPlantCostModel, WindPlantPerformanceModel
from h2integrate.transporters.power_combiner import CombinerPerformanceModel
from h2integrate.converters.hopp.hopp_wrapper import HOPPComponent
from h2integrate.converters.solar.solar_pysam import PYSAMSolarPlantPerformanceModel
from h2integrate.storage.hydrogen.eco_storage import H2Storage
from h2integrate.storage.hydrogen.tank_baseclass import (
    HydrogenTankCostModel,
    HydrogenTankPerformanceModel,
)
from h2integrate.converters.wind.wind_plant_pysam import PYSAMWindPlantPerformanceModel
from h2integrate.converters.ammonia.ammonia_baseclass import (
    AmmoniaCostModel,
    AmmoniaPerformanceModel,
)
from h2integrate.converters.desalination.desalination import (
    ReverseOsmosisCostModel,
    ReverseOsmosisPerformanceModel,
)
from h2integrate.converters.hydrogen.basic_cost_model import BasicElectrolyzerCostModel
from h2integrate.converters.hydrogen.pem_electrolyzer import (
    ElectrolyzerCostModel,
    ElectrolyzerPerformanceModel,
)
from h2integrate.converters.methanol.smr_methanol_plant import (
    SMRMethanolPlantCostModel,
    SMRMethanolPlantFinanceModel,
    SMRMethanolPlantPerformanceModel,
)
from h2integrate.converters.hydrogen.singlitico_cost_model import SingliticoCostModel
from h2integrate.converters.water.hydro_plant_run_of_river import (
    RunOfRiverHydroCostModel,
    RunOfRiverHydroPerformanceModel,
)
from h2integrate.converters.methanol.smr_methanol_plant import (
    SMRMethanolPlantCostModel,
    SMRMethanolPlantFinanceModel,
    SMRMethanolPlantPerformanceModel,
)
from h2integrate.converters.methanol.co2h_methanol_plant import (
    CO2HMethanolPlantCostModel,
    CO2HMethanolPlantFinanceModel,
    CO2HMethanolPlantPerformanceModel,
)
from h2integrate.converters.hydrogen.eco_tools_pem_electrolyzer import (
    ECOElectrolyzerPerformanceModel,
)


supported_models = {
    # Resources
    "river_resource": RiverResource,
    # Converters
    "wind_plant_performance": WindPlantPerformanceModel,
    "wind_plant_cost": WindPlantCostModel,
    "pysam_wind_plant_performance": PYSAMWindPlantPerformanceModel,
    "pysam_solar_plant_performance": PYSAMSolarPlantPerformanceModel,
    "run_of_river_hydro_performance": RunOfRiverHydroPerformanceModel,
    "run_of_river_hydro_cost": RunOfRiverHydroCostModel,
    "pem_electrolyzer_performance": ElectrolyzerPerformanceModel,
    "pem_electrolyzer_cost": ElectrolyzerCostModel,
    "eco_pem_electrolyzer_performance": ECOElectrolyzerPerformanceModel,
    "singlitico_electrolyzer_cost": SingliticoCostModel,
    "basic_electrolyzer_cost": BasicElectrolyzerCostModel,
    "h2_storage": H2Storage,
    "hopp": HOPPComponent,
    "reverse_osmosis_desalination_performance": ReverseOsmosisPerformanceModel,
    "reverse_osmosis_desalination_cost": ReverseOsmosisCostModel,
    "ammonia_performance": AmmoniaPerformanceModel,
    "ammonia_cost": AmmoniaCostModel,
    "steel_performance": SteelPerformanceModel,
    "steel_cost": SteelCostAndFinancialModel,
    "smr_methanol_plant_performance": SMRMethanolPlantPerformanceModel,
    "smr_methanol_plant_cost": SMRMethanolPlantCostModel,
<<<<<<< HEAD
    "smr_methanol_plant_financial": SMRMethanolPlantFinanceModel,
    "co2h_methanol_plant_performance": CO2HMethanolPlantPerformanceModel,
    "co2h_methanol_plant_cost": CO2HMethanolPlantCostModel,
    "co2h_methanol_plant_financial": CO2HMethanolPlantFinanceModel,
=======
    "methanol_plant_financial": SMRMethanolPlantFinanceModel,
>>>>>>> 88bffdcd
    # Transport
    "cable": CablePerformanceModel,
    "pipe": PipePerformanceModel,
    "combiner_performance": CombinerPerformanceModel,
    # Storage
    "hydrogen_tank_performance": HydrogenTankPerformanceModel,
    "hydrogen_tank_cost": HydrogenTankCostModel,
}

electricity_producing_techs = ["wind", "solar", "river", "hopp"]<|MERGE_RESOLUTION|>--- conflicted
+++ resolved
@@ -30,20 +30,15 @@
     SMRMethanolPlantFinanceModel,
     SMRMethanolPlantPerformanceModel,
 )
+from h2integrate.converters.methanol.co2h_methanol_plant import (
+    CO2HMethanolPlantCostModel,
+    CO2HMethanolPlantFinanceModel,
+    CO2HMethanolPlantPerformanceModel,
+)
 from h2integrate.converters.hydrogen.singlitico_cost_model import SingliticoCostModel
 from h2integrate.converters.water.hydro_plant_run_of_river import (
     RunOfRiverHydroCostModel,
     RunOfRiverHydroPerformanceModel,
-)
-from h2integrate.converters.methanol.smr_methanol_plant import (
-    SMRMethanolPlantCostModel,
-    SMRMethanolPlantFinanceModel,
-    SMRMethanolPlantPerformanceModel,
-)
-from h2integrate.converters.methanol.co2h_methanol_plant import (
-    CO2HMethanolPlantCostModel,
-    CO2HMethanolPlantFinanceModel,
-    CO2HMethanolPlantPerformanceModel,
 )
 from h2integrate.converters.hydrogen.eco_tools_pem_electrolyzer import (
     ECOElectrolyzerPerformanceModel,
@@ -75,14 +70,10 @@
     "steel_cost": SteelCostAndFinancialModel,
     "smr_methanol_plant_performance": SMRMethanolPlantPerformanceModel,
     "smr_methanol_plant_cost": SMRMethanolPlantCostModel,
-<<<<<<< HEAD
     "smr_methanol_plant_financial": SMRMethanolPlantFinanceModel,
     "co2h_methanol_plant_performance": CO2HMethanolPlantPerformanceModel,
     "co2h_methanol_plant_cost": CO2HMethanolPlantCostModel,
     "co2h_methanol_plant_financial": CO2HMethanolPlantFinanceModel,
-=======
-    "methanol_plant_financial": SMRMethanolPlantFinanceModel,
->>>>>>> 88bffdcd
     # Transport
     "cable": CablePerformanceModel,
     "pipe": PipePerformanceModel,
