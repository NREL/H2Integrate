from h2integrate.resource.river import RiverResource
from h2integrate.transporters.pipe import PipePerformanceModel
from h2integrate.transporters.cable import CablePerformanceModel
from h2integrate.converters.steel.steel import SteelPerformanceModel, SteelCostAndFinancialModel
from h2integrate.converters.wind.wind_plant import WindPlantCostModel, WindPlantPerformanceModel
from h2integrate.transporters.power_combiner import CombinerPerformanceModel
from h2integrate.transporters.power_splitter import SplitterPerformanceModel
from h2integrate.converters.hopp.hopp_wrapper import HOPPComponent
from h2integrate.converters.solar.solar_pysam import PYSAMSolarPlantPerformanceModel
from h2integrate.storage.hydrogen.eco_storage import H2Storage
from h2integrate.storage.hydrogen.tank_baseclass import (
    HydrogenTankCostModel,
    HydrogenTankPerformanceModel,
)
from h2integrate.controllers.openloop_controllers import PassThroughOpenLoopController
from h2integrate.converters.hydrogen.wombat_model import WOMBATElectrolyzerModel
from h2integrate.converters.wind.wind_plant_pysam import PYSAMWindPlantPerformanceModel
from h2integrate.converters.water.desal.desalination import (
    ReverseOsmosisCostModel,
    ReverseOsmosisPerformanceModel,
)
from h2integrate.converters.hydrogen.basic_cost_model import BasicElectrolyzerCostModel
from h2integrate.converters.hydrogen.pem_electrolyzer import (
    ElectrolyzerCostModel,
    ElectrolyzerPerformanceModel,
)
from h2integrate.converters.methanol.smr_methanol_plant import (
    SMRMethanolPlantCostModel,
    SMRMethanolPlantFinanceModel,
    SMRMethanolPlantPerformanceModel,
)
from h2integrate.converters.ammonia.simple_ammonia_model import (
    SimpleAmmoniaCostModel,
    SimpleAmmoniaPerformanceModel,
)
from h2integrate.converters.hydrogen.singlitico_cost_model import SingliticoCostModel
from h2integrate.converters.co2.marine.direct_ocean_capture import DOCCostModel, DOCPerformanceModel
from h2integrate.converters.hydrogen.eco_tools_pem_electrolyzer import (
    ECOElectrolyzerPerformanceModel,
)
from h2integrate.converters.water_power.hydro_plant_run_of_river import (
    RunOfRiverHydroCostModel,
    RunOfRiverHydroPerformanceModel,
)
from h2integrate.converters.hydrogen.geologic.natural_geoh2_plant import (
    NaturalGeoH2CostModel,
    NaturalGeoH2FinanceModel,
    NaturalGeoH2PerformanceModel,
)
from h2integrate.converters.hydrogen.geologic.stimulated_geoh2_plant import (
    StimulatedGeoH2CostModel,
    StimulatedGeoH2FinanceModel,
    StimulatedGeoH2PerformanceModel,
)


supported_models = {
    # Resources
    "river_resource": RiverResource,
    # Converters
    "wind_plant_performance": WindPlantPerformanceModel,
    "wind_plant_cost": WindPlantCostModel,
    "pysam_wind_plant_performance": PYSAMWindPlantPerformanceModel,
    "pysam_solar_plant_performance": PYSAMSolarPlantPerformanceModel,
    "run_of_river_hydro_performance": RunOfRiverHydroPerformanceModel,
    "run_of_river_hydro_cost": RunOfRiverHydroCostModel,
    "pem_electrolyzer_performance": ElectrolyzerPerformanceModel,
    "pem_electrolyzer_cost": ElectrolyzerCostModel,
    "eco_pem_electrolyzer_performance": ECOElectrolyzerPerformanceModel,
    "singlitico_electrolyzer_cost": SingliticoCostModel,
    "basic_electrolyzer_cost": BasicElectrolyzerCostModel,
    "h2_storage": H2Storage,
    "hopp": HOPPComponent,
    "wombat": WOMBATElectrolyzerModel,
    "reverse_osmosis_desalination_performance": ReverseOsmosisPerformanceModel,
    "reverse_osmosis_desalination_cost": ReverseOsmosisCostModel,
    "simple_ammonia_performance": SimpleAmmoniaPerformanceModel,
    "simple_ammonia_cost": SimpleAmmoniaCostModel,
    "steel_performance": SteelPerformanceModel,
    "steel_cost": SteelCostAndFinancialModel,
    "smr_methanol_plant_performance": SMRMethanolPlantPerformanceModel,
    "smr_methanol_plant_cost": SMRMethanolPlantCostModel,
    "methanol_plant_financial": SMRMethanolPlantFinanceModel,
    "direct_ocean_capture_performance": DOCPerformanceModel,
    "direct_ocean_capture_cost": DOCCostModel,
    "natural_geoh2_performance": NaturalGeoH2PerformanceModel,
    "natural_geoh2_cost": NaturalGeoH2CostModel,
    "natural_geoh2": NaturalGeoH2FinanceModel,
    "stimulated_geoh2_performance": StimulatedGeoH2PerformanceModel,
    "stimulated_geoh2_cost": StimulatedGeoH2CostModel,
    "stimulated_geoh2": StimulatedGeoH2FinanceModel,
    # Transport
    "cable": CablePerformanceModel,
    "pipe": PipePerformanceModel,
    "combiner_performance": CombinerPerformanceModel,
<<<<<<< HEAD
    "splitter_performance": SplitterPerformanceModel,
=======
    # Control
    "pass_through_controller": PassThroughOpenLoopController,
>>>>>>> 0f5b05db
    # Storage
    "hydrogen_tank_performance": HydrogenTankPerformanceModel,
    "hydrogen_tank_cost": HydrogenTankCostModel,
}

electricity_producing_techs = ["wind", "solar", "river", "hopp"]<|MERGE_RESOLUTION|>--- conflicted
+++ resolved
@@ -93,12 +93,9 @@
     "cable": CablePerformanceModel,
     "pipe": PipePerformanceModel,
     "combiner_performance": CombinerPerformanceModel,
-<<<<<<< HEAD
     "splitter_performance": SplitterPerformanceModel,
-=======
     # Control
     "pass_through_controller": PassThroughOpenLoopController,
->>>>>>> 0f5b05db
     # Storage
     "hydrogen_tank_performance": HydrogenTankPerformanceModel,
     "hydrogen_tank_cost": HydrogenTankCostModel,
