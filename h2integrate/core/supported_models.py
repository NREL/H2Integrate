from h2integrate.resource.river import RiverResource
from h2integrate.transporters.pipe import PipePerformanceModel
from h2integrate.transporters.cable import CablePerformanceModel
from h2integrate.converters.steel.steel import SteelPerformanceModel, SteelCostAndFinancialModel
from h2integrate.core.profast_financial import ProFastComp
from h2integrate.converters.wind.wind_plant import WindPlantCostModel, WindPlantPerformanceModel
from h2integrate.converters.hopp.hopp_wrapper import HOPPComponent
from h2integrate.converters.solar.solar_pysam import PYSAMSolarPlantPerformanceModel
from h2integrate.storage.hydrogen.eco_storage import H2Storage
from h2integrate.storage.battery.pysam_battery import PySAMBatteryPerformanceModel
from h2integrate.converters.nitrogen.simple_ASU import SimpleASUCostModel, SimpleASUPerformanceModel
from h2integrate.storage.hydrogen.tank_baseclass import (
    HydrogenTankCostModel,
    HydrogenTankPerformanceModel,
)
from h2integrate.converters.hydrogen.wombat_model import WOMBATElectrolyzerModel
from h2integrate.converters.wind.wind_plant_pysam import PYSAMWindPlantPerformanceModel
from h2integrate.transporters.electricity_combiner import CombinerPerformanceModel
from h2integrate.transporters.electricity_splitter import SplitterPerformanceModel
from h2integrate.converters.ammonia.ammonia_synloop import (
    AmmoniaSynLoopCostModel,
    AmmoniaSynLoopPerformanceModel,
)
from h2integrate.converters.water.desal.desalination import (
    ReverseOsmosisCostModel,
    ReverseOsmosisPerformanceModel,
)
from h2integrate.converters.hydrogen.basic_cost_model import BasicElectrolyzerCostModel
from h2integrate.converters.hydrogen.pem_electrolyzer import (
    ElectrolyzerCostModel,
    ElectrolyzerPerformanceModel,
)
from h2integrate.converters.solar.atb_res_com_pv_cost import ATBResComPVCostModel
from h2integrate.converters.solar.atb_utility_pv_cost import ATBUtilityPVCostModel
from h2integrate.control.control_rules.converters.wind import PyomoDispatchWind
from h2integrate.converters.methanol.smr_methanol_plant import (
    SMRMethanolPlantCostModel,
    SMRMethanolPlantFinanceModel,
    SMRMethanolPlantPerformanceModel,
)
from h2integrate.converters.ammonia.simple_ammonia_model import (
    SimpleAmmoniaCostModel,
    SimpleAmmoniaPerformanceModel,
)
from h2integrate.converters.methanol.co2h_methanol_plant import (
    CO2HMethanolPlantCostModel,
    CO2HMethanolPlantFinanceModel,
    CO2HMethanolPlantPerformanceModel,
)
from h2integrate.control.control_rules.storage.h2_storage import PyomoDispatchH2Storage
from h2integrate.control.control_rules.storage.battery import PyomoDispatchBattery
from h2integrate.converters.hydrogen.singlitico_cost_model import SingliticoCostModel
from h2integrate.converters.co2.marine.direct_ocean_capture import DOCCostModel, DOCPerformanceModel
from h2integrate.control.control_strategies.pyomo_controllers import (
    PyomoControllerH2Storage,
    HeuristicLoadFollowingController,
)
from h2integrate.control.control_rules.converters.electrolyzer import PyomoDispatchElectrolyzer
from h2integrate.converters.hydrogen.eco_tools_pem_electrolyzer import (
    ECOElectrolyzerPerformanceModel,
)
from h2integrate.control.control_strategies.openloop_controllers import (
    DemandOpenLoopController,
    PassThroughOpenLoopController,
)
from h2integrate.converters.water_power.hydro_plant_run_of_river import (
    RunOfRiverHydroCostModel,
    RunOfRiverHydroPerformanceModel,
)
from h2integrate.converters.hydrogen.geologic.natural_geoh2_plant import (
    NaturalGeoH2CostModel,
    NaturalGeoH2FinanceModel,
    NaturalGeoH2PerformanceModel,
)
from h2integrate.converters.co2.marine.ocean_alkalinity_enhancement import (
    OAECostModel,
    OAEPerformanceModel,
    OAECostAndFinancialModel,
)
from h2integrate.converters.hydrogen.geologic.stimulated_geoh2_plant import (
    StimulatedGeoH2CostModel,
    StimulatedGeoH2FinanceModel,
    StimulatedGeoH2PerformanceModel,
)


supported_models = {
    # Resources
    "river_resource": RiverResource,
    # Converters
    "wind_plant_performance": WindPlantPerformanceModel,
    "wind_plant_cost": WindPlantCostModel,
    "pysam_wind_plant_performance": PYSAMWindPlantPerformanceModel,
    "pysam_solar_plant_performance": PYSAMSolarPlantPerformanceModel,
    "atb_utility_pv_cost": ATBUtilityPVCostModel,
    "atb_comm_res_pv_cost": ATBResComPVCostModel,
    "run_of_river_hydro_performance": RunOfRiverHydroPerformanceModel,
    "run_of_river_hydro_cost": RunOfRiverHydroCostModel,
    "pem_electrolyzer_performance": ElectrolyzerPerformanceModel,
    "pem_electrolyzer_cost": ElectrolyzerCostModel,
    "eco_pem_electrolyzer_performance": ECOElectrolyzerPerformanceModel,
    "singlitico_electrolyzer_cost": SingliticoCostModel,
    "basic_electrolyzer_cost": BasicElectrolyzerCostModel,
    "simple_ASU_cost": SimpleASUCostModel,
    "simple_ASU_performance": SimpleASUPerformanceModel,
    "hopp": HOPPComponent,
    "wombat": WOMBATElectrolyzerModel,
    "reverse_osmosis_desalination_performance": ReverseOsmosisPerformanceModel,
    "reverse_osmosis_desalination_cost": ReverseOsmosisCostModel,
    "simple_ammonia_performance": SimpleAmmoniaPerformanceModel,
    "simple_ammonia_cost": SimpleAmmoniaCostModel,
    "synloop_ammonia_performance": AmmoniaSynLoopPerformanceModel,
    "synloop_ammonia_cost": AmmoniaSynLoopCostModel,
    "steel_performance": SteelPerformanceModel,
    "steel_cost": SteelCostAndFinancialModel,
    "smr_methanol_plant_performance": SMRMethanolPlantPerformanceModel,
    "smr_methanol_plant_cost": SMRMethanolPlantCostModel,
    "smr_methanol_plant_financial": SMRMethanolPlantFinanceModel,
    "co2h_methanol_plant_performance": CO2HMethanolPlantPerformanceModel,
    "co2h_methanol_plant_cost": CO2HMethanolPlantCostModel,
    "co2h_methanol_plant_financial": CO2HMethanolPlantFinanceModel,
    "direct_ocean_capture_performance": DOCPerformanceModel,
    "direct_ocean_capture_cost": DOCCostModel,
    "ocean_alkalinity_enhancement_performance": OAEPerformanceModel,
    "ocean_alkalinity_enhancement_cost": OAECostModel,
    "ocean_alkalinity_enhancement_cost_financial": OAECostAndFinancialModel,
    "natural_geoh2_performance": NaturalGeoH2PerformanceModel,
    "natural_geoh2_cost": NaturalGeoH2CostModel,
    "natural_geoh2": NaturalGeoH2FinanceModel,
    "stimulated_geoh2_performance": StimulatedGeoH2PerformanceModel,
    "stimulated_geoh2_cost": StimulatedGeoH2CostModel,
    "stimulated_geoh2": StimulatedGeoH2FinanceModel,
    # Transport
    "cable": CablePerformanceModel,
    "pipe": PipePerformanceModel,
    "combiner_performance": CombinerPerformanceModel,
<<<<<<< HEAD
=======
    "splitter_performance": SplitterPerformanceModel,
    # Control
    "pass_through_controller": PassThroughOpenLoopController,
    "demand_open_loop_controller": DemandOpenLoopController,
>>>>>>> db6169b8
    # Storage
    "pysam_battery": PySAMBatteryPerformanceModel,
    "h2_storage": H2Storage,
    "hydrogen_tank_performance": HydrogenTankPerformanceModel,
    "hydrogen_tank_cost": HydrogenTankCostModel,
    # Control
    "pass_through_controller": PassThroughOpenLoopController,
    "demand_open_loop_controller": DemandOpenLoopController,
    "pyomo_open_loop_controller_h2_storage": PyomoControllerH2Storage,
    "heuristic_load_following_controller": HeuristicLoadFollowingController,
    # Dispatch
    "pyomo_dispatch_wind": PyomoDispatchWind,
    "pyomo_dispatch_electrolyzer": PyomoDispatchElectrolyzer,
    "pyomo_dispatch_h2_storage": PyomoDispatchH2Storage,
    "pyomo_dispatch_battery": PyomoDispatchBattery,
    # Finance
    "ProFastComp": ProFastComp,
}

electricity_producing_techs = ["wind", "solar", "pv", "river", "hopp"]<|MERGE_RESOLUTION|>--- conflicted
+++ resolved
@@ -134,13 +134,7 @@
     "cable": CablePerformanceModel,
     "pipe": PipePerformanceModel,
     "combiner_performance": CombinerPerformanceModel,
-<<<<<<< HEAD
-=======
     "splitter_performance": SplitterPerformanceModel,
-    # Control
-    "pass_through_controller": PassThroughOpenLoopController,
-    "demand_open_loop_controller": DemandOpenLoopController,
->>>>>>> db6169b8
     # Storage
     "pysam_battery": PySAMBatteryPerformanceModel,
     "h2_storage": H2Storage,
