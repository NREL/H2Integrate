--- conflicted
+++ resolved
@@ -5,9 +5,7 @@
 from h2integrate.finances.profast_lco import ProFastLCO
 from h2integrate.finances.profast_npv import ProFastNPV
 from h2integrate.converters.steel.steel import SteelPerformanceModel, SteelCostAndFinancialModel
-<<<<<<< HEAD
 from h2integrate.converters.grid.grid_sell import GridSellCostModel, GridSellPerformanceModel
-=======
 from h2integrate.converters.iron.iron_mine import (
     IronMineCostComponent,
     IronMinePerformanceComponent,
@@ -16,7 +14,6 @@
     IronPlantCostComponent,
     IronPlantPerformanceComponent,
 )
->>>>>>> b21c0c0b
 from h2integrate.converters.wind.wind_pysam import PYSAMWindPlantPerformanceModel
 from h2integrate.converters.grid.grid_buying import GridBuyPerformanceModel
 from h2integrate.transporters.generic_summer import GenericSummerPerformanceModel
@@ -231,7 +228,6 @@
     "NumpyFinancialNPV": NumpyFinancialNPV,
 }
 
-<<<<<<< HEAD
 electricity_producing_techs = [
     "wind",
     "solar",
@@ -239,8 +235,4 @@
     "river",
     "hopp",
     "natural_gas_plant",
-]
-=======
-
-electricity_producing_techs = ["wind", "solar", "pv", "river", "hopp", "natural_gas_plant"]
->>>>>>> b21c0c0b
+]