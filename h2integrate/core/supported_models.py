--- conflicted
+++ resolved
@@ -38,12 +38,6 @@
 from h2integrate.converters.hydrogen.eco_tools_pem_electrolyzer import (
     ECOElectrolyzerPerformanceModel,
 )
-<<<<<<< HEAD
-from h2integrate.converters.marine_carbon_capture.direct_ocean_capture import (
-    DOCFinance,
-    DOCCostModel,
-    DOCPerformanceModel,
-=======
 from h2integrate.converters.hydrogen.geologic.natural_geoh2_plant import (
     NaturalGeoH2CostModel,
     NaturalGeoH2FinanceModel,
@@ -53,7 +47,11 @@
     StimulatedGeoH2CostModel,
     StimulatedGeoH2FinanceModel,
     StimulatedGeoH2PerformanceModel,
->>>>>>> 6d64b64e
+)
+from h2integrate.converters.marine_carbon_capture.direct_ocean_capture import (
+    DOCFinance,
+    DOCCostModel,
+    DOCPerformanceModel,
 )
 
 
@@ -83,18 +81,15 @@
     "smr_methanol_plant_performance": SMRMethanolPlantPerformanceModel,
     "smr_methanol_plant_cost": SMRMethanolPlantCostModel,
     "methanol_plant_financial": SMRMethanolPlantFinanceModel,
-<<<<<<< HEAD
     "direct_ocean_capture_performance": DOCPerformanceModel,
     "direct_ocean_capture_cost": DOCCostModel,
     "direct_ocean_capture_finance": DOCFinance,
-=======
     "natural_geoh2_performance": NaturalGeoH2PerformanceModel,
     "natural_geoh2_cost": NaturalGeoH2CostModel,
     "natural_geoh2": NaturalGeoH2FinanceModel,
     "stimulated_geoh2_performance": StimulatedGeoH2PerformanceModel,
     "stimulated_geoh2_cost": StimulatedGeoH2CostModel,
     "stimulated_geoh2": StimulatedGeoH2FinanceModel,
->>>>>>> 6d64b64e
     # Transport
     "cable": CablePerformanceModel,
     "pipe": PipePerformanceModel,
