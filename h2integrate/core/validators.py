"""
This module contains validator functions for use with `attrs` class definitions.
"""


def gt_zero(instance, attribute, value):
    """Validates that an attribute's value is greater than zero."""
    if value <= 0:
        raise ValueError(f"{attribute} must be greater than zero")


def gte_zero(instance, attribute, value):
<<<<<<< HEAD
    """Validates that an attribute's value is greater than or equal to
    zero."""
    if value < 0:
        raise ValueError(f"{attribute} cannot be negative")
=======
    """Validates that an attribute's value is greater than or equal to zero."""
    if value < 0:
        raise ValueError(f"{attribute} must be greater than or equal to zero")
>>>>>>> ca6e7a32


def range_val(min_val, max_val):
    """Validates that an attribute's value is between two values, inclusive ([min_val, max_val])."""

    def validator(instance, attribute, value):
        if value < min_val or value > max_val:
            raise ValueError(f"{attribute} must be in range [{min_val}, {max_val}]")

    return validator


def range_val_or_none(min_val, max_val):
    """Validates that an attribute's value is between two values, inclusive ([min_val, max_val]).
    Ignores None type values."""

    def validator(instance, attribute, value):
        if value is not None:
            if value < min_val or value > max_val:
                raise ValueError(f"{attribute} must be in range [{min_val}, {max_val}]")

    return validator


def contains(items):
    """Validates that an item is part of a given list."""

    def validator(instance, attribute, value):
        if value not in items:
            raise ValueError(f"Item {value} not found in list for {attribute}: {items}")

    return validator


def must_equal(required_value):
    """Validates that an item equals a specific value"""

    def validator(instance, attribute, value):
        if value != required_value:
            msg = (
                f"{attribute} cannot be {value}, {attribute} "
                f"must have value of {required_value}"
            )
            raise ValueError(msg)

    return validator<|MERGE_RESOLUTION|>--- conflicted
+++ resolved
@@ -10,16 +10,9 @@
 
 
 def gte_zero(instance, attribute, value):
-<<<<<<< HEAD
-    """Validates that an attribute's value is greater than or equal to
-    zero."""
-    if value < 0:
-        raise ValueError(f"{attribute} cannot be negative")
-=======
     """Validates that an attribute's value is greater than or equal to zero."""
     if value < 0:
         raise ValueError(f"{attribute} must be greater than or equal to zero")
->>>>>>> ca6e7a32
 
 
 def range_val(min_val, max_val):
