--- conflicted
+++ resolved
@@ -6,9 +6,13 @@
 import yaml
 import numpy as np
 
-<<<<<<< HEAD
-from h2integrate import ROOT_DIR, EXAMPLE_DIR
-from h2integrate.core.utilities import get_path, find_file, dict_to_yaml_formatting
+from h2integrate import ROOT_DIR, EXAMPLE_DIR, RESOURCE_DEFAULT_DIR
+from h2integrate.core.utilities import (
+    get_path,
+    find_file,
+    make_unique_case_name,
+    dict_to_yaml_formatting,
+)
 
 
 def test_get_path(subtests):
@@ -93,9 +97,6 @@
     with subtests.test("find_file: filepath relative (inside) to root_folder"):
         assert file_root_in_rel_out_path.resolve() == file_abs_path
     os.chdir(current_cwd)
-=======
-from h2integrate import ROOT_DIR, EXAMPLE_DIR, RESOURCE_DEFAULT_DIR
-from h2integrate.core.utilities import make_unique_case_name, dict_to_yaml_formatting
 
 
 def test_make_unique_filename(subtests):
@@ -115,7 +116,6 @@
         assert len(py_files) == 0
     with subtests.test("Uniquely named .csv file"):
         assert len(csv_files) == 0
->>>>>>> 50e7659e
 
 
 class TestDictToYamlFormatting(unittest.TestCase):
