--- conflicted
+++ resolved
@@ -5,13 +5,8 @@
 import openmdao.api as om
 from pytest import approx
 
-<<<<<<< HEAD
-from h2integrate.core.inputs.validation import load_tech_yaml, load_plant_yaml
-from h2integrate.core.profast_financial import ProFastComp
-=======
 from h2integrate.core.finances import ProFastComp
 from h2integrate.core.inputs.validation import load_tech_yaml, load_plant_yaml, load_driver_yaml
->>>>>>> 9f843642
 
 
 examples_dir = Path(__file__).resolve().parent.parent.parent.parent / "examples/."
@@ -82,11 +77,7 @@
         comp = ProFastComp(
             plant_config=self.plant_config,
             tech_config=self.tech_config,
-<<<<<<< HEAD
-            driver_config={},
-=======
             driver_config=self.driver_config,
->>>>>>> 9f843642
             commodity_type="hydrogen",
         )
         prob.model.add_subsystem("comp", comp, promotes=["*"])
