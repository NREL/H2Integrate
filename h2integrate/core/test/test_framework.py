--- conflicted
+++ resolved
@@ -164,7 +164,6 @@
         assert "invalid_tech" in str(e), f"Error message should mention invalid_tech: {e}"
 
 
-<<<<<<< HEAD
 def test_unsupported_simulation_parameters():
     orig_plant_config = EXAMPLE_DIR / "01_onshore_steel_mn" / "plant_config.yaml"
     temp_plant_config_ntimesteps = Path.cwd() / "temp_plant_config_ntimesteps.yaml"
@@ -199,7 +198,7 @@
     # Clean up temporary YAML files
     temp_plant_config_ntimesteps.unlink(missing_ok=True)
     temp_plant_config_dt.unlink(missing_ok=True)
-=======
+
 def test_technology_connections():
     os.chdir(examples_dir / "01_onshore_steel_mn")
 
@@ -244,5 +243,4 @@
 
     # Clean up temporary YAML files
     temp_plant_config.unlink(missing_ok=True)
-    temp_highlevel_yaml.unlink(missing_ok=True)
->>>>>>> 781b2df6
+    temp_highlevel_yaml.unlink(missing_ok=True)