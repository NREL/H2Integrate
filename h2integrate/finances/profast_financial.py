from pathlib import Path

import attrs
import numpy as np
import openmdao.api as om
from attrs import field, define

from h2integrate.core.utilities import (
    BaseConfig,
    attr_filter,
    attr_serializer,
    dict_to_yaml_formatting,
    check_plant_config_and_profast_params,
)
from h2integrate.core.dict_utils import update_defaults
from h2integrate.core.validators import gt_zero, contains, gte_zero, range_val
from h2integrate.tools.profast_tools import (
    run_profast,
    make_price_breakdown,
    create_years_of_operation,
    create_and_populate_profast,
    format_profast_price_breakdown_per_year,
)
from h2integrate.core.inputs.validation import write_yaml
from h2integrate.tools.profast_reverse_tools import convert_pf_to_dict


finance_to_pf_param_mapper = {
    # "income tax rate": "total income tax rate",
    "debt equity ratio": "debt equity ratio of initial financing",
    "discount rate": "leverage after tax nominal discount rate",
    "plant life": "operating life",
    "sales tax rate": "sales tax",
    "cash onhand months": "cash onhand",
    "topc": "TOPC",
    "installation time": "installation months",
    "inflation rate": "general inflation rate",
}


def format_params_for_profast_config(param_dict):
    """Replace spaces with underscores for top-level dictionary keys and replace
    underscores with spaces for any embedded dictionaries. Create a dictionary that is
    formatted for BasicProFASTParameterConfig.


    Args:
        param_dict (dict): dictionary of financing parameters

    Returns:
        dict: financing parameters formatted for BasicProFASTParameterConfig
    """
    param_dict_reformatted = {}
    for k, v in param_dict.items():
        k_new = k.replace(" ", "_")
        if isinstance(v, dict):
            v_new = {vk.replace("_", " "): vv for vk, vv in v.items()}
            param_dict_reformatted[k_new] = v_new
        else:
            param_dict_reformatted[k_new] = v
    return param_dict_reformatted


def check_parameter_inputs(finance_params, plant_config):
    """Check and format the input finance parameters. This method checks:

    1) for duplicated keys that only differ in formatting (spaces or underscores).
        Such as 'analysis_start_year' and 'analysis start year'. Throws an error if found.
    2) two keys that map to the same parameter have differing values,
        see `finance_to_pf_param_mapper`. Such as 'installation time' and
        'installation months'. Throws an error if values differ.
    3) parameters that are in the ProFAST format are reformatted to be compatible with
        BasicProFASTParameterConfig

    Args:
        finance_params (dict): `params` dictionary containing financing information.
        plant_config (dict): plant configuration dictionary.

    Raises:
        ValueError: If duplicated keys are input.
        ValueError: If two equivalent keys have different values.

    Returns:
        dict: financing parameters formatted for BasicProFASTParameterConfig
        validated financing parameters with consistent formatting.
    """
    # make consistent formatting
    fin_params = {k.replace("_", " "): v for k, v in finance_params.items()}

    # check for duplicated entries (ex. 'analysis_start_year' and 'analysis start year')
    if len(fin_params) != len(finance_params):
        finance_keys = [k.replace("_", " ") for k, v in finance_params.items()]
        fin_keys = list(fin_params.keys())
        duplicated_entries = [k for k in fin_keys if finance_keys.count(k) > 1]
        # NOTE: not an issue if both values are the same,
        # but better to inform users earlier on to prevent accidents
        err_info = "\n".join(
            f"{d}: both `{d}` and `{d.replace('_','')}` map to {d}" for d in duplicated_entries
        )

        msg = f"Duplicate entries found in ProFastComp params. Duplicated entries are: {err_info}"
        raise ValueError(msg)

    # check if duplicate entries were input, like "installation time" AND "installation months"
    for nickname, realname in finance_to_pf_param_mapper.items():
        has_nickname = any(k == nickname for k, v in fin_params.items())
        has_realname = any(k == realname for k, v in fin_params.items())
        # check for duplicate entries
        if has_nickname and has_realname:
            check_plant_config_and_profast_params(fin_params, fin_params, nickname, realname)

    # check for value mismatch
    if "operating life" in fin_params:
        check_plant_config_and_profast_params(
            plant_config["plant"], fin_params, "plant_life", "operating life"
        )

    # if profast params are in profast format
    if any(k in list(finance_to_pf_param_mapper.values()) for k, v in fin_params.items()):
        pf_param_to_finance_mapper = {v: k for k, v in finance_to_pf_param_mapper.items()}
        pf_params = {}
        for k, v in fin_params.items():
            if k.replace("_", " ") in pf_param_to_finance_mapper:
                pf_params[pf_param_to_finance_mapper[k]] = v
            else:
                pf_params[k] = v
        fin_params = dict(pf_params.items())

    fin_params = format_params_for_profast_config(fin_params)
    fin_params.update({"plant_life": plant_config["plant"]["plant_life"]})

    return fin_params


@define
class BasicProFASTParameterConfig(BaseConfig):
    """Config of financing parameters for ProFAST.

    Attributes:
        plant_life (int): operating life of plant in years
        analysis_start_year (int): calendar year to start financial analysis
        installation_time (int): time between `analysis_start_year` and operation start in months
        discount_rate (float): leverage after tax nominal discount rate
        debt_equity_ratio (float): debt to equity ratio of initial financing.
        property_tax_and_insurance (float): property tax and insurance
        total_income_tax_rate (float): income tax rate
        capital_gains_tax_rate (float): tax rate fraction on capital gains
        sales_tax_rate (float): sales tax fraction
        debt_interest_rate (float): interest rate on debt
        inflation_rate (float): escalation rate. Set to zero for a nominal analysis.
        cash_onhand_months (int): number of months with cash onhand.
        admin_expense (float): administrative expense as a fraction of sales
        non_depr_assets (float, optional): cost (in `$`) of nondepreciable assets, such as land.
            Defaults to 0.
        end_of_proj_sale_non_depr_assets (float, optional): cost (in `$`) of nondepreciable assets
            that are sold at the end of the project. Defaults to 0.
        tax_loss_carry_forward_years (int, optional): Defaults to 0.
        tax_losses_monetized (bool, optional): Defaults to True.
        sell_undepreciated_cap (bool, optional): Defaults to True.
        credit_card_fees (float, optional): credit card fees as a fraction.
        demand_rampup (float, optional): Defaults to 0.
        debt_type (str, optional): must be either "Revolving debt" or "One time loan".
            Defaults to "Revolving debt".
        loan_period_if_used (int, optional): Loan period in years.
            Only used if `debt_type` is "One time loan". Defaults to 0.
        commodity (dict, optional):
        installation_cost  (dict, optional):
            - **value** (*float*): installation cost in USD. Defaults to 0.
            - **depr type** (*str*): either "Straight line" or "MACRS". Defaults to "Straight line"
            - **depr period** (*int*): depreciation period in years. Defaults to 4.
            - **depreciable** (*bool*): True if cost depreciates. Defaults to False.
        topc (dict, optional): take or pay contract.
        annual_operating_incentive (dict, optional):
        incidental_revenue (dict, optional):
        road_tax (dict, optional):
        labor (dict, optional):
        maintenance (dict, optional):
        rent (dict, optional):
        license_and_permit (dict, optional):
        one_time_cap_inct (dict, optional): investment tax credit.
    """

    plant_life: int = field(converter=int, validator=gte_zero)
    analysis_start_year: int = field(converter=int, validator=range_val(1000, 4000))
    installation_time: int = field(converter=int, validator=gte_zero)

    discount_rate: float = field(validator=range_val(0, 1))
    debt_equity_ratio: float = field(validator=gt_zero)
    property_tax_and_insurance: float = field(validator=range_val(0, 1))

    total_income_tax_rate: float = field(validator=range_val(0, 1))
    capital_gains_tax_rate: float = field(validator=range_val(0, 1))
    sales_tax_rate: float = field(validator=range_val(0, 1))
    debt_interest_rate: float = field(validator=range_val(0, 1))

    inflation_rate: float = field(validator=range_val(0, 1))

    cash_onhand_months: int = field(converter=int)  # int?

    admin_expense: float = field(validator=range_val(0, 1))

    non_depr_assets: float = field(default=0.0, validator=gte_zero)
    end_of_proj_sale_non_depr_assets: float = field(default=0.0, validator=gte_zero)

    tax_loss_carry_forward_years: int = field(default=0, validator=gte_zero)
    tax_losses_monetized: bool = field(default=True)
    sell_undepreciated_cap: bool = field(default=True)

    credit_card_fees: float = field(default=0.0)
    demand_rampup: float = field(default=0.0, validator=gte_zero)

    debt_type: str = field(
        default="Revolving debt", validator=contains(["Revolving debt", "One time loan"])
    )
    loan_period_if_used: int = field(default=0, validator=gte_zero)

    commodity: dict = field(
        default={
            "name": None,
            "unit": None,
            "initial price": 100,
            "escalation": 0.0,
        }
    )

    installation_cost: dict = field(
        default={
            "value": 0.0,
            "depr type": "Straight line",
            "depr period": 4,
            "depreciable": False,
        }
    )
    topc: dict = field(
        default={
            "unit price": 0.0,
            "decay": 0.0,
            "sunset years": 0,
            "support utilization": 0.0,
        }
    )

    annual_operating_incentive: dict = field(
        default={
            "value": 0.0,
            "decay": 0.0,
            "sunset years": 0,
            "taxable": True,
        }
    )
    incidental_revenue: dict = field(default={"value": 0.0, "escalation": 0.0})
    road_tax: dict = field(default={"value": 0.0, "escalation": 0.0})
    labor: dict = field(default={"value": 0.0, "rate": 0.0, "escalation": 0.0})
    maintenance: dict = field(default={"value": 0.0, "escalation": 0.0})
    rent: dict = field(default={"value": 0.0, "escalation": 0.0})
    license_and_permit: dict = field(default={"value": 0.0, "escalation": 0.0})
    one_time_cap_inct: dict = field(
        default={"value": 0.0, "depr type": "MACRS", "depr period": 3, "depreciable": False}
    )

    def as_dict(self) -> dict:
        """Creates a JSON and YAML friendly dictionary that can be save for future reloading.


        Returns:
            dict: All key, value pairs required for class re-creation.
        """
        pf_params_init = attrs.asdict(self, filter=attr_filter, value_serializer=attr_serializer)

        # rename keys to profast format
        pf_params = {k.replace("_", " "): v for k, v in pf_params_init.items()}

        # update all instances of "escalation" with the general inflation rate
        pf_params = update_defaults(pf_params, "escalation", self.inflation_rate)

        # rename keys
        params = {}
        for keyname, vals in pf_params.copy().items():
            if keyname in finance_to_pf_param_mapper:
                params[finance_to_pf_param_mapper[keyname]] = vals
            else:
                params[keyname] = vals
        return params


@define
class ProFASTDefaultCapitalItem(BaseConfig):
    """Configuration class of default settings for ProFAST capital items.

    Attributes:
        depr_period (int): depreciation period in years if using MACRS depreciation.
            Must be either 3, 5, 7, 10, 15 or 20.
        depr_type (str, optional): depreciation "MACRS" or "Straight line". Defaults to 'MACRS'.
        refurb (list[float], optional): Replacement schedule as a fraction of the capital cost.
            Defaults to [0.].
        replacement_cost_percent (float | int, optional): Replacement cost as a fraction of CapEx.
            Defaults to 0.0

    """

    depr_period: int = field(converter=int, validator=contains([3, 5, 7, 10, 15, 20]))
    depr_type: str = field(converter=str.strip, validator=contains(["MACRS", "Straight line"]))
    refurb: int | float | list[float] = field(default=[0.0])
    replacement_cost_percent: int | float = field(default=0.0, validator=range_val(0, 1))

    def create_dict(self):
        non_profast_attrs = ["replacement_cost_percent"]
        full_dict = self.as_dict()
        d = {k: v for k, v in full_dict.items() if k not in non_profast_attrs}
        return d


@define
class ProFASTDefaultFixedCost(BaseConfig):
    """Configuration class of default settings for ProFAST fixed costs.

    Attributes:
        escalation (float | int, optional): annual escalation of price.
            Defaults to 0.
        unit (str): unit of the cost. Defaults to `$/year`.
        usage (float, optional): Usage multiplier, likely should be set to 1.
            Defaults to 1.0.
    """

    escalation: float | int = field()
    unit: str = field(default="$/year")
    usage: float | int = field(default=1.0)

    def create_dict(self):
        return self.as_dict()


@define
class ProFASTDefaultVariableCost(BaseConfig):
    """Configuration class of default settings for ProFAST variable costs.
    The total cost is calculated as ``usage*cost``.

    Attributes:
        escalation (float | int, optional): annual escalation of price.
            Defaults to 0.
        unit (str): unit of the cost, only used for reporting. The cost should be input in
            USD/unit of commodity.
        usage (float, optional): Usage of feedstock per unit of commodity.
            Defaults to 1.0.
    """

    escalation: float | int = field()
    unit: str = field()
    usage: float | int = field(default=1.0)

    def create_dict(self):
        return self.as_dict()


@define
class ProFASTDefaultCoproduct(BaseConfig):
    """Configuration class of default settings for ProFAST coproduct.
    The total cost is calculated as ``usage*cost``.

    Attributes:
        escalation (float | int, optional): annual escalation of price.
            Defaults to 0.
        unit (str): unit of the cost, only used for reporting. The cost should be input in
            USD/unit of commodity.
        usage (float, optional): Usage of feedstock per unit of commodity.
            Defaults to 1.0.
    """

    escalation: float | int = field()
    unit: str = field()
    usage: float | int = field(default=1.0)

    def create_dict(self):
        return self.as_dict()


@define
class ProFASTDefaultIncentive(BaseConfig):
    """Configuration class of default settings for ProFAST production-based incentives.

    Attributes:
        decay (float): rate of decay of incentive value.
            Recommended to set as -1*general inflation rate.
        sunset_years (int, optional): number of years incentive is active. Defaults to 10.
        tax_credit (bool, optional): Whether the incentive is a tax credit. Defaults to True.

    """

    decay: float | int = field()
    sunset_years: int = field(default=10, converter=int)
    tax_credit: bool = field(default=True)

    def create_dict(self):
        return self.as_dict()


class ProFastComp(om.ExplicitComponent):
    """
    This component calculates the Levelized Cost of Commodity (LCO) for a user-defined set
    of technologies and commodities, including hydrogen (LCOH), electricity (LCOE),
    ammonia (LCOA), nitrogen (LCON), and CO2 (LCOC). Only the user-defined technologies specified
    in the `tech_config` are included in the LCO stackup (or all if no specific technologies are
    defined).

    Attributes:
        tech_config (dict): Dictionary specifying the technologies to include in the
            LCO calculation. Only these technologies are considered in the stackup.
        plant_config (dict): Plant configuration parameters, including financial and
            operational settings.
        driver_config (dict): Driver configuration parameters (not directly used in calculations).
        commodity_type (str): The type of commodity for which the LCO is calculated.
            Supported values are "hydrogen", "electricity", "ammonia", "nitrogen", and "co2".

    Inputs:
        capex_adjusted_{tech} (float): Adjusted capital expenditure for each
            user-defined technology, in USD.
        opex_adjusted_{tech} (float): Adjusted operational expenditure for each
            user-defined technology, in USD/year.
        total_{commodity}_produced (float): Total annual production of the selected commodity
            (units depend on commodity type).
        {tech}_time_until_replacement (float): Time until technology is replaced, in hours
            (currently only supported if "electrolyzer" is in tech_config).
        co2_capture_kgpy (float): Total annual CO2 captured, in kg/year
            (only for commodity_type "co2").

    Outputs:
        LCOx (float): Levelized Cost of commodity (where 'x' is the uppercase first letter
            of the commodity). For example, LCOH if commodity_type is "hydrogen".
            If commodity_type is "hydrogen", "ammonia", "nitrogen", or "co2", the units are USD/kg.
            If the commodity type is "electricity", the units are USD/kWh.
        wacc_<commodity> (float): weighted average cost of capital as a fraction.
        crf_<commodity> (float): capital recovery factor as a fraction.
        irr_<commodity> (float): internal rate of return as a fraction.
        profit_index_<commodity> (float):
        investor_payback_period_<commodity> (float): time until initial investment costs are
            recovered in years.
        price_<commodity> (float): first year price of commodity in same units as `LCOx`

    Methods:
        initialize(): Declares component options.
        setup(): Defines inputs and outputs based on user configuration and validates
            required parameters.
        compute(inputs, outputs): Assembles financial parameters, adds capital and fixed cost
            items for user-defined technologies, runs the ProFAST financial model,
            and sets the appropriate LCOx output.

    Notes:
        - Only technologies specified by the user in `tech_config` are included in the LCO stackup.
        - The component supports flexible configuration for different commodities
            and technology mixes.
        - Only includes fixed annual operating costs and capital costs at the moment.
    """

    def initialize(self):
        self.options.declare("driver_config", types=dict)
        self.options.declare("plant_config", types=dict)
        self.options.declare("tech_config", types=dict)
        self.options.declare("commodity_type", types=str)
        self.options.declare("description", types=str, default="")

    def setup(self):
        if self.options["commodity_type"] == "electricity":
            commodity_units = "kW*h/year"
            lco_units = "USD/kW/h"
        else:
            commodity_units = "kg/year"
            lco_units = "USD/kg"

        LCO_base_str = f"LCO{self.options['commodity_type'][0].upper()}"
        self.output_txt = self.options["commodity_type"].lower()
        if self.options["description"] == "":
            self.LCO_str = LCO_base_str
        else:
            desc_str = self.options["description"].strip().strip("_()-")
            if desc_str == "":
                self.LCO_str = LCO_base_str
            else:
                self.output_txt = f"{self.options['commodity_type'].lower()}_{desc_str}"
                self.LCO_str = f"{LCO_base_str}_{desc_str}"

        self.add_output(self.LCO_str, val=0.0, units=lco_units)
        self.outputs_to_units = {
            "wacc": "percent",
            "crf": "percent",
            "irr": "percent",
            "profit_index": "unitless",
            "investor_payback_period": "yr",
            "price": lco_units,
        }
        for output_var, units in self.outputs_to_units.items():
            self.add_output(f"{output_var}_{self.output_txt}", val=0.0, units=units)

        if self.options["commodity_type"] == "co2":
            self.add_input("co2_capture_kgpy", val=0.0, units="kg/year")
        else:
            self.add_input(
                f"total_{self.options['commodity_type']}_produced",
                val=0.0,
                units=commodity_units,
            )

        plant_life = int(self.options["plant_config"]["plant"]["plant_life"])
        tech_config = self.tech_config = self.options["tech_config"]
        for tech in tech_config:
            self.add_input(f"capex_adjusted_{tech}", val=0.0, units="USD")
            self.add_input(f"opex_adjusted_{tech}", val=0.0, units="USD/year")
            self.add_input(f"varopex_adjusted_{tech}", val=0.0, shape=plant_life, units="USD/year")

        if "electrolyzer" in tech_config:
            self.add_input("electrolyzer_time_until_replacement", units="h")

        plant_config = self.options["plant_config"]

        finance_params = plant_config["finance_parameters"]["model_inputs"]["params"]

        fin_params = check_parameter_inputs(finance_params, plant_config)

        # initialize financial parameters
        self.params = BasicProFASTParameterConfig.from_dict(fin_params)

        # initialize default capital item parameters
        capital_item_params = plant_config["finance_parameters"]["model_inputs"].get(
            "capital_items", {}
        )
        self.capital_item_settings = ProFASTDefaultCapitalItem.from_dict(capital_item_params)

        # initialize default fixed cost parameters
        fixed_cost_params = plant_config["finance_parameters"]["model_inputs"].get(
            "fixed_costs", {}
        )
        fixed_cost_params.setdefault("escalation", self.params.inflation_rate)
        self.fixed_cost_settings = ProFASTDefaultFixedCost.from_dict(fixed_cost_params)

        # initialize default variable cost parameters (same as feedstocks)
        variable_cost_params = plant_config["finance_parameters"]["model_inputs"].get(
            "variable_costs", {}
        )
        variable_cost_params.setdefault("escalation", self.params.inflation_rate)
        variable_cost_params.setdefault("unit", lco_units.replace("USD", "$"))
        self.variable_cost_settings = ProFASTDefaultVariableCost.from_dict(variable_cost_params)
<<<<<<< HEAD
        self.lco_units = lco_units
=======

        # initialize default coproduct cost parameters (same as feedstocks)
        coproduct_cost_params = plant_config["finance_parameters"]["model_inputs"].get(
            "coproducts", {}
        )
        coproduct_cost_params.setdefault("escalation", self.params.inflation_rate)
        coproduct_cost_params.setdefault("unit", lco_units.replace("USD", "$"))
        self.coproduct_cost_settings = ProFASTDefaultCoproduct.from_dict(coproduct_cost_params)

>>>>>>> 8cbdca76
        # incentives - unused for now
        # incentive_params = plant_config["finance_parameters"]["model_inputs"].get(
        #     "incentives", {}
        # )
        # incentive_params.setdefault("decay", -1 * self.params.inflation_rate)
        # self.incentive_params_settings = ProFASTDefaultIncentive.from_dict(incentive_params)

    def populate_profast(self, inputs):
        mass_commodities = ["hydrogen", "ammonia", "co2", "nitrogen"]

        years_of_operation = create_years_of_operation(
            self.params.plant_life,
            self.params.analysis_start_year,
            self.params.installation_time,
        )

        # update parameters with commodity, capacity, and utilization
        profast_params = self.params.as_dict()
        profast_params["commodity"].update({"name": self.options["commodity_type"]})
        profast_params["commodity"].update(
            {"unit": "kg" if self.options["commodity_type"] in mass_commodities else "kWh"}
        )

        if self.options["commodity_type"] != "co2":
            capacity = float(inputs[f"total_{self.options['commodity_type']}_produced"][0]) / 365.0
            total_production = float(inputs[f"total_{self.options['commodity_type']}_produced"][0])
        else:
            capacity = float(inputs["co2_capture_kgpy"]) / 365.0
            total_production = float(inputs["co2_capture_kgpy"])
        if capacity == 0.0:
            raise ValueError("Capacity cannot be zero")

        profast_params["capacity"] = capacity  # TODO: update to actual daily capacity
        profast_params["long term utilization"] = 1  # TODO: update to capacity factor

        # initialize profast dictionary
        pf_dict = {"params": profast_params, "capital_items": {}, "fixed_costs": {}}

        # initialize dictionary of capital items and fixed costs
        capital_items = {}
        fixed_costs = {}
        variable_costs = {}
        coproduct_costs = {}

        # create default capital item and fixed cost entries
        capital_item_defaults = self.capital_item_settings.create_dict()
        fixed_cost_defaults = self.fixed_cost_settings.create_dict()
        variable_cost_defaults = self.variable_cost_settings.create_dict()
        coproduct_cost_defaults = self.coproduct_cost_settings.create_dict()

        # loop through technologies and create cost entries
        for tech in self.tech_config:
            # get tech-specific capital item parameters
            tech_model_inputs = self.tech_config[tech].get("model_inputs")
            if tech_model_inputs is None:
                continue  # Skip this tech if no model_inputs
            tech_capex_info = tech_model_inputs.get("financial_parameters", {}).get(
                "capital_items", {}
            )

            # add CapEx cost to tech-specific capital item entry
            tech_capex_info.update({"cost": float(inputs[f"capex_adjusted_{tech}"][0])})

            # see if any refurbishment information was input
            if "replacement_cost_percent" in tech_capex_info:
                refurb_schedule = np.zeros(self.params.plant_life)

                if "refurbishment_period_years" in tech_capex_info:
                    refurb_period = tech_capex_info["refurbishment_period_years"]
                else:
                    refurb_period = round(
                        float(inputs[f"{tech}_time_until_replacement"][0]) / (24 * 365)
                    )

                refurb_schedule[refurb_period : self.params.plant_life : refurb_period] = (
                    tech_capex_info["replacement_cost_percent"]
                )
                # add refurbishment schedule to tech-specific capital item entry
                tech_capex_info["refurb"] = list(refurb_schedule)

            # update any unset capital item parameters with the default values
            for cap_item_key, cap_item_val in capital_item_defaults.items():
                tech_capex_info.setdefault(cap_item_key, cap_item_val)
            capital_items[tech] = tech_capex_info

            # get tech-specific fixed cost parameters
            tech_opex_info = (
                self.tech_config[tech]["model_inputs"]
                .get("financial_parameters", {})
                .get("fixed_costs", {})
            )

            # add OpEx cost to tech-specific fixed cost entry
            tech_opex_info.update({"cost": float(inputs[f"opex_adjusted_{tech}"][0])})

            # update any unset fixed cost parameters with the default values
            for fix_cost_key, fix_cost_val in fixed_cost_defaults.items():
                tech_opex_info.setdefault(fix_cost_key, fix_cost_val)
            fixed_costs[tech] = tech_opex_info

            # get tech-specific variable cost parameters
            tech_varopex_info = (
                self.tech_config[tech]["model_inputs"]
                .get("financial_parameters", {})
                .get("variable_costs", {})
            )

            # add VarOpEx cost to tech-specific variable cost entry

            # if VarOpEx is positive, treat as a feedstock
            varopex_adjusted_tech = inputs[f"varopex_adjusted_{tech}"]
            if np.any(varopex_adjusted_tech > 0):
                varopex_cost_per_unit_commodity = varopex_adjusted_tech / total_production
                varopex_dict = dict(zip(years_of_operation, varopex_cost_per_unit_commodity))
                tech_varopex_info.update({"cost": varopex_dict})

                # update any unset variable cost parameters with the default values
                for var_cost_key, var_cost_val in variable_cost_defaults.items():
                    tech_varopex_info.setdefault(var_cost_key, var_cost_val)
                variable_costs[tech] = tech_varopex_info

            # if VarOpEx is negative, treat as a coproduct
            else:
                tech_coproduct_info = (
                    self.tech_config[tech]["model_inputs"]
                    .get("financial_parameters", {})
                    .get("coproducts", {})
                )
                # make it positive
                coproduct_cost_per_unit_commodity = -1 * varopex_adjusted_tech / total_production
                coproduct_dict = dict(zip(years_of_operation, coproduct_cost_per_unit_commodity))
                tech_coproduct_info.update({"cost": coproduct_dict})

                # update any unset variable cost parameters with the default values
                for coprod_cost_key, coprod_cost_val in coproduct_cost_defaults.items():
                    tech_coproduct_info.setdefault(coprod_cost_key, coprod_cost_val)
                coproduct_costs[tech] = tech_coproduct_info

        # add capital costs and fixed costs to pf_dict
        pf_dict["capital_items"] = capital_items
        pf_dict["fixed_costs"] = fixed_costs
        pf_dict["feedstocks"] = variable_costs
<<<<<<< HEAD
=======
        pf_dict["coproducts"] = coproduct_costs

>>>>>>> 8cbdca76
        # create ProFAST object
        pf = create_and_populate_profast(pf_dict)
        return pf

    def compute(self, inputs, outputs):
        pf = self.populate_profast(inputs)

        # simulate ProFAST
        sol, summary, price_breakdown = run_profast(pf)

        # Check whether to export profast object to .yaml file
        save_results = self.options["plant_config"]["finance_parameters"]["model_inputs"].get(
            "save_profast_results", False
        )
        save_config = self.options["plant_config"]["finance_parameters"]["model_inputs"].get(
            "save_profast_config", False
        )
        if save_results or save_config:
            pf_config_dict = convert_pf_to_dict(pf)

            output_dir = self.options["driver_config"]["general"]["folder_output"]
            fdesc = self.options["plant_config"]["finance_parameters"]["model_inputs"].get(
                "profast_output_description", "ProFastComp"
            )

            fbasename = f"{fdesc}_{self.output_txt}"

            output_dir = Path(output_dir)
            output_dir.mkdir(parents=True, exist_ok=True)
            if save_config:
                pf_config_dict = dict_to_yaml_formatting(pf_config_dict)
                config_fpath = Path(output_dir) / f"{fbasename}_config.yaml"
                write_yaml(pf_config_dict, config_fpath)
            if save_results:
                lco_breakdown, lco_check = make_price_breakdown(price_breakdown, pf_config_dict)
                price_breakdown_formatted = format_profast_price_breakdown_per_year(price_breakdown)
                pf_breakdown_fpath = Path(output_dir) / f"{fbasename}_profast_price_breakdown.csv"
                lco_breakdown_fpath = Path(output_dir) / f"{fbasename}_LCO_breakdown.yaml"
                price_breakdown_formatted.to_csv(pf_breakdown_fpath)
                lco_breakdown = dict_to_yaml_formatting(lco_breakdown)
                write_yaml(lco_breakdown, lco_breakdown_fpath)

        outputs[self.LCO_str] = sol["lco"]
        for output_var in self.outputs_to_units.keys():
            val = sol[output_var.replace("_", " ")]
            if isinstance(val, (np.ndarray, list, tuple)):  # only for IRR
                val = val[-1]
            outputs[f"{output_var}_{self.output_txt}"] = val<|MERGE_RESOLUTION|>--- conflicted
+++ resolved
@@ -466,6 +466,8 @@
             commodity_units = "kg/year"
             lco_units = "USD/kg"
 
+        self.lco_units = lco_units
+
         LCO_base_str = f"LCO{self.options['commodity_type'][0].upper()}"
         self.output_txt = self.options["commodity_type"].lower()
         if self.options["description"] == "":
@@ -538,9 +540,6 @@
         variable_cost_params.setdefault("escalation", self.params.inflation_rate)
         variable_cost_params.setdefault("unit", lco_units.replace("USD", "$"))
         self.variable_cost_settings = ProFASTDefaultVariableCost.from_dict(variable_cost_params)
-<<<<<<< HEAD
-        self.lco_units = lco_units
-=======
 
         # initialize default coproduct cost parameters (same as feedstocks)
         coproduct_cost_params = plant_config["finance_parameters"]["model_inputs"].get(
@@ -550,7 +549,6 @@
         coproduct_cost_params.setdefault("unit", lco_units.replace("USD", "$"))
         self.coproduct_cost_settings = ProFASTDefaultCoproduct.from_dict(coproduct_cost_params)
 
->>>>>>> 8cbdca76
         # incentives - unused for now
         # incentive_params = plant_config["finance_parameters"]["model_inputs"].get(
         #     "incentives", {}
@@ -693,11 +691,8 @@
         pf_dict["capital_items"] = capital_items
         pf_dict["fixed_costs"] = fixed_costs
         pf_dict["feedstocks"] = variable_costs
-<<<<<<< HEAD
-=======
         pf_dict["coproducts"] = coproduct_costs
 
->>>>>>> 8cbdca76
         # create ProFAST object
         pf = create_and_populate_profast(pf_dict)
         return pf
