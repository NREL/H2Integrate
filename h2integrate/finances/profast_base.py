--- conflicted
+++ resolved
@@ -516,14 +516,7 @@
             if self.options["description"].strip() != ""
             else ""
         )
-<<<<<<< HEAD
-        if self.description != "":
-            self.output_txt = f"{self.options['commodity_type'].lower()}_{self.description}"
-        else:
-            self.output_txt = f"{self.options['commodity_type'].lower()}"
-=======
         self.output_txt = f"{self.options['commodity_type'].lower()}{self.description}"
->>>>>>> b21c0c0b
 
         # Add model-specific outputs defined by subclass
         self.add_model_specific_outputs()
