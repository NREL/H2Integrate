---
name: Bug report
about: Report a bug to help us improve
title: 'Bug report'
labels: "Type: Bug"
---

<!--
Thank you for taking the time to report a bug. If you aren't certain whether an issue
is a bug, please first open a Discussion. Before submitting, please reread your
description to ensure that other readers can reasonably understand the issue
you're facing and the impact on your workflow or results.

IMPORTANT NOTES

1. Replace all example text (contained in "<>") or anywhere specifically commenting to replace the
   text, leaving any guiding HTML comments in place (formatted like this large block so it won't
   show up in your Bug Report text.)
2. Use GH flavored markdown: https://docs.github.com/en/get-started/writing-on-github/getting-started-with-writing-and-formatting-on-github/basic-writing-and-formatting-syntax,
   especially for code snippets, which should look like the following:
   ```python
   a = 1
   b = 2
   print(a + b)
   ```
3. Please be as thorough as possible when describing what went wrong, and what was expected from a
   correct solution. The amount of information required to describe the bug may differ, but more
   information is always helpful to ensure you receive the help you need.
-->

<!--The title should clearly define the issue succinctly.-->
# Add meaningful title here

<!-- Describe your bug/issue here using as much detail as necessary. -->


## How to reproduce

<!-- Describe how another person with no context can recreate this issue. -->


## Relevant output

<!-- Include any output, plots, tracebacks, or other means of communication here to add context to
the problem. All code and full tracebacks should be properly markdown formatted. -->


## System Information
<!-- Add your information here. -->
- OS: <macOS 12.4>
  <!-- e.g. Ubuntu 20.04 or macOS 10.12 -->
- Python version: <3.10.4>
  <!-- All OS: `python --version`-->
- GreenHEART version: <0.1.1>
  <!--
  Unix: pip freeze | grep greenheart | awk -F"git@" '/git@/{print $2}' | awk -F"#egg" '/#egg/{print $1}'
  Windows: `pip list --format freeze | findstr greenheart`
  -->
  - <Installed from source using an editable installation with developer tools: `pip install -e .[develop]`>
  - Commit hash: <commit-hash>
    <!--
    Unix: `pip freeze | grep greenheart | awk -F"git@" '/git@/{print $2}' | awk -F"#egg" '/#egg/{print $1}'`
    Windows: `pip freeze | findstr greenheart`, then copy the full git hash between "git@" and "#egg"
    -->

### Relevant library versions
<!--
Use `pip freeze` to gather the relevant versions, and use the markdown table formatting as
demonstrated below to replacing all relavant packages and their versions.
-->
<<<<<<< HEAD

=======
  
>>>>>>> 2f09cb81
  | Package | Version |
  | ------- | ------- |
  | hopp | <3.1.1> |
  | numpy | <1.26.4> |
  | Pyomo | <6.8.0> |
  | scipy | <1.14.1> |
  | <another-relevant-package> | <version> |<|MERGE_RESOLUTION|>--- conflicted
+++ resolved
@@ -68,11 +68,6 @@
 Use `pip freeze` to gather the relevant versions, and use the markdown table formatting as
 demonstrated below to replacing all relavant packages and their versions.
 -->
-<<<<<<< HEAD
-
-=======
-  
->>>>>>> 2f09cb81
   | Package | Version |
   | ------- | ------- |
   | hopp | <3.1.1> |
