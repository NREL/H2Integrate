---
name: Bug report
about: Report a bug to help us improve
title: 'Bug report'
labels: "Type: Bug"
---

<!--
Thank you for taking the time to report a bug. If you aren't certain whether an issue
is a bug, please first open a Discussion. Before submitting, please reread your
description to ensure that other readers can reasonably understand the issue
you're facing and the impact on your workflow or results.

IMPORTANT NOTES

1. Replace all example text (contained in "<>") or anywhere specifically commenting to replace the
   text, leaving any guiding HTML comments in place (formatted like this large block so it won't
   show up in your Bug Report text.)
2. Use GH flavored markdown: https://docs.github.com/en/get-started/writing-on-github/getting-started-with-writing-and-formatting-on-github/basic-writing-and-formatting-syntax,
   especially for code snippets, which should look like the following:
   ```python
   a = 1
   b = 2
   print(a + b)
   ```
3. Please be as thorough as possible when describing what went wrong, and what was expected from a
   correct solution. The amount of information required to describe the bug may differ, but more
   information is always helpful to ensure you receive the help you need.
-->

<!--The title should clearly define the issue succinctly.-->
# Add meaningful title here

<!-- Describe your bug/issue here using as much detail as necessary. -->


## How to reproduce

<!-- Describe how another person with no context can recreate this issue. -->


## Relevant output

<!-- Include any output, plots, tracebacks, or other means of communication here to add context to
the problem. All code and full tracebacks should be properly markdown formatted. -->


## System Information
<!-- Add your information here. -->
- OS: <macOS 12.4>
  <!-- e.g. Ubuntu 20.04 or macOS 10.12 -->
- Python version: <3.10.4>
  <!-- All OS: `python --version`-->
- GreenHEART version: <0.1.1>
  <!--
  Unix: pip freeze | grep greenheart | awk -F"git@" '/git@/{print $2}' | awk -F"#egg" '/#egg/{print $1}'
  Windows: `pip list --format freeze | findstr greenheart`
  -->
  - <Installed from source using an editable installation with developer tools: `pip install -e .[develop]`>
  - Commit hash: <commit-hash>
    <!--
    Unix: `pip freeze | grep greenheart | awk -F"git@" '/git@/{print $2}' | awk -F"#egg" '/#egg/{print $1}'`
    Windows: `pip freeze | findstr greenheart`, then copy the full git hash between "git@" and "#egg"
    -->

### Relevant library versions
<!--
Use `pip freeze` to gather the relevant versions, and use the markdown table formatting as
demonstrated below to replacing all relavant packages and their versions.
-->
<<<<<<< HEAD
  
=======

>>>>>>> 104d0997
  | Package | Version |
  | ------- | ------- |
  | hopp | <3.1.1> |
  | numpy | <1.26.4> |
  | Pyomo | <6.8.0> |
  | scipy | <1.14.1> |
  | <another-relevant-package> | <version> |<|MERGE_RESOLUTION|>--- conflicted
+++ resolved
@@ -66,13 +66,8 @@
 ### Relevant library versions
 <!--
 Use `pip freeze` to gather the relevant versions, and use the markdown table formatting as
-demonstrated below to replacing all relavant packages and their versions.
+demonstrated below to replacing all relevant packages and their versions.
 -->
-<<<<<<< HEAD
-  
-=======
-
->>>>>>> 104d0997
   | Package | Version |
   | ------- | ------- |
   | hopp | <3.1.1> |
