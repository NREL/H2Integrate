--- conflicted
+++ resolved
@@ -13,15 +13,11 @@
     runs-on: ubuntu-latest
     strategy:
       matrix:
-<<<<<<< HEAD
-        python-version: ["3.11", "3.12", "3.13"]
+        python-version: ["3.11", "3.12"]
         optional: [false]
         include:
           - python-version: "3.11"
             optional: true
-=======
-        python-version: ["3.11", "3.12"]
->>>>>>> 278b1097
 
     steps:
       - uses: actions/checkout@v3
