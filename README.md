--- conflicted
+++ resolved
@@ -133,10 +133,6 @@
 
     ```bash
     conda install -y -c conda-forge glpk
-<<<<<<< HEAD
-    pip install ProFAST@git+https://github.com/NREL/ProFAST.git
-=======
->>>>>>> 104d0997
     ```
 
     Note: Unix users should install Cbc via:
